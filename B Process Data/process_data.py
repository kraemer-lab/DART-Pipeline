"""
Script to process raw data that has already been collated.

After the `collate_data.py` script in the "A Collate Data" folder has been run,
the `process_data.py` script in the "B Process Data" folder can be run. This
script has been tested on Python 3.12 and more versions will be tested in the
future.

**Installation and Setup**

As with the A-script, it is recommended to work in a Python virtual
environment specific to this script. Open a terminal in the "B Process Data"
folder and run the following:

.. code-block::

    $ python3 -m venv venv
    $ source venv/bin/activate

The package requirements for the B-script are listed in `requirements.txt` -
install these dependencies by running the following:

.. code-block::

    $ python3 -m pip install -r requirements.txt

Additionally, on macOS, the Geospatial Data Abstraction Library needs to be
installed from Homebrew:

.. code-block::

    $ /bin/bash -c "$(curl -fsSL https://raw.githubusercontent.com/Homebrew/
    install/HEAD/install.sh)"
    $ brew --version
    $ brew install gdal
    $ ogr2ogr --version

**Example Usage**

To process GADM administrative map geospatial data, run one or more of the
following commands (depending on the administrative level you are interested
in, a parameter controlled by the `-a` flag):

.. code-block::

    # Approx run time: 0m1.681s
    $ python3 process_data.py --data_name "GADM administrative map"
    # Approx run time: 0m5.659s
    $ python3 process_data.py --data_name "GADM administrative map" -a 1
    # Approx run time: 0m50.393s
    $ python3 process_data.py --data_name "GADM administrative map" -a 2
    # Approx run time: 8m54.418s
    $ python3 process_data.py --data_name "GADM administrative map" -a 3

These commands will create a "Geospatial Data" sub-folder and output data into
it.

In general, use `EPSG:9217 <https://epsg.io/9217>`_ or
`EPSG:4326 <https://epsg.io/4326>`_ for map projections and use the
`ISO 3166-1 alpha-3 <https://en.wikipedia.org/wiki/ISO_3166-1_alpha-3>`_
format for country codes.
"""
# External libraries
from matplotlib import pyplot as plt
from matplotlib.colors import LinearSegmentedColormap
from pyquadkey2 import quadkey
from rasterio.features import geometry_mask
from rasterio.mask import mask
from rasterio.transform import xy
from shapely.geometry import box, Point
import contextily
import geopandas as gpd
import matplotlib.ticker as mticker
import netCDF4 as nc
import numpy as np
import pandas as pd
import pycountry
import rasterio
# Built-in modules
from datetime import date, datetime, timedelta
from pathlib import Path
import argparse
import math
import os
import warnings
# Custom modules
import utils
# Create the requirements file with:
# $ python3 -m pip install pipreqs
# $ pipreqs '.' --force

# If Wayland is being used on GNOME, use a different Matplotlib backend
if os.environ.get('WAYLAND_DISPLAY') is not None:
    # Set the Matplotlib backend to one that is compatible with Wayland
    plt.switch_backend('Agg')

# Settings
plt.rc('font', family='serif')
plt.rc('pgf', texsystem='xelatex')
plt.rc(
    'pgf', preamble=r'''
        \usepackage[utf8]{inputenc}
        \usepackage[T1]{fontenc}
        \usepackage{fontspec}
        \usepackage{lmodern}
    '''
)


def days_to_date(days_since_1900):
    """Convert a of number of days since 1900-01-01 into a date."""
    base_date = datetime(1900, 1, 1)
    target_date = base_date + timedelta(days=days_since_1900)

    return target_date


def pixel_to_latlon(x, y, transform):
    """
    Convert pixel coordinates to latitude and longitude.

    Parameters
    ----------
    x, y : list
        The x- and y-locations of the pixels to be converted to latitude and
        longitude.
    transform : Affine
        Affine transformation matrix as given in the GeoTIFF file.

    Returns
    -------
    lat, lon : array
        The latitude and longitude coordinates.
    """
    x, y = np.meshgrid(x, y)
    lon, lat = transform * (x, y)

    return lat, lon


def process_economic_data(data_name, iso3):
    """Process economic data."""
    if data_name == 'Relative Wealth Index':
        process_relative_wealth_index_data(iso3)
    else:
        raise ValueError(f'Unrecognised data name "{data_name}"')


def process_relative_wealth_index_data(iso3):
    """
    Process Relative Wealth Index data.

    Run times:
    - `time python3 process_data.py RWI -3 VNM`: 00:04.725
    """
    # Sanitise the inputs and update the user
    data_type = 'Economic Data'
    print(f'Data type:   {data_type}')
    data_name = 'Relative Wealth Index'
    print(f'Data name:   {data_name}')
    country = pycountry.countries.get(alpha_3=iso3).common_name
    print(f'Country:     {country}')
    print('')

    # Import raw data
    path = Path(
        base_dir, 'A Collate Data', 'Economic Data', 'Relative Wealth Index',
        iso3 + '.csv'
    )
    df = pd.read_csv(path)

    # Create plot
    A = 5  # We want figures to be A5
    figsize = (33.11 * .5**(.5 * A), 46.82 * .5**(.5 * A))
    plt.figure(figsize=figsize)
    plt.scatter(
        df['longitude'], df['latitude'], c=df['rwi'], cmap='viridis', s=0.8,
        marker='s'
    )
    # Add colourbar
    plt.colorbar(shrink=0.3, label='Relative Wealth Index (RWI)')
    # Set labels and title
    plt.xlabel('Longitude')
    plt.ylabel('Latitude')
    plt.title(
        rf'\centering\bf Relative Wealth Index\\\normalfont {country}\par',
        y=1.03
    )
    # Export
    path = Path(
        base_dir, 'B Process Data', 'Economic Data', 'Relative Wealth Index',
        iso3 + '.png'
    )
    path.parent.mkdir(parents=True, exist_ok=True)
    print(f'Exporting "{path}"')
    plt.savefig(path)
    plt.close()

    # Plot using contextily
    gdf = gpd.GeoDataFrame(
        df, geometry=gpd.points_from_xy(df.longitude, df.latitude)
    )
    A = 5  # We want figures to be A5
    figsize = (33.11 * .5**(.5 * A), 46.82 * .5**(.5 * A))
    _, ax = plt.subplots(figsize=figsize)
    gdf_plot = gdf.plot(
        ax=ax, column='rwi', marker='o', markersize=1, legend=True,
        legend_kwds={'shrink': 0.3, 'label': 'Relative Wealth Index (RWI)'}
    )
    contextily.add_basemap(
        ax, crs={'init': 'epsg:4326'},
        source=contextily.providers.OpenStreetMap.Mapnik
    )
    # Set labels and title
    ax.set_xlabel('Longitude')
    ax.set_ylabel('Latitude')
    ax.set_title(
        rf'\centering\bf Relative Wealth Index\\\normalfont {country}\par',
        y=1.03
    )
    # Export
    path = Path(
        base_dir, 'B Process Data', 'Economic Data', 'Relative Wealth Index',
        iso3 + ' - With Map.png'
    )
    path.parent.mkdir(parents=True, exist_ok=True)
    print(f'Exporting "{path}"')
    plt.savefig(path)
    plt.close()


def process_epidemiological_data(data_name, iso3, admin_level):
    """Process Epidemiological Data."""
    if data_name == 'Ministerio de Salud (Peru) data':
        process_ministerio_de_salud_peru_data(admin_level)
    else:
        raise ValueError(f'Unrecognised data name "{data_name}"')


def process_ministerio_de_salud_peru_data(admin_level):
    """
    Process data from the Ministerio de Salud - Peru.

    Run times:

    - `time python3 process_data.py Peru`: 0m1.116s
    - `time python3 process_data.py Peru -a 1`: 0m3.814s

    Parameters
    ----------
    admin_level : {'0', '1'}
        The admin level as a string.
    """
    # Sanitise the inputs and update the user
    data_type = 'Epidemiological Data'
    print(f'Data type:   {data_type}')
    data_name = 'Ministerio de Salud (Peru) data'
    print(f'Data name:   {data_name}')
    iso3 = 'PER'
    country = pycountry.countries.get(alpha_3=iso3).name
    print(f'Country:     {country}')
    if not admin_level:
        admin_level = '0'
        print(f'Admin level: None, defaulting to {admin_level}')
    elif admin_level in ['0', '1']:
        print(f'Admin level: {admin_level}')
    else:
        raise ValueError(f'Invalid admin level: {admin_level}')

    # Find the raw data
    path = Path(base_dir, 'A Collate Data', data_type, data_name)
    if admin_level == '0':
        filepaths = [Path(path, 'casos_dengue_nacional.xlsx')]
    else:
        filepaths = []
        for dirpath, _, filenames in os.walk(path):
            filenames.sort()
            for filename in filenames:
                # Skip hidden files
                if filename.startswith('.'):
                    continue
                # Skip admin levels that have not been requested for analysis
                if filename == 'casos_dengue_nacional.xlsx':
                    continue
                filepaths.append(Path(dirpath, filename))

    # Initialise an output data frame
    master = pd.DataFrame()

    # Import the raw data
    for filepath in filepaths:
        df = pd.read_excel(filepath)

        # Get the name of the administrative divisions
        filename = filepath.name
        name = filename.removesuffix('.xlsx').split('_')[-1].capitalize()
        print(f'Processing {name} data')
        # Add to the output data frame
        df['admin_level_0'] = 'Peru'
        if admin_level == '1':
            df['admin_level_1'] = name
        region = df[f'admin_level_{admin_level}'].head(1)[0]

        # Convert 'year' and 'week' to datetime format
        df['date'] = pd.to_datetime(
            df['ano'].astype(str) + '-' + df['semana'].astype(str) + '-1',
            format='%G-%V-%u'
        )
        # Add to master data frame
        master = pd.concat([master, df], ignore_index=True)

        # Plot the individual region
        A = 6  # We want figures to be A6
        figsize = (46.82 * .5**(.5 * A), 33.11 * .5**(.5 * A))
        fig_region, ax_region = plt.subplots(figsize=figsize)
        bl = df['tipo_dx'] == 'C'
        ax_region.plot(
            df[bl]['date'].values, df[bl]['n'].values, c='k', lw=1.2
        )
        ax_region.set_title(f'Confirmed Dengue Cases in {region}')
        ax_region.set_ylabel('Cases')
        ax_region.set_xlabel('Year')
        if len(df[bl]['date']) == 0:
            # If the department does not have any data
            pass
        elif len(df[bl]['date']) == 1:
            # If the department only have one data point, df['date'].max()
            # is infinite and a ValueError is triggered
            pass
        else:
            ax_region.set_xlim(df[bl]['date'].min(), df[bl]['date'].max())
            ax_region.set_ylim(0, df[bl]['n'].max() * 1.1)

        path = Path(
            base_dir, 'B Process Data', data_type, data_name,
            f'Admin Level {admin_level}', region + '.png'
        )
        path.parent.mkdir(parents=True, exist_ok=True)
        print(f'Exporting "{path}"')
        fig_region.savefig(path)
        plt.close(fig_region)

    # Export
    path = Path(
        base_dir, 'B Process Data', data_type, data_name,
        f'Admin Level {admin_level}', f'Admin Level {admin_level}.csv'
    )
    path.parent.mkdir(parents=True, exist_ok=True)
    print(f'Exporting "{path}"')
    master.to_csv(path, index=False)

    # Create a master plot
    if admin_level != '0':
        A = 6  # We want figures to be A6
        figsize = (46.82 * .5**(.5 * A), 33.11 * .5**(.5 * A))
        fig_all, ax_all = plt.subplots(figsize=figsize)

        for filepath in filepaths:
            df = pd.read_excel(filepath)

            # Get the name of the administrative divisions
            filename = filepath.name
            region = filename.removesuffix('.xlsx').split('_')[-1].capitalize()

            # Convert 'year' and 'week' to datetime format
            df['date'] = pd.to_datetime(
                df['ano'].astype(str) + '-' + df['semana'].astype(str) + '-1',
                format='%G-%V-%u'
            )

            # Plot on master plot
            bl = df['tipo_dx'] == 'C'
            ax_all.plot(
                df[bl]['date'].values, df[bl]['n'].values, label=region
            )

        # Finish master plot
        ax_all.set_title('Confirmed Dengue Cases in Peru')
        ax_all.legend(bbox_to_anchor=(1.05, 1), loc='upper left', fontsize=8)
        plt.subplots_adjust(right=0.75)
        ax_all.set_ylabel('Cases')
        ax_all.set_xlabel('Year')
        ax_all.set_xlim(df[bl]['date'].min(), df[bl]['date'].max())
        y_limits = ax_all.get_ylim()
        ax_all.set_ylim(0, y_limits[1])
        # Export
        path = Path(
            base_dir, 'B Process Data', data_type, data_name,
            f'Admin Level {admin_level}', f'Admin Level {admin_level}.png'
        )
        path.parent.mkdir(parents=True, exist_ok=True)
        print(f'Exporting "{path}"')
        fig_all.savefig(path)
        plt.close(fig_all)


def process_geospatial_data(data_name, admin_level, iso3):
    """
    Process Geospatial data.

    Only one type of geospatial data can be processed by this pipeline: GADM
    administrative maps.

    Parameters
    ----------
    data_name : str {'GADM administrative map', 'GADM admin map', 'GADM'}
        The name of the geospatial data to download.
    admin_level : str {'0', '1', '2', '3'}
        The administrative level of the country at which the geospatial data
        will be processed.
    iso3 : str
        [ISO 3166-1 alpha-3](https://en.wikipedia.org/wiki/ISO_3166-1_alpha-3)
        three-letter country code.
    """
    if data_name == 'GADM administrative map':
        process_gadm_admin_map_data(admin_level, iso3)
    else:
        raise ValueError(f'Unrecognised data name "{data_name}"')


def process_gadm_admin_map_data(admin_level, iso3):
    """
    Process GADM administrative map data.

    Run times:

    - `time python3 process_data.py GADM -a 0 -3 VNM`: 1.790s
    - `time python3 process_data.py GADM -a 1 -3 VNM`: 7.327s
    - `time python3 process_data.py GADM -a 2 -3 VNM`: 1m12.668s
    - `time python3 process_data.py GADM -a 3 -3 VNM`: 20m26.797s
    - `time python3 process_data.py GADM -a 0 -3 PER`: 1.680s
    - `time python3 process_data.py GADM -a 1 -3 PER`: 3.983s
    - `time python3 process_data.py GADM -a 2 -3 PER`: 20.755s
    - `time python3 process_data.py GADM -a 3 -3 PER`: 3m16.707s
    """
    data_type = 'Geospatial Data'
    print(f'Data type:   {data_type}')
    data_name = 'GADM administrative map'
    print(f'Data name:   {data_name}')
<<<<<<< HEAD
    country = pycountry.countries.get(alpha_3=iso3).common_name
    print(f'Country:     {country}')
    print('Admin level:', admin_level)
=======
    with warnings.catch_warnings(record=True) as w:
        # Cause all warnings to always be triggered.
        warnings.simplefilter('always')
        country = pycountry.countries.get(alpha_3=iso3).common_name
        # UserWarning: Country's common_name not found. Country name provided
        # instead.
        if (len(w) > 0) and (issubclass(w[-1].category, UserWarning)):
            country = pycountry.countries.get(alpha_3=iso3).name
    print(f'Country:     {country}')
    print('Admin level:', admin_level)
    print('')
>>>>>>> 93381874

    # Import the shape file
    filename = f'gadm41_{iso3}_{admin_level}.shp'
    path = Path(
        base_dir, 'A Collate Data', data_type, data_name, iso3,
        f'gadm41_{iso3}_shp', filename
    )
    gdf = gpd.read_file(path)

    # en.wikipedia.org/wiki/List_of_national_coordinate_reference_systems
    national_crs = {
        'GBR': 'EPSG:27700',
        'PER': 'EPSG:24892',  # Peru central zone
        'VNM': 'EPSG:4756',
    }
    try:
        gdf = gdf.to_crs(national_crs[iso3])
    except KeyError:
        pass

    # Plot
    A = 5  # We want figures to be A5
    figsize = (33.11 * .5**(.5 * A), 46.82 * .5**(.5 * A))
    fig = plt.figure(figsize=figsize)
    ax = fig.add_subplot()
    gdf.plot(ax=ax, color='white', edgecolor='black')
<<<<<<< HEAD
    name = gdf.loc[0, 'COUNTRY']
    plt.title(
        rf'\centering\bf Admin Level {admin_level}\\\normalfont {country}\par',
=======
    plt.title(
        f'{country}\nAdmin Level {admin_level}',
>>>>>>> 93381874
        y=1.03
    )
    plt.xlabel('Longitude')
    plt.ylabel('Latitude')
    # Export
    path = Path(
        base_dir, 'B Process Data', data_type, data_name, iso3,
        f'Admin Level {admin_level}.png'
    )
    path.parent.mkdir(parents=True, exist_ok=True)
    print(f'Exporting "{path}"')
    plt.savefig(path)
    plt.close()

    # Initialise output data frame
    output = pd.DataFrame()
    # Iterate over the regions in the shape file
    for _, region in gdf.iterrows():
        # Initialise a new row for the output data frame
        new_row = {}
        new_row['Admin Level 0'] = region['COUNTRY']
        # Initialise the title
        title = region['COUNTRY']
        # Update the new row and the title if the admin level is high enough
        if int(admin_level) >= 1:
            new_row['Admin Level 1'] = region['NAME_1']
            title = region['NAME_1']
        if int(admin_level) >= 2:
            new_row['Admin Level 2'] = region['NAME_2']
            title = region['NAME_2']
        if int(admin_level) >= 3:
            new_row['Admin Level 3'] = region['NAME_3']
            title = region['NAME_3']

        # Plot
        fig = plt.figure(figsize=(10, 10))
        ax = fig.add_subplot()
        if region['geometry'].geom_type == 'MultiPolygon':
            for polygon in region['geometry'].geoms:
                x, y = polygon.exterior.xy
                plt.plot(x, y)
        elif region['geometry'].geom_type == 'Polygon':
            x, y = region['geometry'].exterior.xy
            plt.plot(x, y)
        ax.set_aspect('equal')
        plt.title(title)
        plt.xlabel('Longitude')
        plt.ylabel('Latitude')
        # Export
        filename = str(title).replace('/', '_') + '.png'
        path = Path(
            base_dir, 'B Process Data', data_type, data_name, iso3,
            f'Admin Level {admin_level}', filename
        )
        path.parent.mkdir(parents=True, exist_ok=True)
        print(f'Exporting "{path}"')
        plt.savefig(path)
        plt.close()

        # Calculate area in square metres
        area = region.geometry.area
        # Convert to square kilometers
        area_sq_km = area / 1e6
        # Add to output data frame
        new_row['Area [km²]'] = area_sq_km
        new_row_df = pd.DataFrame(new_row, index=[0])
        output = pd.concat([output, new_row_df], ignore_index=True)

    # Export
    path = Path(
        base_dir, 'B Process Data', data_type, data_name, iso3,
        f'Admin Level {admin_level}', 'Area.csv'
    )
    print(f'Exporting "{path}"')
    output.to_csv(path, index=False)


def process_meteorological_data(data_name, year, month, verbose, test=False):
    """Process meteorological data."""
    if data_name == 'APHRODITE Daily accumulated precipitation (V1901)':
        process_aphrodite_precipitation_data()
    elif data_name == 'APHRODITE Daily mean temperature product (V1808)':
        process_aphrodite_temperature_data()
    elif data_name.startswith('CHIRPS: Rainfall Estimates from Rain Gauge an'):
        process_chirps_rainfall_data(year, verbose, test)
    elif data_name == 'ERA5 atmospheric reanalysis':
        process_era5_reanalysis_data()
    elif data_name.startswith('TerraClimate gridded temperature, precipitati'):
        process_terraclimate_data(year, month, None, test=test)
    else:
        raise ValueError(f'Unrecognised data name "{data_name}"')


def process_aphrodite_precipitation_data():
    """
    Process APHRODITE Daily accumulated precipitation (V1901) data.

    Run times:

    - `time python3 process_data.py "APHRODITE precipitation"`: 00:01.150
    """
    for res in ['025deg', '050deg']:
        dir_path = Path(
            base_dir, 'A Collate Data', 'Meteorological Data',
            'APHRODITE Daily accumulated precipitation (V1901)', 'product',
            'APHRO_V1901', 'APHRO_MA', res,
        )

        # Version of AphorTemp
        version = 'V1901'

        if res == '025deg':
            nx = 360
            ny = 280
        elif res == '050deg':
            nx = 180
            ny = 140
        else:
            raise ValueError('ERROR: Invalid resolution specified')

        year = 2015
        # Check leap year
        if (year % 4 == 0 and year % 100 != 0) or year % 400 == 0:
            nday = 366
        else:
            nday = 365
        # Construct filename
        fname = Path(dir_path, f'APHRO_MA_{res}_{version}.{year}.gz')

        # Initialise output lists
        temp = []
        rstn = []

        print(f'Reading: {fname}')
        print('iday', 'temp', 'rstn')
        for iday in range(1, nday + 1):
            try:
                with open(fname, 'rb') as f:
                    # Seek to the appropriate position in the file for the
                    # current day's data
                    # 4 bytes per float, 2 variables (temp and rstn)
                    f.seek((iday - 1) * nx * ny * 4 * 2)
                    # Read the data for the current day
                    # 2 variables (temp and rstn)
                    data = np.fromfile(f, dtype=np.float32, count=nx * ny * 2)
                    # Replace undefined values with NaN
                    data = np.where(data == -99.9, np.nan, data)
                    data = np.where(data == -np.inf, np.nan, data)
                    data = np.where(data == np.inf, np.nan, data)
                    data = np.where(abs(data) < 0.000000001, np.nan, data)
                    data = np.where(abs(data) > 99999999999, np.nan, data)
                    # Reshape the data based on Fortran's column-major order
                    data = data.reshape((2, nx, ny), order='F')
                    temp_data = data[0, :, :]
                    rstn_data = data[1, :, :]
                    # Get the averages
                    mean_temp = np.nanmean(temp_data)
                    mean_rstn = np.nanmean(rstn_data)
                    # Print average values for temp and rstn
                    print(f'Day {iday}: ', end='')
                    print(f'Temp average = {mean_temp:.2f}, ', end='')
                    print(f'Rstn average = {mean_rstn:.2f}')
                    temp.append(mean_temp)
                    rstn.append(mean_rstn)
            except FileNotFoundError:
                # print(f'ERROR: File not found - {fname}')
                pass
            except ValueError:
                pass

        # Convert lists to DataFrame
        dct = {'temp': temp, 'rstn': rstn}
        df = pd.DataFrame(dct)

        # Export
        path = Path(
            base_dir, 'B Process Data', 'Meteorological Data',
            'APHRODITE Daily accumulated precipitation (V1901)',
            f'{res}.csv'
        )
        path.parent.mkdir(parents=True, exist_ok=True)
        df.to_csv(path)


def process_aphrodite_temperature_data():
    """
    Process APHRODITE Daily mean temperature product (V1808) data.

    Run times:

    - `time python3 process_data.py "APHRODITE temperature"`: 00:03.018
    """
    for res in ['005deg', '025deg', '050deg_nc']:
        # Directory where data is stored
        dir_path = Path(
            base_dir, 'A Collate Data', 'Meteorological Data',
            'APHRODITE Daily mean temperature product (V1808)', 'product',
            'APHRO_V1808_TEMP', 'APHRO_MA', res,
        )

        # Version of AphorTemp
        version = 'V1808'

        # Product name
        # The name of the product uses the template "TAVE_YYYdeg" were YYY is
        # 025 or 050
        if res == '005deg':
            product = 'TAVE_CLM_005deg'
            nx = 1800
            ny = 1400
        elif res == '025deg':
            product = 'TAVE_025deg'
            nx = 360
            ny = 280
        elif res == '050deg_nc':
            product = 'TAVE_050deg'
            nx = 180
            ny = 140
        else:
            raise ValueError('ERROR: Invalid resolution specified')

        # Number of days and filename
        if product == 'TAVE_CLM_005deg':
            nday = 366
            # Construct filename
            fname = Path(dir_path, f'APHRO_MA_{product}_{version}.grd.gz')
        elif product == 'TAVE_025deg':
            year = 2015
            # Check leap year
            if (year % 4 == 0 and year % 100 != 0) or year % 400 == 0:
                nday = 366
            else:
                nday = 365
            # Construct filename
            fname = Path(dir_path, f'APHRO_MA_{product}_{version}.{year}.gz')
        elif product == 'TAVE_050deg':
            year = 2015
            # Check leap year
            if (year % 4 == 0 and year % 100 != 0) or year % 400 == 0:
                nday = 366
            else:
                nday = 365
            # Construct filename
            fname = f'APHRO_MA_{product}_{version}.{year}.nc.gz'
            fname = Path(dir_path, fname)
        else:
            raise ValueError('ERROR: Invalid product specified')

        # Initialise output lists
        temp = []
        rstn = []

        try:
            with open(fname, 'rb') as f:
                print(f'Reading: {fname}')
                print('iday', 'temp', 'rstn')
                for iday in range(1, nday + 1):
                    temp_data = np.fromfile(f, dtype=np.float32, count=nx * ny)
                    rstn_data = np.fromfile(f, dtype=np.float32, count=nx * ny)
                    temp_data = temp_data.reshape((nx, ny))
                    rstn_data = rstn_data.reshape((nx, ny))
                    print(iday, temp_data[0, 0], rstn_data[0, 0])
                    temp.append(temp_data[0, 0])
                    rstn.append(rstn_data[0, 0])
        except FileNotFoundError:
            # print(f'ERROR: File not found - {fname}')
            pass
        except ValueError:
            pass

        # Convert lists to DataFrame
        dct = {'temp': temp, 'rstn': rstn}
        df = pd.DataFrame(dct)

        # Export
        path = Path(
            base_dir, 'B Process Data', 'Meteorological Data',
            'APHRODITE Daily mean temperature product (V1808)',
            f'{res}.csv'
        )
        path.parent.mkdir(parents=True, exist_ok=True)
        df.to_csv(path)


def process_chirps_rainfall_data(year, verbose=False, test=False):
    """
    Process CHIRPS Rainfall data.

    "CHIRPS" stands for Climate Hazards Group InfraRed Precipitation with
    Station.

    Run times:

    - `time python3 process_data.py "CHIRPS rainfall" -d`: 02:07.085 (one file)
    """
    # Sanitise the inputs
    data_type = 'Meteorological Data'
    data_name = 'CHIRPS: Rainfall Estimates from Rain Gauge and ' + \
        'Satellite Observations'
    if not year:
        year = '2024'

    # Inform the user
    print('Data type:  ', data_type)
    print('Data names: ', data_name)
    print('Year:       ', year)

    path = Path(
        base_dir, 'A Collate Data', 'Meteorological Data',
        'CHIRPS - Rainfall Estimates from Rain Gauge and Satellite ' +
        'Observations', 'products', 'CHIRPS-2.0', 'global_daily', 'tifs',
        'p05', year
    )
    filepaths = list(path.iterdir())
    # Only process the GeoTIF files
    filepaths = [f for f in filepaths if f.suffix == '.tif']
    filepaths.sort()

    for filepath in filepaths:
        print(f'Processing "{filepath.name}"')
        # Open the CHIRPS .tif file
        src = rasterio.open(filepath)
        num_bands = src.count
        if num_bands != 1:
            msg = f'There is a number of bands other than 1: {num_bands}'
            raise ValueError(msg)

        # Get the data in the first band as an array
        data = src.read(1)
        # Get the affine transformation coefficients
        transform = src.transform
        # Get the size of the image
        rows, cols = src.height, src.width

        # Reshape the data into a 1D array
        rainfall = data.flatten()
        # Construct the coordinates for each pixel
        all_rows, all_cols = np.indices((rows, cols))
        lon, lat = xy(transform, all_rows.flatten(), all_cols.flatten())

        # Plot
        plt.figure(figsize=(20, 8))
        extent = [np.min(lon), np.max(lon), np.min(lat), np.max(lat)]
        # Hide nulls
        data[data == -9999] = 0
        cmap = plt.cm.get_cmap('Blues')
        plt.imshow(data, extent=extent, cmap=cmap)
        plt.colorbar(label='Rainfall [mm]')
        plt.xlabel('Longitude')
        plt.ylabel('Latitude')
        plt.title('Rainfall Estimates')
        plt.grid(True)
        path = Path(
            base_dir, 'B Process Data', 'Meteorological Data',
            'CHIRPS - Rainfall Estimates from Rain Gauge and Satellite ' +
            'Observations', Path(filepath.name).with_suffix('.png')
        )
        path.parent.mkdir(parents=True, exist_ok=True)
        plt.savefig(path)

        # If you're testing, only do one file
        if test:
            break

        # Create a data frame
        df = pd.DataFrame({
            'longitude': lon,
            'latitude': lat,
            'rainfall': rainfall,
        })
        # Export
        path = Path(
            'Meteorological Data',
            'CHIRPS - Rainfall Estimates from Rain Gauge and Satellite ' +
            'Observations', Path(filepath.name).with_suffix('.csv')
        )
        path.parent.mkdir(parents=True, exist_ok=True)
        df.to_csv(path, index=False)

        # Plot - log transformed
        plt.figure(figsize=(20, 8))
        extent = [np.min(lon), np.max(lon), np.min(lat), np.max(lat)]
        # Hide nulls
        data[data == -9999] = 0
        # Log transform
        data = np.log(data)
        cmap = plt.cm.get_cmap('Blues')
        plt.imshow(data, extent=extent, cmap=cmap)
        plt.colorbar(shrink=0.8, label='Rainfall [mm, log transformed]')
        plt.xlabel('Longitude')
        plt.ylabel('Latitude')
        plt.title('Rainfall Estimates - Log Transformed')
        plt.grid(True)
        path = str(path).removesuffix('.png') + ' - Log Transformed.png'
        plt.savefig(path)

        # If you're testing, only do one file
        if test:
            break


def process_era5_reanalysis_data():
    """
    Process ERA5 atmospheric reanalysis data.

    Run times:

    - `time python3 process_data.py "ERA5 reanalysis"`: 00:02.265
    """
    path = Path(
        base_dir, 'A Collate Data', 'Meteorological Data',
        'ERA5 atmospheric reanalysis', 'ERA5-ml-temperature-subarea.nc'
    )
    file = nc.Dataset(path, 'r')

    # Import variables as arrays
    longitude = file.variables['longitude'][:]
    latitude = file.variables['latitude'][:]
    level = file.variables['level'][:]
    time = file.variables['time'][:]
    temp = file.variables['t'][:]
    # Convert Kelvin to Celcius
    temp = temp - 273.15

    longitudes = []
    latitudes = []
    levels = []
    times = []
    temperatures = []
    for i, lon in enumerate(longitude):
        for j, lat in enumerate(latitude):
            for k, lev in enumerate(level):
                for l, t in enumerate(time):
                    longitudes.append(lon)
                    latitudes.append(lat)
                    levels.append(lev)
                    times.append(t)
                    temperatures.append(temp[l, k, j, i])

    # Convert lists to DataFrame
    dct = {
        'longitude': longitudes,
        'latitude': latitudes,
        'level': levels,
        'time': times,
        'temperature': temperatures,
    }
    df = pd.DataFrame(dct)

    # Export
    path = Path(
        base_dir, 'B Process Data', 'Meteorological Data',
        'ERA5 atmospheric reanalysis', 'ERA5-ml-temperature-subarea.csv'
    )
    path.parent.mkdir(parents=True, exist_ok=True)
    df.to_csv(path, index=False)

    # Close the file
    file.close()


def process_terraclimate_data(year, month, verbose=False, test=False):
    """
    Process TerraClimate gridded temperature, precipitation, etc.

    These raw data files are in the netCDF4 (`.nc`) format.

    Run times:

    - `time python3 process_data.py "TerraClimate data" -y 2023 -m 11`:
      23.644s
    """
    # Inform the user
    msg = datetime(int(year), int(month), 1)
    msg = msg.strftime('%B %Y')
    print(f'Processing data for {msg}')

    if test:
        metrics = ['aet']
    else:
        metrics = [
            'aet',  # water_evaporation_amount_mm
            'def',  # water_potential_evaporation_amount_minus_water_evaporatio
            'pdsi',  # palmer_drought_severity_index (unitless)
            'pet',  # water_potential_evaporation_amount_mm
            'ppt',  # precipitation_amount_mm
            'q',  # runoff_amount_mm
            'soil',  # soil_moisture_content_mm
            'srad',  # downwelling_shortwave_flux_in_air_W_per_m_squared
            'swe',  # liquid_water_content_of_surface_snow_mm
            'tmax',  # air_temperature_max_degC
            'tmin',  # air_temperature_min_degC
            'vap',  # water_vapor_partial_pressure_in_air_kPa
            'vpd',  # vapor_pressure_deficit_kPa
            'ws',  # wind_speed_m_per_s
        ]
    for year in [year]:
        for metric in metrics:
            filename = f'TerraClimate_{metric}_{year}.nc'
            print(f'Processing "{filename}"')
            path = Path(
                base_dir, 'A Collate Data', 'Meteorological Data',
                'TerraClimate gridded temperature, precipitation, and other',
                'TERRACLIMATE-DATA', filename
            )
            file = nc.Dataset(path, 'r')
            # print(file.variables.keys())
            # dict_keys(['lat', 'lon', 'time', 'crs', 'aet'])

            # Construct the metric name and unit
            if metric == 'pdsi':
                metric_name = 'Palmer Drought Severity Index'
                units = 'unitless'
            elif metric == 'tmax':
                metric_name = 'Maximum Air Temperature'
                units = '°C'
            elif metric == 'tmin':
                metric_name = 'Minimum Air Temperature'
                units = '°C'
            else:
                metric_name = file[metric].long_name
                metric_name = metric_name.replace('_', ' ').title()
                units = file[metric].units
                units = units.replace('W/m^2', 'W/m²')

            # Import variables as arrays
            longitude = file.variables['lon'][:]  # shape = (8640,)
            latitude = file.variables['lat'][:]  # shape = (4320,)
            time = file.variables['time']  # shape = (12,)
            raw_data = file.variables[metric]  # shape = (12, 4320, 8640)

            for month in [month]:
                # Convert the month number to an index
                i = int(month) - 1

                # Get the number of days since 1900-01-01
                t = int(time[i])

                # Get the date this data represents
                date = days_to_date(t)

                # Get the data for this timepoint, for all lat and lon
                data = raw_data[i, :, :]

                # Downsample to save memory
                data = data[::2, ::2]
                lon = longitude[::2]
                lat = latitude[::2]

                # Plot data
                A = 5  # We want figures to be A5
                figsize = (46.82 * .5**(.5 * A), 33.11 * .5**(.5 * A))
                fig = plt.figure(figsize=figsize)
                ax = plt.axes()
                img = ax.imshow(data, cmap='GnBu')
                # Create the colour bar
                label = f'{metric_name} [{units}]'
                fig.colorbar(img, label=label, shrink=0.4)
                # Get the tick locations
                ylocs, _ = plt.yticks()
                xlocs, _ = plt.xticks()
                # Trim
                ylocs = ylocs[1:-1]
                xlocs = xlocs[1:-1]
                # Use the tick locations as indexes to get the lat and lon
                lat = lat[ylocs.astype(int)].round()
                lon = lon[xlocs.astype(int)].round()
                # Convert the axis ticks from pixels into lat and lon
                plt.yticks(ylocs, lat)
                plt.xticks(xlocs, lon)
                # Add labels
                plt.xlabel('Longitude')
                plt.ylabel('Latitude')
                B_Y = date.strftime('%B %Y')
                ax.set_title(
                    rf'\centering\bf {metric_name}\\\normalfont {B_Y}\par',
                    y=1.1
                )
                plt.tight_layout()
                # Export
                Y_m = date.strftime('%Y-%m')
                path = Path(
                    base_dir, 'B Process Data', 'Meteorological Data',
                    'TerraClimate', Y_m, metric_name
                )
                path.parent.mkdir(parents=True, exist_ok=True)
                plt.savefig(path)
                plt.close()

            # Close the file
            file.close()


def process_socio_demographic_data(data_name, year, iso3, rt, test=False):
    """Process socio-demographic data."""
    if data_name == 'Meta population density':
        process_meta_pop_density_data(year, iso3)
    elif data_name == 'WorldPop population count':
        process_worldpop_pop_count_data(year, iso3, rt, test)
    elif data_name == 'WorldPop population density':
        process_worldpop_pop_density_data(year, iso3)
    else:
        raise ValueError(f'Unrecognised data name "{data_name}"')


def process_meta_pop_density_data(year, iso3):
    """
    Process Population Density Maps from Data for Good at Meta.

    Documentation: https://dataforgood.facebook.com/dfg/docs/
    high-resolution-population-density-maps-demographic-estimates-documentation

    Run times:

    - `python3 process_data.py "Meta pop density" -y 2020 -3 VNM`: 00:13.251
    """
    # Sanitise the inputs
    data_type = 'Socio-Demographic Data'
    print(f'Data type: {data_type}')
    data_name = 'Meta population density'
    print(f'Data name: {data_name}')
    print(f'Year:      {year}')
    if not iso3:
        raise ValueError('No ISO3 code has been provided; use the `-3` flag')
    country = pycountry.countries.get(alpha_3=iso3).common_name
    print(f'Country:   {country}')
    print('')

    metric = f'{iso3.lower()}_general_{year}'

    # Import the data
    path = Path(
        base_dir, 'A Collate Data', data_type, data_name, iso3,
        f'{metric}.csv'
    )
    df = pd.read_csv(path)

    # Log scale
    df = df[df[metric] > 0]
    metric_log = f'{metric}_log'
    df[metric_log] = np.log(df[metric])

    # Define the grid for the heatmap
    n = round(df['latitude'].max() - df['latitude'].min()) * 100
    lat_bins = np.linspace(df['latitude'].min(), df['latitude'].max(), n)
    n = round(df['longitude'].max() - df['longitude'].min()) * 100
    lon_bins = np.linspace(df['longitude'].min(), df['longitude'].max(), n)
    # Create a 2D histogram of the data
    heatmap, xedges, yedges = np.histogram2d(
        df['latitude'], df['longitude'],
        bins=[lat_bins, lon_bins],
        weights=df[metric_log],
        density=False
    )

    # Re-scale
    heatmap = (heatmap - heatmap.min()) / (heatmap.max() - heatmap.min())
    heatmap = heatmap * df[metric_log].max()

    # Create a custom colourmap
    # Define number of colours in the white and green regions of the colormap
    n_white = 40
    n_colours = 256 - n_white
    # Create the white section of the colormap
    # RGBA, A = 1 for opaque
    white = np.ones((n_white, 4))
    # Get the Greens colourmap data
    greens = plt.get_cmap('Greens', n_colours)
    # Combine the white and Greens colourmap data
    colours = np.vstack((white, greens(np.linspace(0.2, 1, n_colours))))
    # Create a new colormap
    cmap = LinearSegmentedColormap.from_list('WhiteGreens', colours)

    # Plot the heatmap
    A = 5  # We want figures to be A5
    figsize = (33.11 * .5**(.5 * A), 46.82 * .5**(.5 * A))
    fig, ax = plt.subplots(figsize=figsize)
    im = ax.imshow(
        heatmap, origin='lower', cmap=cmap,
        extent=[
            df['longitude'].min(), df['longitude'].max(),
            df['latitude'].min(), df['latitude'].max()
        ]
    )
    plt.xlabel('Longitude')
    plt.ylabel('Latitude')
    plt.title(
        rf'\centering\bf Population Density' +
        rf'\\\normalfont {country} - {year}\par',
        y=1.03
    )

    # Manually create the colour bar
    ticks = np.linspace(df[metric_log].min(), df[metric_log].max(), 5)
    ticklabels = np.exp(ticks)
    ticklabels = ticklabels.astype(int)
    fig.colorbar(
        im,
        ticks=ticks,
        format=mticker.FixedFormatter(ticklabels),
        shrink=0.3,
        label='Number of People per square arcsecond'
    )

    # Export
    path = Path(
        base_dir, 'B Process Data', data_type, data_name, iso3, year,
        f'{country}.png'
    )
    path.parent.mkdir(parents=True, exist_ok=True)
    print(f'Exporting "{path}"')
    plt.savefig(path)
    plt.close()


def process_worldpop_pop_count_data(year, iso3, rt, test=False):
    """
    Process WorldPop population count.

    - EPSG:9217: https://epsg.io/9217
    - EPSG:4326: https://epsg.io/4326
    - EPSG = European Petroleum Survey Group

    Run times:

<<<<<<< HEAD
    - `python3 process_data.py "WorldPop pop count" -y 2020 -3 VNM -r ppp`:
=======
    - `python3 process_data.py "WorldPop pop count" -3 VNM -y 2020 -r ppp`:
>>>>>>> 93381874
        - 43.332s
    - `python3 process_data.py "WorldPop pop count" -3 PER -y 2020`:
        - 2m5.13s
        - 3m27.575s
    """
    # Sanitise the inputs
    data_type = 'Socio-Demographic Data'
    print('Data type:  ', data_type)
    data_name = 'WorldPop population count'
    print('Data name:  ', data_name)
    if not year:
        year = '2020'
        print('Year:       ', 'None, defaulting to 2020')
    else:
        print('Year:       ', year)
    if not iso3:
        raise ValueError('No ISO3 code has been provided; use the `-3` flag')
    country = pycountry.countries.get(alpha_3=iso3).name
    print('Country:    ', country)
    if not rt:
        rt = 'ppp'
        print('Resolution: ', 'None, defaulting to ppp')
    else:
        print('Resolution: ', rt)
    print('')

    # Import
    filename = Path(f'{iso3}_{rt}_v2b_{year}_UNadj.tif')
    path = Path(
        base_dir, 'A Collate Data', data_type, data_name, 'GIS', 'Population',
        'Individual_countries', iso3,
        country.replace(' ', '_') + '_100m_Population', filename,
    )
    # Load the data
    print(f'Processing "{filename}"')
    src = rasterio.open(path)

    # Get the affine transformation coefficients
    transform = src.transform
    # Read data from band 1
    if src.count != 1:
        raise ValueError(f'Unexpected number of bands: {src.count}')
    source_data = src.read(1)

    # Raw plot
    A = 5  # We want figures to be A5
    figsize = (33.11 * .5**(.5 * A), 46.82 * .5**(.5 * A))
    plt.figure(figsize=figsize)
    plt.imshow(source_data, cmap='GnBu')
    plt.title(
        rf'\centering\bf WorldPop Population Count' +
        rf'\\\normalfont {country} - {year}\par',
        y=1.03
    )
    plt.colorbar(shrink=0.3, label='Population')
    # Export
    path = Path(
        base_dir, 'B Process Data', data_type, data_name, iso3,
        filename.stem + ' - Raw.png'
    )
    if not path.exists():
        path.parent.mkdir(parents=True, exist_ok=True)
        print(f'Exporting "{path}"')
        plt.savefig(path)
    # Save the tick details for the next plot
    ylocs, ylabels = plt.yticks()
    xlocs, xlabels = plt.xticks()
    # Trim
    ylocs = ylocs[1:-1]
    xlocs = xlocs[1:-1:2]
    # Finish
    plt.close()

    if test:
        return

    # Replace placeholder numbers with 0
    # (-3.4e+38 is the smallest single-precision floating-point number)
    df = pd.DataFrame(source_data)
    population_data = df[df != -3.4028234663852886e+38]
    """
    Sanity check: calculate the total population
    Google says that Vietnam's population was 96.65 million (2020)

    VNM_pph_v2b_2020.tif
    90,049,150 (2020)

    VNM_pph_v2b_2020_UNadj.tif
    96,355,010 (2020)

    VNM_ppp_v2b_2020.tif
    90,008,170 (2020)

    VNM_ppp_v2b_2020_UNadj.tif
    96,355,000 (2020)
    """
    print(f'Population as per {filename}: {population_data.sum().sum()}')

    # Plot - no normalisation
    path = Path(
        base_dir, 'B Process Data', data_type, data_name, iso3,
        filename.stem + '.png'
    )
    if not path.exists():
        plt.imshow(population_data, cmap='GnBu')
        plt.title('WorldPop Population Count')
        plt.colorbar(shrink=0.8, label='Population')
        plt.ylabel('Latitude')
        plt.xlabel('Longitude')
        # Convert pixel coordinates to latitude and longitude
        lat, lon = pixel_to_latlon(xlocs, ylocs, transform)
        # Flatten into a list
        lat = [str(round(x[0], 1)) for x in lat]
        lon = [str(round(x, 1)) for x in lon[0]]
        # Convert the axis ticks from pixels into latitude and longitude
        plt.yticks(ylocs, lat)
        plt.xticks(xlocs, lon)
        # Export
        print(f'Exporting "{path}"')
        plt.savefig(path)
        plt.close()

    # Plot - log transformed
    path = Path(
        base_dir, 'B Process Data', data_type, data_name, iso3,
        filename.stem + ' - Log Scale.png'
    )
    if not path.exists():
        population_data = np.log(population_data)
        plt.imshow(population_data, cmap='GnBu')
        plt.title('WorldPop Population Count')
        plt.colorbar(shrink=0.8, label='Population (log)')
        plt.ylabel('Latitude')
        plt.xlabel('Longitude')
        # Convert pixel coordinates to latitude and longitude
        lat, lon = pixel_to_latlon(xlocs, ylocs, transform)
        # Flatten into a list
        lat = [str(round(x[0], 1)) for x in lat]
        lon = [str(round(x, 1)) for x in lon[0]]
        # Convert the axis ticks from pixels into latitude and longitude
        plt.yticks(ylocs, lat)
        plt.xticks(xlocs, lon)
        # Export
        print(f'Exporting "{path}"')
        plt.savefig(path)
        plt.close()

    # Convert pixel coordinates to latitude and longitude
    cols = np.arange(source_data.shape[1])
    lon, _ = rasterio.transform.xy(transform, (1,), cols)
    rows = np.arange(source_data.shape[0])
    _, lat = rasterio.transform.xy(transform, rows, (1,))
    # Replace placeholder numbers with 0
    mask = source_data == -3.4028234663852886e+38
    source_data[mask] = 0
    # Create a DataFrame with latitude, longitude, and pixel values
    df = pd.DataFrame(source_data, index=lat, columns=lon)
    # Export
    path = Path(
        base_dir, 'B Process Data', data_type, data_name, iso3,
        filename.stem + '.csv'
    )
    if not path.exists():
        print(f'Exporting "{path}"')
        df.to_csv(path)
    # Sanity checking
    if filename.stem == 'VNM_ppp_v2b_2020_UNadj':
        assert df.to_numpy().sum() == 96355088.0  # 96,355,088

    # Plot - transformed
    path = Path(
        base_dir, 'B Process Data', data_type, data_name, iso3,
        filename.stem + ' - Transformed.png'
    )
    if not path.exists():
        plt.imshow(df, cmap='GnBu')
        plt.title('WorldPop Population Count')
        plt.colorbar(shrink=0.8, label='Population')
        plt.savefig(path)
        plt.close()


def process_worldpop_pop_density_data(year, iso3):
    """
    Process WorldPop population density.

    Run times:

    - `time python3 process_data.py "WorldPop pop density"`: 00:02.026
    - `time python3 process_data.py "WorldPop pop density" -3 PER`: 00:04.311
    - `time python3 process_data.py "WorldPop pop density" -y 2020 -3 VNM`:
        - 00:01.954
    """
    data_type = 'Socio-Demographic Data'
    print(f'Data type:   {data_type}')
    data_name = 'WorldPop population density'
    print(f'Data name:   {data_name}')
    print(f'Year:        {year}')
    country = pycountry.countries.get(alpha_3=iso3).common_name
    print(f'Country:     {country}')

    # Import the population density data
    iso3_lower = iso3.lower()
    filename = f'{iso3_lower}_pd_{year}_1km_UNadj_ASCII_XYZ'
    path = Path(
        base_dir, 'A Collate Data', data_type, data_name, 'GIS',
        'Population_Density', 'Global_2000_2020_1km_UNadj', year, iso3,
        Path(filename).with_suffix('.zip')
    )
    df = pd.read_csv(path)

    # Export as-is
    path = Path(
        base_dir, 'B Process Data', data_type, data_name, iso3,
        Path(filename).with_suffix('.csv')
    )
    path.parent.mkdir(parents=True, exist_ok=True)
    print(f'Exporting "{path}"')
    df.to_csv(path, index=False)

    # Plot
    A = 5  # We want figures to be A5
    figsize = (33.11 * .5**(.5 * A), 46.82 * .5**(.5 * A))
    fig, ax = plt.subplots(figsize=figsize)
    pt = df.pivot_table(index='Y', columns='X', values='Z')
    im = ax.imshow(pt, cmap='GnBu')
    ax.invert_yaxis()
    plt.title(
        rf'\centering\bf Population Density\\\normalfont {country}\par',
        y=1.03
    )
    label = f'Population Density {year}, UN Adjusted (pop/km²)'
    plt.colorbar(im, shrink=0.3, label=label)
    # Export
    path = Path(
        base_dir, 'B Process Data', data_type, data_name, iso3,
        Path(filename).with_suffix('.png')
    )
    path.parent.mkdir(parents=True, exist_ok=True)
    print(f'Exporting "{path}"')
    plt.savefig(path)
    plt.close()

    # Plot
    A = 5  # We want figures to be A5
    figsize = (33.11 * .5**(.5 * A), 46.82 * .5**(.5 * A))
    fig, ax = plt.subplots(figsize=figsize)
    plt.title(
        rf'\centering\bf Population Density - Log Transformed' +
        rf'\\\normalfont {country}\par',
        y=1.03
    )
    # Re-scale
    df = df[df['Z'] > 0]
    df['Z_rescaled'] = np.log(df['Z'])
    pt = df.pivot_table(index='Y', columns='X', values='Z_rescaled')
    im = ax.imshow(pt, cmap='GnBu')
    ax.invert_yaxis()
    # Manually create the colour bar
    ticks = np.linspace(df['Z_rescaled'].min(), df['Z_rescaled'].max(), 5)
    ticklabels = np.exp(ticks)
    ticklabels = ticklabels.astype(int)
    fig.colorbar(
        im,
        ticks=ticks,
        format=mticker.FixedFormatter(ticklabels),
        shrink=0.3,
        label=f'Population Density {year}, UN Adjusted (pop/km²)'
    )
    # Export
    path = Path(
        base_dir, 'B Process Data', data_type, data_name, iso3,
        Path(filename + ' - Log Transformed').with_suffix('.png')
    )
    path.parent.mkdir(parents=True, exist_ok=True)
    print(f'Exporting "{path}"')
    plt.savefig(path)
    plt.close()


def process_geospatial_meteorological_data(
    data_name, admin_level, iso3, year
):
    """Process Geospatial and Meteorological Data."""
    data_name_1 = 'GADM administrative map'
    data_name_2 = \
        'CHIRPS: Rainfall Estimates from Rain Gauge and Satellite Observations'
    if data_name == [data_name_1, data_name_2]:
        process_gadm_chirps_data(admin_level, iso3, year)
    else:
        raise ValueError(f'Unrecognised data names "{data_name}"')


def process_gadm_chirps_data(admin_level, iso3, year):
    """
    Process GADM administrative map and CHIRPS rainfall data.

    Run times:

    - `python3 process_data.py GADM "CHIRPS rainfall" -a 0`: 00:01.763
    - `python3 process_data.py GADM "CHIRPS rainfall" -a 1`: 00:14.640
    - `python3 process_data.py GADM "CHIRPS rainfall" -a 2`: 02:36.276
    - `python3 process_data.py GADM "CHIRPS rainfall" -a 3`: 41:55.092
    - `python3 process_data.py GADM "CHIRPS rainfall" -a 0 -3 GBR`: 00:12.027
    - `python3 process_data.py GADM "CHIRPS rainfall" -a 1 -3 GBR`: 00:05.624
    - `python3 process_data.py GADM "CHIRPS rainfall" -a 2 -3 GBR`: 00:05.626
    - `python3 process_data.py GADM "CHIRPS rainfall" -a 3 -3 GBR`: 00:06.490
    """
    # Sanitise the inputs
    data_type = 'Geospatial and Meteorological Data'
    data_name = 'GADM administrative map and CHIRPS rainfall data'
    if not admin_level:
        admin_level = '0'
    if not iso3:
        iso3 = 'VNM'
    country = pycountry.countries.get(alpha_3=iso3).name
    if not year:
        year = '2024'

    # Inform the user
    print('Data type:  ', data_type)
    print('Data names: ', data_name)
    print('Admin level:', admin_level)
    print('Country:    ', country)
    print('Year:       ', year)

    # Import the TIFF file
    path = Path(
        base_dir, 'A Collate Data', 'Meteorological Data',
        'CHIRPS - Rainfall Estimates from Rain Gauge and Satellite ' +
        'Observations',
        'products', 'CHIRPS-2.0', 'global_daily', 'tifs', 'p05', year,
        f'chirps-v2.0.{year}.01.01.tif'
    )
    src = rasterio.open(path)
    # Read the first band
    data = src.read(1)
    # Replace negative values (no rainfall measured) with zeros
    data[data < 0] = 0
    # Create a bounding box from raster bounds
    bounds = src.bounds
    raster_bbox = box(bounds.left, bounds.bottom, bounds.right, bounds.top)

    # Import the shape file
    path = Path(
        base_dir, 'A Collate Data', 'Geospatial Data',
        'GADM administrative map', iso3, f'gadm41_{iso3}_shp',
        f'gadm41_{iso3}_{admin_level}.shp'
    )
    gdf = gpd.read_file(path)
    # Transform the shape file to match the GeoTIFF's coordinate system
    gdf = gdf.to_crs(src.crs)

    # Get the aspect ratio for this region of the Earth
    miny = gdf.bounds['miny'].values[0]
    maxy = gdf.bounds['maxy'].values[0]
    # Calculate the lengths of lines of latitude and longitude at the centroid
    # of the polygon
    centroid_lat = (miny + maxy) / 2.0
    # Approximate length of one degree of latitude in meters
    lat_length = 111.32 * 1000
    # Approximate length of one degree of longitude in meters
    lon_length = 111.32 * 1000 * math.cos(math.radians(centroid_lat))
    # Calculate the stretch factor
    aspect_ratio = lat_length / lon_length

    # Initialise the output file
    output = pd.DataFrame()
    # Iterate over each region in the shape file
    for _, region in gdf.iterrows():
        geometry = region.geometry

        # Initialise a new row for the output data frame
        new_row = {}
        new_row['Admin Level 0'] = region['COUNTRY']
        # Initialise the title
        title = region['COUNTRY']
        # Update the new row and the title if the admin level is high enough
        if int(admin_level) >= 1:
            new_row['Admin Level 1'] = region['NAME_1']
            title = region['NAME_1']
        if int(admin_level) >= 2:
            new_row['Admin Level 2'] = region['NAME_2']
            title = region['NAME_2']
        if int(admin_level) >= 3:
            new_row['Admin Level 3'] = region['NAME_3']
            title = region['NAME_3']

        # Check if the rainfall data intersects this region
        if raster_bbox.intersects(geometry):
            # There is rainfall data for this region
            # Clip the data using the polygon of the current region
            region_data, region_transform = mask(src, [geometry], crop=True)
            # Replace negative values (where no rainfall was measured)
            region_data = np.where(region_data < 0, np.nan, region_data)
            region_shape = region_data.shape
            # Define the extent
            extent = [
                region_transform[2],
                region_transform[2] + region_transform[0] * region_shape[2],
                region_transform[5] + region_transform[4] * region_shape[1],
                region_transform[5],
            ]

            # Sum the pixel values to get the total for the region
            region_total = np.nansum(region_data)
            print(title, region_total)

            # Plot
            A = 4  # We want figures to be A4
            figsize = (33.11 * .5**(.5 * A), 46.82 * .5**(.5 * A))
            fig = plt.figure(figsize=figsize, dpi=144)
            ax = plt.axes()
            # Rainfall data
            img = ax.imshow(region_data[0], extent=extent, cmap='Blues')
            # Manually add colorbar
            fig.colorbar(img, shrink=0.2, label='Rainfall [mm]')
            # Shape data
            gpd.GeoSeries(geometry).plot(ax=ax, color='none')
            # Format
            ax.set_title(f'{title} Rainfall')
            ax.set_xlabel('Longitude')
            ax.set_ylabel('Latitude')
            # Adjust the aspect ratio to match this part of the Earth
            ax.set_aspect(aspect_ratio)
            # Export
            path = Path(
                base_dir, 'B Process Data', data_type, data_name, iso3,
                f'Admin Level {admin_level}', title + '.png'
            )
            os.makedirs(path.parent, exist_ok=True)
            plt.savefig(path)
            plt.close()

        else:
            # There is no rainfall data for this region
            region_total = 0
            print(title, region_total)

        # Add to output data frame
        new_row['Rainfall'] = region_total
        new_row_df = pd.DataFrame(new_row, index=[0])
        output = pd.concat([output, new_row_df], ignore_index=True)

    # Export
    path = Path(
        base_dir, 'B Process Data', data_type, data_name, iso3,
        f'Admin Level {admin_level}', 'Rainfall.csv'
    )
    output.to_csv(path, index=False)


def process_geospatial_sociodemographic_data(
    data_name, admin_level, iso3, year, rt
):
    """Process Geospatial and Socio-Demographic Data."""
    data_name_1 = 'GADM administrative map'
    if data_name == [data_name_1, 'WorldPop population count']:
        process_gadm_worldpoppopulation_data(admin_level, iso3, year, rt)
    elif data_name == [data_name_1, 'WorldPop population density']:
        process_gadm_worldpopdensity_data(admin_level, iso3, year, rt)
    else:
        raise ValueError(f'Unrecognised data names "{data_name}"')


def process_gadm_worldpoppopulation_data(admin_level, iso3, year, rt):
    """
    Process GADM administrative map and WorldPop population count data.

    Run times:

    - `python3 process_data.py GADM "WorldPop pop count" -a 0`: 10.182s
    - `python3 process_data.py GADM "WorldPop pop count" -a 0 -3 PER`: 58.943s
    - `python3 process_data.py GADM "WorldPop pop count" -a 1 -3 PER`:
        - 1m28.149s
    - `python3 process_data.py GADM "WorldPop pop count" -a 1`: 1m36.789s
    - `python3 process_data.py GADM "WorldPop pop count" -a 2`: 17m21.086s
    - `python3 process_data.py GADM "WorldPop pop count" -a 2 -3 PER`:
        - 1m53.670s
    - `python3 process_data.py GADM "WorldPop pop count" -a 3 -3 PER`:
        - 7m20.111s
    """
    # Sanitise the inputs
    data_type = 'Geospatial and Socio-Demographic Data'
    data_name = 'GADM administrative map and WorldPop population count'
    if not admin_level:
        admin_level = '0'
    if not iso3:
        iso3 = 'VNM'
    country = pycountry.countries.get(alpha_3=iso3).name
    if not year:
        year = '2020'
    if not rt:
        rt = 'ppp'

    # Inform the user
    print('Data type:  ', data_type)
    print('Data names: ', data_name)
    print('Admin level:', admin_level)
    print('Country:    ', country)
    print('Year:       ', year)
    print('Resolution: ', rt)

    # Import the TIFF file
    filename = Path(f'{iso3}_{rt}_v2b_{year}_UNadj.tif')
    path = Path(
        base_dir, 'A Collate Data', 'Socio-Demographic Data',
        'WorldPop population count', 'GIS', 'Population',
        'Individual_countries', iso3
    )
    # Search for the actual folder that has the data
    folders = [d for d in os.listdir(path) if d.endswith('_100m_Population')]
    folder = folders[0]
    # Now we can construct the full path
    path = Path(path, folder, filename)
    # Now we can import it
    src = rasterio.open(path)
    # Read the first band
    data = src.read(1)
    # Replace placeholder numbers with 0
    data[data == -3.4028234663852886e+38] = 0
    # Create a bounding box from raster bounds
    bounds = src.bounds
    raster_bbox = box(bounds.left, bounds.bottom, bounds.right, bounds.top)
    # Sanity checking
    if (iso3 == 'VNM') and (year == '2020'):
        assert data.sum() == 96355088.0, \
            f'{data.sum()} != 96355088.0'  # 96,355,088
    if (iso3 == 'PER') and (year == '2020'):
        assert data.sum() == 32434896.0, \
            f'{data.sum()} != 32434896.0'  # 32,434,896

    # Import the shape file
    filename = f'gadm41_{iso3}_{admin_level}.shp'
    path = Path(
        base_dir, 'A Collate Data', 'Geospatial Data',
        'GADM administrative map', iso3, f'gadm41_{iso3}_shp', filename
    )
    gdf = gpd.read_file(path)
    # Transform the shape file to match the GeoTIFF's coordinate system
    # EPSG:4326 - WGS 84: latitude/longitude coordinate system based on the
    # Earth's center of mass
    gdf = gdf.to_crs(src.crs)

    # Get the aspect ratio for this region of the Earth
    miny = gdf.bounds['miny'].values[0]
    maxy = gdf.bounds['maxy'].values[0]
    # Calculate the lengths of lines of latitude and longitude at the centroid
    # of the polygon
    centroid_lat = (miny + maxy) / 2.0
    # Approximate length of one degree of latitude in meters
    lat_length = 111.32 * 1000
    # Approximate length of one degree of longitude in meters
    lon_length = 111.32 * 1000 * math.cos(math.radians(centroid_lat))
    # Calculate the stretch factor
    aspect_ratio = lat_length / lon_length

    # Initialise output data frame
    output = pd.DataFrame()
    # Iterate over the regions in the shape file
    for _, region in gdf.iterrows():
        geometry = region.geometry

        # Initialise a new row for the output data frame
        new_row = {}
        new_row['Admin Level 0'] = region['COUNTRY']
        # Initialise the title
        title = region['COUNTRY']
        # Update the new row and the title if the admin level is high enough
        if int(admin_level) >= 1:
            new_row['Admin Level 1'] = region['NAME_1']
            title = region['NAME_1']
        if int(admin_level) >= 2:
            new_row['Admin Level 2'] = region['NAME_2']
            title = region['NAME_2']
        if int(admin_level) >= 3:
            new_row['Admin Level 3'] = region['NAME_3']
            title = region['NAME_3']

        # Check if the population data intersects this region
        if raster_bbox.intersects(geometry):
            # There is population data for this region
            # Clip the data using the polygon of the current region
            region_data, region_transform = mask(src, [geometry], crop=True)
            # Replace negative values (if any exist)
            region_data = np.where(region_data < 0, np.nan, region_data)
            region_shape = region_data.shape
            # Define the extent
            extent = [
                region_transform[2],
                region_transform[2] + region_transform[0] * region_shape[2],
                region_transform[5] + region_transform[4] * region_shape[1],
                region_transform[5],
            ]

            # Sum the pixel values to get the total for the region
            region_total = np.nansum(region_data)
            print(title, region_total)

            # Plot
            A = 5  # We want figures to be A5
            figsize = (33.11 * .5**(.5 * A), 46.82 * .5**(.5 * A))
            fig = plt.figure(figsize=figsize, dpi=144)
            ax = plt.axes()
            # Rainfall data
            img = ax.imshow(region_data[0], extent=extent, cmap='viridis')
            # Manually add colorbar
            fig.colorbar(img, shrink=0.2, label=f'Population [{rt}]')
            # Shape data
            gpd.GeoSeries(geometry).plot(ax=ax, color='none')
            # Format
            ax.set_title(f'{title} Population')
            ax.set_xlabel('Longitude')
            ax.set_ylabel('Latitude')
            # Adjust the aspect ratio to match this part of the Earth
            ax.set_aspect(aspect_ratio)
            # Export
            path = Path(
                base_dir, 'B Process Data', data_type, data_name, iso3,
                f'Admin Level {admin_level}', title + '.png'
            )
            os.makedirs(path.parent, exist_ok=True)
            plt.savefig(path)
            plt.close()

        else:
            # There is no population data for this region
            region_total = 0
            print(title, region_total)

        # Add to output data frame
        new_row['Population'] = region_total
        # Export
        new_row_df = pd.DataFrame(new_row, index=[0])
        output = pd.concat([output, new_row_df], ignore_index=True)

    # Export
    path = Path(
        base_dir, 'B Process Data', data_type, data_name, iso3,
        f'Admin Level {admin_level}', 'Population.csv'
    )
    output.to_csv(path, index=False)

    # # Calculate population density
    # # Import area
    # path = Path(
    #     base_dir, 'B Process Data', 'Geospatial Data',
    #     'GADM administrative map', iso3, f'Admin Level {admin_level}',
    #     'Area.csv'
    # )
    # area = pd.read_csv(path)
    # # Merge
    # level = int(admin_level)
    # on = [f'Admin Level {x}' for x in range(level, level + 1)]
    # df = pd.merge(output, area, how='outer', on=on)
    # # Calculate
    # df['Population Density'] = df['Population'] / df['Area [km²]']
    # # Export
    # path = Path(
    #     base_dir, 'B Process Data', data_type, data_name, iso3,
    #     f'Admin Level {admin_level}', 'Population Density.csv'
    # )
    # df.to_csv(path, index=False)


def process_gadm_worldpopdensity_data(admin_level, iso3, year, rt):
    """
    Process GADM administrative map and WorldPop population density data.

    Run times:

    - `time python3 process_data.py GADM "WorldPop pop density" -a 0`
        - 1.688s
    - `time python3 process_data.py GADM "WorldPop pop density" -a 1`
        - 13.474s
    - `time python3 process_data.py GADM "WorldPop pop density" -a 2`
        - 2m12.969s
    - `time python3 process_data.py GADM "WorldPop pop density" -a 3`
        - 21m20.179s
    """
    # Sanitise the inputs
    data_type = 'Geospatial and Socio-Demographic Data'
    data_name = 'GADM administrative map and WorldPop population density'
    if not admin_level:
        admin_level = '0'
    if not iso3:
        iso3 = 'VNM'
    country = pycountry.countries.get(alpha_3=iso3).name
    if not year:
        year = '2020'
    if not rt:
        rt = 'ppp'

    # Inform the user
    print('Data type:  ', data_type)
    print('Data names: ', data_name)
    print('Admin level:', admin_level)
    print('Country:    ', country)
    print('Year:       ', year)
    print('Resolution: ', rt)

    # Import the population density data
    filename = Path(f'{iso3.lower()}_pd_{year}_1km_UNadj.tif')
    path = Path(
        base_dir, 'A Collate Data', 'Socio-Demographic Data',
        'WorldPop population density', 'GIS', 'Population_Density',
        'Global_2000_2020_1km_UNadj', year, iso3, filename
    )
    src = rasterio.open(path)
    # Read data from band 1
    data = src.read(1)
    # Replace placeholder numbers with 0
    data[data < 0] = 0

    # Import the relevant shape file
    filename = f'gadm41_{iso3}_{admin_level}.shp'
    path = Path(
        base_dir, 'A Collate Data', 'Geospatial Data',
        'GADM administrative map', iso3, f'gadm41_{iso3}_shp', filename
    )
    gdf = gpd.read_file(path)

    # Get the aspect ratio for this region of the Earth
    miny = gdf.bounds['miny'].values[0]
    maxy = gdf.bounds['maxy'].values[0]
    # Calculate the lengths of lines of latitude and longitude at the centroid
    # of the polygon
    centroid_lat = (miny + maxy) / 2.0
    # Approximate length of one degree of latitude in meters
    lat_length = 111.32 * 1000
    # Approximate length of one degree of longitude in meters
    lon_length = 111.32 * 1000 * math.cos(math.radians(centroid_lat))
    # Calculate the stretch factor
    aspect_ratio = lat_length / lon_length

    # Iterate over the regions in the shape file
    for _, region in gdf.iterrows():
        geometry = region.geometry

        # Initialise new row
        new_row = {}
        new_row['Admin Level 0'] = region['COUNTRY']
        # Initialise the title
        title = region['COUNTRY']
        # Update the new row and the title if the admin level is high enough
        if 'NAME_1' in list(gdf):
            new_row['Admin Level 1'] = region['NAME_1']
            title = region['NAME_1']
        if 'NAME_2' in list(gdf):
            new_row['Admin Level 2'] = region['NAME_2']
            title = region['NAME_2']
        if 'NAME_3' in list(gdf):
            new_row['Admin Level 3'] = region['NAME_3']
            title = region['NAME_3']
        print(title)

        # Clip the data using the polygon of the current region
        region_data, region_transform = mask(src, [geometry], crop=True)
        # Replace negative values (if any exist)
        region_data = np.where(region_data < 0, np.nan, region_data)
        region_shape = region_data.shape
        # Define the extent
        extent = [
            region_transform[2],
            region_transform[2] + region_transform[0] * region_shape[2],
            region_transform[5] + region_transform[4] * region_shape[1],
            region_transform[5],
        ]

        # Plot
        A = 5  # We want figures to be A5
        figsize = (33.11 * .5**(.5 * A), 46.82 * .5**(.5 * A))
        fig = plt.figure(figsize=figsize, dpi=144)
        ax = plt.axes()
        if admin_level == '0':
            arr = region_data[0]
            arr[arr == 0] = np.nan
            # Re-scale
            arr = arr**0.01
            z = arr
        else:
            df = pd.DataFrame(region_data)
            df = df.replace(0, np.nan)
            df = df.dropna(how='all', axis=0)
            df = df.dropna(how='all', axis=1)
            # Re-scale
            df = df**0.01
            z = df
        img = ax.imshow(z, extent=extent, cmap='GnBu')
        # Manually create the colour bar
        ticks = np.linspace(np.nanmin(z), np.nanmax(z), 5)
        ticklabels = ticks**(1 / 0.01)
        ticklabels = ticklabels.astype(int)
        fig.colorbar(
            img,
            ticks=ticks,
            format=mticker.FixedFormatter(ticklabels),
            shrink=0.2,
            label=f'Population Density {year}, UN Adjusted (pop/km²)'
        )
        # Shape data
        gpd.GeoSeries(geometry).plot(ax=ax, color='none')
        # Format axes
        ax.set_title(f'{title} Population Density')
        ax.set_ylabel('Latitude')
        ax.set_xlabel('Longitude')
        # Adjust the aspect ratio to match this part of the Earth
        ax.set_aspect(aspect_ratio)
        # Export
        path = Path(
            base_dir, 'B Process Data', data_type, data_name, iso3,
            f'Admin Level {admin_level}', title + '.png'
        )
        os.makedirs(path.parent, exist_ok=True)
        plt.savefig(path)
        plt.close()


def process_economic_geospatial_sociodemographic_data(
    data_name, iso3, admin_level
):
    """Process Economic, Geospatial and Socio-Demographic Data."""
    data_name_1 = 'Relative Wealth Index'
    data_name_2 = 'GADM administrative map'
    data_name_3 = 'Meta population density'
    if data_name == [data_name_1, data_name_2, data_name_3]:
        process_pop_weighted_relative_wealth_index_data(iso3, admin_level)
    else:
        raise ValueError(f'Unrecognised data names "{data_name}"')


def get_admin_region(lat, lon, polygons):
    """
    Find the admin region in which a gridcell lies.

    Return the ID of administrative region in which the centre (given by
    latitude and longitude) of a 2.4km^2 gridcell lies.

    Parameters
    ----------
    lat : double
    lon : double
    polygons : dict

    Returns
    -------
    geo_id : str
    """
    point = Point(lon, lat)
    for geo_id in polygons:
        polygon = polygons[geo_id]
        if polygon.contains(point):
            return geo_id
    return 'null'


def process_pop_weighted_relative_wealth_index_data(iso3, admin_level):
    """
    Process Population Weighted Relative Wealth Index.

    Adapted from:
    https://dataforgood.facebook.com/dfg/docs/
    tutorial-calculating-population-weighted-relative-wealth-index

    Run times:

    - `time python3 process_data.py RWI GADM "Meta pop density" -3 VNM -a 2`:
        - 6m19.994s
        - 5m48.570s
    """
    # Sanitise the inputs
    print('Data types:  Economic, Geospatial and Socio-Demographic')
    print('Data names:  Relative Wealth Index, GADM administrative ', end='')
    print('map and Meta population density')
    if not iso3:
        raise ValueError('No ISO3 code has been provided; use the `-3` flag')
    country = pycountry.countries.get(alpha_3=iso3).common_name
    print('Country:    ', country)
    if not admin_level:
        raise ValueError('No admin level has been provided; use the `-a` flag')
    print('Admin level:', admin_level)
    print('')

    # Import raw data
    shpfile = Path(
        base_dir, 'A Collate Data', 'Geospatial Data',
        'GADM administrative map', iso3, f'gadm41_{iso3}_shp',
        f'gadm41_{iso3}_2.shp'
    )
    rwifile = Path(
        base_dir, 'data', 'vnm_relative_wealth_index.csv'
    )
    popfile = Path(
        base_dir, 'A Collate Data', 'Socio-Demographic Data',
        'Meta population density', iso3, f'{iso3.lower()}_general_2020.csv'
    )

    # Create a dictionary of polygons where the key is the ID of the polygon
    # and the value is its geometry
    shapefile = gpd.read_file(shpfile)
    admin_geoid = f'GID_{admin_level}'
    polygons = dict(zip(shapefile[admin_geoid], shapefile['geometry']))

    # Classify the locations of the RWI values if this has not been done
    path = Path(
        base_dir, 'B Process Data', 'Economic Data', 'Relative Wealth Index',
        f'{iso3}.csv'
    )
    if path.exists():
        print('Locations of RWI values are already classified')
        rwi = pd.read_csv(path)
    else:
        print('Classifying locations of RWI values')
        rwi = pd.read_csv(rwifile)
        rwi['geo_id'] = rwi.apply(
            lambda x: get_admin_region(
                x['latitude'], x['longitude'], polygons
            ), axis=1
        )
        rwi = rwi[rwi['geo_id'] != 'null']

        path.parent.mkdir(parents=True, exist_ok=True)
        rwi.to_csv(path)

    # Convert population data from Meta into a data frame with the total
    # population for tiles of zoom level 14 (Bing tiles) using quadkeys
    population = pd.read_csv(popfile)
    colname = f'{iso3.lower()}_general_2020'
    population = population.rename(columns={colname: 'pop_2020'})
    population['quadkey'] = population.apply(
        lambda x: str(quadkey.from_geo((x['latitude'], x['longitude']), 14)),
        axis=1
    )
    bing_tile_z14_pop = population.groupby(
        'quadkey', as_index=False
    )['pop_2020'].sum()
    bing_tile_z14_pop['quadkey'] = \
        bing_tile_z14_pop['quadkey'].astype(np.int64)

    # Merge with the shape file
    shapefile = gpd.read_file(shpfile)
    rwi_pop = rwi.merge(
        bing_tile_z14_pop[['quadkey', 'pop_2020']], on='quadkey', how='inner'
    )
    # Aggregate
    geo_pop = rwi_pop.groupby('geo_id', as_index=False)['pop_2020'].sum()
    geo_pop = geo_pop.rename(columns={'pop_2020': 'geo_2020'})
    rwi_pop = rwi_pop.merge(geo_pop, on='geo_id', how='inner')
    # Convert to *population weighted* RWI
    rwi_pop['pop_weight'] = rwi_pop['pop_2020'] / rwi_pop['geo_2020']
    rwi_pop['rwi_weight'] = rwi_pop['rwi'] * rwi_pop['pop_weight']
    geo_rwi = rwi_pop.groupby('geo_id', as_index=False)['rwi_weight'].sum()
    shapefile_rwi = shapefile.merge(
        geo_rwi, left_on=admin_geoid, right_on='geo_id'
    )

    # Plot
    A = 5  # We want figures to be A5
    figsize = (33.11 * .5**(.5 * A), 46.82 * .5**(.5 * A))
    fig, ax = plt.subplots(figsize=figsize)
    shapefile_rwi.plot(
        ax=ax, column='rwi_weight', marker='o', markersize=1, legend=True,
        label='RWI score'
    )
    contextily.add_basemap(
        ax, crs={'init': 'epsg:4326'},
        source=contextily.providers.OpenStreetMap.Mapnik
    )
    plt.title('Relative Wealth Index')
    subtitle = f'{country} - Admin Level {admin_level}'
    plt.suptitle(subtitle, fontsize=12, fontweight='bold')
    path = Path(
        base_dir, 'B Process Data',
        'Economic, Geospatial and Socio-Demographic Data',
        'Relative Wealth Index, GADM administrative map and ' +
        'Meta population density',
        iso3, f'Admin Level {admin_level}.png'
    )
    path.parent.mkdir(parents=True, exist_ok=True)
    print(f'Saving figure to "{path}"')
    plt.savefig(path, dpi=600)


class EmptyObject:
    """Define an empty object for creating a fake args object for Sphinx."""

    def __init__(self):
        """Initialise."""
        self.data_name = ''


shorthand_to_data_name = {
    # Economic data
    'RWI': 'Relative Wealth Index',

    # Epidemiological Data
    'Peru': 'Ministerio de Salud (Peru) data',

    # Meteorological Data
    'APHRODITE precipitation':
    'APHRODITE Daily accumulated precipitation (V1901)',
    'APHRODITE temperature':
    'APHRODITE Daily mean temperature product (V1808)',
    'CHIRPS rainfall':
    'CHIRPS: Rainfall Estimates from Rain Gauge and Satellite Observations',
    'TerraClimate data':
    'TerraClimate gridded temperature, precipitation, and other',
    'ERA5 reanalysis':
    'ERA5 atmospheric reanalysis',

    # Socio-Demographic Data
    'Meta pop density': 'Meta population density',
    'WorldPop pop density': 'WorldPop population density',
    'WorldPop pop count': 'WorldPop population count',

    # Geospatial Data
    'GADM admin map': 'GADM administrative map',
    'GADM': 'GADM administrative map',
}

data_name_to_type = {
    # Economic data
    'Relative Wealth Index': 'Economic Data',

    # Epidemiological Data
    'Ministerio de Salud (Peru) data': 'Epidemiological Data',

    # Meteorological Data
    'APHRODITE Daily mean temperature product (V1808)': 'Meteorological Data',
    'APHRODITE Daily accumulated precipitation (V1901)': 'Meteorological Data',
    'CHIRPS: Rainfall Estimates from Rain Gauge and Satellite Observations':
    'Meteorological Data',
    'TerraClimate gridded temperature, precipitation, and other':
    'Meteorological Data',
    'ERA5 atmospheric reanalysis': 'Meteorological Data',

    # Socio-Demographic Data
    'Meta population density': 'Socio-Demographic Data',
    'WorldPop population density': 'Socio-Demographic Data',
    'WorldPop population count': 'Socio-Demographic Data',

    # Geospatial Data
    'GADM administrative map': 'Geospatial Data',
}

# Establish the base directory
path = Path(__file__)
base_dir = utils.get_base_directory(path.parent)

# If running directly
if __name__ == '__main__':
    # Perform checks
    utils.check_os()
    utils.check_python()

    # Create command-line argument parser
    desc = 'Process data that has been previously downloaded and collated.'
    parser = argparse.ArgumentParser(description=desc)

    # Add positional arguments
    message = 'The name of the data field(s) to be processed.'
    default = []
    parser.add_argument('data_name', nargs='*', default=default, help=message)

    # Add optional arguments
    message = '''Some data fields have different data for each administrative
    level'''
    parser.add_argument('--admin_level', '-a', help=message)
    message = '''Some data fields have data available for multiple years.'''
    parser.add_argument('--year', '-y', help=message)
    message = '''Some data fields have data available for multiple months.'''
    parser.add_argument('--month', '-m', help=message)
    message = '''"ppp" (people per pixel) or "pph" (people per hectare).'''
    parser.add_argument('--resolution_type', '-r', help=message)
    message = '''Country code in "ISO 3166-1 alpha-3" format.'''
    parser.add_argument('--iso3', '-3', help=message)
    message = '''Show information to help with debugging.'''
    parser.add_argument('--verbose', '-v', help=message, action='store_true')

    # Parse arguments from terminal
    args = parser.parse_args()

    # Extract the arguments
    data_name = args.data_name
    iso3 = args.iso3
    admin_level = args.admin_level
    year = args.year
    month = args.month
    rt = args.resolution_type
    verbose = args.verbose

    # Check
    if verbose:
        print('Arguments:')
        for arg in vars(args):
            print(f'{arg + ":":20s} {vars(args)[arg]}')

    # Convert shorthand names to full names
    for i, name in enumerate(data_name):
        if name in shorthand_to_data_name.keys():
            data_name[i] = shorthand_to_data_name[name]
    # Get macro data type
    data_type = []
    for name in data_name:
        if name in data_name_to_type.keys():
            data_type.append(data_name_to_type[name])

    if data_name == []:
        print('No data name has been provided. Exiting the programme.')
    elif data_type == ['Economic Data']:
        process_economic_data(data_name[0], iso3)
    elif data_type == ['Epidemiological Data']:
        process_epidemiological_data(data_name[0], iso3, admin_level)
    elif data_type == ['Geospatial Data']:
        process_geospatial_data(data_name[0], admin_level, iso3)
    elif data_type == ['Meteorological Data']:
        process_meteorological_data(data_name[0], year, month, verbose)
    elif data_type == ['Socio-Demographic Data']:
        process_socio_demographic_data(data_name[0], year, iso3, rt)

    elif data_type == ['Geospatial Data', 'Meteorological Data']:
        process_geospatial_meteorological_data(
            data_name, admin_level, iso3, year
        )
    elif data_type == ['Geospatial Data', 'Socio-Demographic Data']:
        process_geospatial_sociodemographic_data(
            data_name, admin_level, iso3, year, rt
        )

    elif data_type == [
        'Economic Data', 'Geospatial Data', 'Socio-Demographic Data'
    ]:
        process_economic_geospatial_sociodemographic_data(
            data_name, iso3, admin_level
        )

    else:
        raise ValueError(f'Unrecognised data type "{data_type}"')

# If running via Sphinx
else:
    # Create a fake args object so Sphinx doesn't complain it doesn't have
    # command-line arguments
    args = EmptyObject()<|MERGE_RESOLUTION|>--- conflicted
+++ resolved
@@ -437,11 +437,6 @@
     print(f'Data type:   {data_type}')
     data_name = 'GADM administrative map'
     print(f'Data name:   {data_name}')
-<<<<<<< HEAD
-    country = pycountry.countries.get(alpha_3=iso3).common_name
-    print(f'Country:     {country}')
-    print('Admin level:', admin_level)
-=======
     with warnings.catch_warnings(record=True) as w:
         # Cause all warnings to always be triggered.
         warnings.simplefilter('always')
@@ -453,7 +448,6 @@
     print(f'Country:     {country}')
     print('Admin level:', admin_level)
     print('')
->>>>>>> 93381874
 
     # Import the shape file
     filename = f'gadm41_{iso3}_{admin_level}.shp'
@@ -480,14 +474,8 @@
     fig = plt.figure(figsize=figsize)
     ax = fig.add_subplot()
     gdf.plot(ax=ax, color='white', edgecolor='black')
-<<<<<<< HEAD
-    name = gdf.loc[0, 'COUNTRY']
-    plt.title(
-        rf'\centering\bf Admin Level {admin_level}\\\normalfont {country}\par',
-=======
     plt.title(
         f'{country}\nAdmin Level {admin_level}',
->>>>>>> 93381874
         y=1.03
     )
     plt.xlabel('Longitude')
@@ -1213,11 +1201,7 @@
 
     Run times:
 
-<<<<<<< HEAD
-    - `python3 process_data.py "WorldPop pop count" -y 2020 -3 VNM -r ppp`:
-=======
     - `python3 process_data.py "WorldPop pop count" -3 VNM -y 2020 -r ppp`:
->>>>>>> 93381874
         - 43.332s
     - `python3 process_data.py "WorldPop pop count" -3 PER -y 2020`:
         - 2m5.13s
