"""
Script to process raw data that has already been collated.

After the `collate_data.py` script in the "A Collate Data" folder has been run,
the `process_data.py` script in the "B Process Data" folder can be run. This
script has been tested on Python 3.12 and more versions will be tested in the
future.

**Installation and Setup**

As with the A-script, it is recommended to work in a Python virtual
environment specific to this script. Open a terminal in the "B Process Data"
folder and run the following:

.. code-block::

    $ python3 -m venv venv
    $ source venv/bin/activate

The package requirements for the B-script are listed in `requirements.txt` -
install these dependencies by running the following:

.. code-block::

    $ python3 -m pip install -r requirements.txt

Additionally, on macOS, the Geospatial Data Abstraction Library needs to be
installed from Homebrew:

.. code-block::

    $ /bin/bash -c "$(curl -fsSL https://raw.githubusercontent.com/Homebrew/
    install/HEAD/install.sh)"
    $ brew --version
    $ brew install gdal
    $ ogr2ogr --version

**Example Usage**

To process GADM administrative map geospatial data, run one or more of the
following commands (depending on the administrative level you are interested
in, a parameter controlled by the `-a` flag):

.. code-block::

    # Approx run time: 0m1.681s
    $ python3 process_data.py --data_name "GADM administrative map"
    # Approx run time: 0m5.659s
    $ python3 process_data.py --data_name "GADM administrative map" -a 1
    # Approx run time: 0m50.393s
    $ python3 process_data.py --data_name "GADM administrative map" -a 2
    # Approx run time: 8m54.418s
    $ python3 process_data.py --data_name "GADM administrative map" -a 3

These commands will create a "Geospatial Data" sub-folder and output data into
it.

In general, use `EPSG:9217 <https://epsg.io/9217>`_ or
`EPSG:4326 <https://epsg.io/4326>`_ for map projections and use the
`ISO 3166-1 alpha-3 <https://en.wikipedia.org/wiki/ISO_3166-1_alpha-3>`_
format for country codes.
"""
# Create the requirements file with:
# $ python3 -m pip install pipreqs
# $ pipreqs '.' --force
from pathlib import Path
import pandas as pd
from matplotlib import pyplot as plt
import matplotlib.ticker as mticker
import numpy as np
from shapely.geometry import Point, Polygon
import geopandas as gpd
import rasterio
from rasterio.features import geometry_mask
import argparse
import os
import utils
import json

# If Wayland is being used on GNOME, use a different Matplotlib backend
if os.environ.get('WAYLAND_DISPLAY') is not None:
    # Set the Matplotlib backend to one that is compatible with Wayland
    plt.switch_backend('Agg')


def plot_pop_density(df, folderpath, filename):
    """
    Plot the population for a region.

    Parameters
    ----------
    df : DataFrame
        The data to plot.
    folderpath : str or pathlib.Path
        The parent directory for the output plot.
    filename : str or pathlib.Path
        The filename for the output plot.
    """
    # Plot
    A = 3  # We want figures to be A3
    figsize = (33.11 * .5**(.5 * A), 46.82 * .5**(.5 * A))
    fig = plt.figure(figsize=figsize, dpi=144)
    ax = plt.axes()
    # Re-scale
    df['Z_rescaled'] = df['Z']**0.01
    # Plot
    pivotted = df.pivot(index='Y', columns='X', values='Z_rescaled')
    cax = plt.imshow(pivotted, cmap='GnBu')
    # Manually create the colour bar
    ticks = np.linspace(df['Z_rescaled'].min(), df['Z_rescaled'].max(), 5)
    ticklabels = ticks**(1 / 0.01)
    ticklabels = ticklabels.astype(int)
    fig.colorbar(
        cax,
        ticks=ticks,
        format=mticker.FixedFormatter(ticklabels),
        shrink=0.2,
        label='Population Density 2020, UN Adjusted (pop/km²)'
    )
    # Turn upside down
    plt.gca().invert_yaxis()
    # Remove ticks and tick labels
    plt.axis('off')
    # Correct aspect ratio
    ax.set_aspect('equal', adjustable='datalim')
    ax.autoscale()
    # Save
    path = Path(folderpath, filename)
    plt.savefig(path)
    plt.close()


def pixel_to_latlon(x, y, transform):
    """
    Convert pixel coordinates to latitude and longitude.

    Parameters
    ----------
    x, y : list
        The x- and y-locations of the pixels to be converted to latitude and
        longitude.
    transform : Affine
        Affine transformation matrix as given in the GeoTIFF file.

    Returns
    -------
    lat, lon : array
        The latitude and longitude coordinates.
    """
    x, y = np.meshgrid(x, y)
    lon, lat = transform * (x, y)

    return lat, lon


class EmptyObject:
    """Define an empty object for creating a fake args object for Sphinx."""

<<<<<<< HEAD
    pass
=======
    def __init__(self):
        self.data_name = ''
>>>>>>> fdd7d36a


# If running directly
if __name__ == "__main__":
    # Perform checks
    utils.check_os()
    utils.check_python()
    utils.check_environment()

    # Create command-line argument parser
    desc = 'Process data that has been previously downloaded and collated.'
    parser = argparse.ArgumentParser(description=desc)

    # Add optional arguments: data_name
    message = 'The name of the data field to be processed.'
    default = ''
    parser.add_argument('--data_name', '-n', default=default, help=message)

    # Add optional arguments: admin_level
    message = '''Some data fields have different data for each administrative
    level'''
    default = '1'
    parser.add_argument('--admin_level', '-a', default=default, help=message)

    # Add optional arguments: year
    message = '''Some data fields have data available for multiple years.'''
    default = ''
    parser.add_argument('--year', '-y', default=default, help=message)

    # Add optional arguments: resolution_type
    message = '''"ppp" (people per pixel) or "pph" (people per hectare).'''
    default = 'ppp'
    parser.add_argument(
        '--resolution_type', '-r', default=default, help=message
    )

    # Add optional arguments: country_iso3
    message = '''Country code in "ISO 3166-1 alpha-3" format.'''
    default = 'VNM'
    parser.add_argument('--country_iso3', '-c', default=default, help=message)

    # Parse arguments from terminal
    args = parser.parse_args()

# If running via Sphinx
else:
    # Create a fake args object so Sphinx doesn't complain it doesn't have
    # command-line arguments
    args = EmptyObject()
<<<<<<< HEAD
    args.data_name = ''
=======
>>>>>>> fdd7d36a

# Check
if True:
    print('Arguments:')
    for arg in vars(args):
        print(f'{arg + ":":20s} {vars(args)[arg]}')

data_name_to_type = {
    'APHRODITE Daily mean temperature product (V1808)': 'Meteorological Data',
    'APHRODITE Daily accumulated precipitation (V1901)': 'Meteorological Data',
    'CHIRPS: Rainfall Estimates from Rain Gauge and Satellite Observations':
    'Meteorological Data',
    'TerraClimate gridded temperature, precipitation, and other':
    'Meteorological Data',
    'ERA5 atmospheric reanalysis': 'Meteorological Data',
    'WorldPop population density': 'Socio-Demographic Data',
    'WorldPop population count': 'Socio-Demographic Data',
    'GADM administrative map': 'Geospatial Data',
}

# Establish the base directory
path = Path(__file__)
<<<<<<< HEAD
base_dir = get_base_directory(path.parent)
=======
base_dir = utils.get_base_directory(path.parent)
>>>>>>> fdd7d36a

"""
Geospatial data
 └ GADM administrative map

Run times:

time python3.12 process_data.py
0m1.681s

time python3.12 process_data.py -a 1
0m5.659s

time python3.12 process_data.py -a 2
0m50.393s

time python3.12 process_data.py -a 3
8m54.418s
"""
if args.data_name == 'GADM administrative map':
    filenames = [f'gadm41_VNM_{args.admin_level}.shp']
    for filename in filenames:
        filename = Path(filename)
        relative_path = Path(
            'Geospatial Data', 'GADM administrative map',
            'gadm41_VNM_shp'
        )
        # Create output directory
        out_dir = Path(base_dir, 'B Process Data', relative_path)
        out_dir.mkdir(parents=True, exist_ok=True)

        # Import the shape file
        path = Path(base_dir, 'A Collate Data', relative_path, filename)
        gdf = gpd.read_file(path)

        # Plot
        fig = plt.figure(figsize=(10, 10))
        ax = plt.axes()
        gdf.plot(ax=ax)
        plt.title(filename)
        plt.xlabel('Longitude')
        plt.ylabel('Latitude')
        # Export
        path = Path(base_dir, 'B Process Data', relative_path, filename.stem)
        plt.savefig(path)
        plt.close()

        # Iterate over the regions in the shape file
        total_pop = 0
        for i, row in gdf.iterrows():
            # Initialise new row
            new_row = {}
            # Populate the new row
            new_row['country'] = row['COUNTRY']
            title = row['COUNTRY']
            if 'NAME_1' in list(gdf):
                new_row['name_1'] = row['NAME_1']
                title = row['NAME_1']
            if 'NAME_2' in list(gdf):
                new_row['name_2'] = row['NAME_2']
                title = row['NAME_2']
            if 'NAME_3' in list(gdf):
                new_row['name_3'] = row['NAME_3']
                title = row['NAME_3']

            # Plot
            fig = plt.figure()
            ax = plt.axes()
            if row['geometry'].geom_type == 'MultiPolygon':
                for polygon in row['geometry'].geoms:
                    x, y = polygon.exterior.xy
                    plt.plot(x, y)
            elif row['geometry'].geom_type == 'Polygon':
                x, y = row['geometry'].exterior.xy
                plt.plot(x, y)
            ax.set_aspect('equal')
            plt.title(title)
            plt.xlabel('Longitude')
            plt.ylabel('Latitude')
            # Export
            folderpath = Path(
                base_dir, 'B Process Data', relative_path, filename.stem
            )
            os.makedirs(folderpath, exist_ok=True)
            filepath = Path(folderpath, title)
            plt.savefig(filepath)
            plt.close()

"""
Socio-demographic data
 └ WorldPop population density

Run times:

time python3.12 process_data.py --data_name "WorldPop population density"
0m2.420s
"""
if args.data_name == 'WorldPop population density':
    relative_path = Path(
        'Socio-Demographic Data', 'WorldPop population density',
        'Population Density',
        'Unconstrained individual countries UN adjusted (1km resolution)',
        'Vietnam'
    )

    # Create output directory
    out_dir = Path(base_dir, 'B Process Data', relative_path)
    out_dir.mkdir(parents=True, exist_ok=True)

    # Import the population density data for Vietnam
    filename = Path('vnm_pd_2020_1km_UNadj_ASCII_XYZ.zip')
    path = Path(base_dir, 'A Collate Data', relative_path, filename)
    df = pd.read_csv(path)

    # Export as-is
    filename = Path(filename.stem + '.csv')
    path = Path(base_dir, 'B Process Data', relative_path, filename)
    df.to_csv(path, index=False)

    # Plot
    fig = plt.figure()
    ax = plt.axes()
    pt = df.pivot_table(index='Y', columns='X', values='Z')
    ax.imshow(pt, cmap='viridis')
    ax.invert_yaxis()
    plt.title('Population Density')
    # Export
    path = Path(
        base_dir, 'B Process Data', relative_path, filename.stem
    )
    plt.savefig(path)
    plt.close()

"""
Socio-demographic data
 └ WorldPop population count

- EPSG:9217: https://epsg.io/9217
- EPSG:4326: https://epsg.io/4326
- EPSG = European Petroleum Survey Group

Run times:

time python3 process_data.py --data_name "WorldPop population count"
1m24.587s
"""
if args.data_name == 'WorldPop population count':
    print('Processing WorldPop population count')

    # Get the year for which data will be loaded
    if args.year == '':
        year = '2020'
    else:
        year = args.year

    # Get the other arguments
    iso3 = args.country_iso3
    rt = args.resolution_type

    # filename = Path('VNM_pph_v2b_2020.tif')
    # filename = Path('VNM_pph_v2b_2020_UNadj.tif')
    # filename = Path('VNM_ppp_v2b_2020.tif')
    # filename = Path('VNM_ppp_v2b_2020_UNadj.tif')
    filename = Path(f'{iso3}_{rt}_v2b_{year}_UNadj.tif')

    # Import
    relative_path = Path(
        'Socio-Demographic Data', 'WorldPop population count',
        'Population Counts', 'Individual countries', 'Vietnam',
        'Viet_Nam_100m_Population'
    )
    path = Path(base_dir, 'A Collate Data', relative_path, filename)
    # Load the data
    src = rasterio.open(path)
    # Access metadata
    width = src.width
    print(f'Width: {width}')
    height = src.height
    print(f'Height: {height}')
    # Get the coordinate reference system (CRS) of the GeoTIFF
    crs = src.crs
    print(f'Coordinate reference system (CRS): {crs}')
    # Get the affine transformation coefficients
    transform = src.transform
    print(f'Transform:\n{transform}')
    # Read data from band 1
    print(f'Number of bands: {src.count}')
    source_data = src.read(1)

    # Naive plot
    plt.imshow(source_data, cmap='GnBu')
    plt.title('WorldPop Population Count')
    plt.colorbar(shrink=0.8, label='Population')
    # Export
    fn = filename.stem + ' - Naive.png'
    path = Path(base_dir, 'B Process Data', relative_path, fn)
    if not path.exists():
        path.parent.mkdir(parents=True, exist_ok=True)
        plt.savefig(path)

    # Save the tick details for the next plot
    ylocs, ylabels = plt.yticks()
    xlocs, xlabels = plt.xticks()
    # Trim
    ylocs = ylocs[1:-1]
    xlocs = xlocs[1:-1:2]
    # Finish
    plt.close()

    # Replace placeholder numbers with 0
    # (-3.4e+38 is the smallest single-precision floating-point number)
    df = pd.DataFrame(source_data)
    population_data = df[df != -3.4028234663852886e+38]
    """
    Sanity check: calculate the total population
    Google says that Vietnam's population was 96.65 million (2020)

    VNM_pph_v2b_2020.tif
    90,049,150 (2020)

    VNM_pph_v2b_2020_UNadj.tif
    96,355,010 (2020)

    VNM_ppp_v2b_2020.tif
    90,008,170 (2020)

    VNM_ppp_v2b_2020_UNadj.tif
    96,355,000 (2020)
    """
    print(f'Population as per {filename}: {population_data.sum().sum()}')

    # Plot - no normalisation
    fn = filename.stem + '.png'
    path = Path(base_dir, 'B Process Data', relative_path, fn)
    if not path.exists():
        plt.imshow(population_data, cmap='GnBu')
        plt.title('WorldPop Population Count')
        plt.colorbar(shrink=0.8, label='Population')
        plt.ylabel('Latitude')
        plt.xlabel('Longitude')
        # Convert pixel coordinates to latitude and longitude
        lat, lon = pixel_to_latlon(xlocs, ylocs, transform)
        # Flatten into a list
        lat = [str(round(x[0], 1)) for x in lat]
        lon = [str(round(x, 1)) for x in lon[0]]
        # Convert the axis ticks from pixels into latitude and longitude
        plt.yticks(ylocs, lat)
        plt.xticks(xlocs, lon)
        # Export
        plt.savefig(path)
        plt.close()

    # Plot - log transformed
    fn = filename.stem + ' - Log Scale.png'
    path = Path(base_dir, 'B Process Data', relative_path, fn)
    if not path.exists():
        population_data = np.log(population_data)
        plt.imshow(population_data, cmap='GnBu')
        plt.title('WorldPop Population Count')
        plt.colorbar(shrink=0.8, label='Population (log)')
        plt.ylabel('Latitude')
        plt.xlabel('Longitude')
        # Convert pixel coordinates to latitude and longitude
        lat, lon = pixel_to_latlon(xlocs, ylocs, transform)
        # Flatten into a list
        lat = [str(round(x[0], 1)) for x in lat]
        lon = [str(round(x, 1)) for x in lon[0]]
        # Convert the axis ticks from pixels into latitude and longitude
        plt.yticks(ylocs, lat)
        plt.xticks(xlocs, lon)
        # Export
        plt.savefig(path)
        plt.close()

    # Convert pixel coordinates to latitude and longitude
    cols = np.arange(source_data.shape[1])
    lon, _ = rasterio.transform.xy(transform, (1,), cols)
    rows = np.arange(source_data.shape[0])
    _, lat = rasterio.transform.xy(transform, rows, (1,))
    # Replace placeholder numbers with 0
    mask = source_data == -3.4028234663852886e+38
    source_data[mask] = 0
    # Create a DataFrame with latitude, longitude, and pixel values
    df = pd.DataFrame(source_data, index=lat, columns=lon)
    # Export
    fn = filename.stem + '.csv'
    path = Path(base_dir, 'B Process Data', relative_path, fn)
    if not path.exists():
        print(f'Exporting "{path}"')
        df.to_csv(path)
    # Sanity checking
    if filename.stem == 'VNM_ppp_v2b_2020_UNadj':
        assert df.to_numpy().sum() == 96355088.0  # 96,355,088

    # Plot - transformed
    fn = filename.stem + ' - Transformed.png'
    path = Path(base_dir, 'B Process Data', relative_path, fn)
    if not path.exists():
        plt.imshow(df, cmap='GnBu')
        plt.title('WorldPop Population Count')
        plt.colorbar(shrink=0.8, label='Population')
        plt.savefig(path)
        plt.close()

"""
Geospatial and Socio-Demographic Data
 └ GADM administrative map and WorldPop population count

time python3 process_data.py --data_name "GADM administrative map and
WorldPop population count" --admin_level 0
10.182s

time python3 process_data.py --data_name "GADM administrative map and
WorldPop population count" --admin_level 1
1m36.789s

time python3 process_data.py --data_name "GADM administrative map and
WorldPop population count" --admin_level 2
17m21.086s
"""
if args.data_name == 'GADM administrative map and WorldPop population count':
    # Get the year for which data will be loaded
    if args.year == '':
        year = '2020'
    else:
        year = args.year

    # Get the other arguments
    admin_level = args.admin_level
    iso3 = args.country_iso3
    rt = args.resolution_type

    # Import the TIFF file
    relative_path = Path(
        'Socio-Demographic Data', 'WorldPop population count',
        'Population Counts', 'Individual countries', 'Vietnam',
        'Viet_Nam_100m_Population'
    )
    filename = Path(f'{iso3}_{rt}_v2b_{year}_UNadj.tif')
    path = Path(base_dir, 'A Collate Data', relative_path, filename)
    src = rasterio.open(path)
    # Get the coordinate reference system (CRS) of the GeoTIFF
    crs = src.crs
    print('Coordinate Reference System (CRS) of the GeoTIFF file:', crs)
    # Read data from band 1
    population_data = src.read(1)
    # Replace placeholder numbers with 0
    mask = population_data == -3.4028234663852886e+38
    population_data[mask] = 0
    # Sanity checking
    assert population_data.sum() == 96355088.0, \
        f'{population_data.sum()} != 96355088.0'  # 96,355,088

    # Import the shape file
    relative_path = Path(
        'Geospatial Data', 'GADM administrative map', 'gadm41_VNM_shp',
    )
    filename = f'gadm41_VNM_{admin_level}.shp'
    path = Path(base_dir, 'A Collate Data', relative_path, filename)
    gdf = gpd.read_file(path)
    # Get the coordinate reference system (CRS) of the GeoDataFrame
    crs = gdf.crs
    print('Coordinate Reference System (CRS) of the shapefile:', crs)

    # Initialise output data frame
    output = pd.DataFrame()
    # Iterate over the regions in the shape file
    total_pop = 0
    for i, row in gdf.iterrows():
        # Initialise new row
        new_row = {}
        # Populate the new row
        new_row['country'] = row['COUNTRY']
        title = row['COUNTRY']
        if 'NAME_1' in list(gdf):
            new_row['name_1'] = row['NAME_1']
            title = row['NAME_1']
        if 'NAME_2' in list(gdf):
            new_row['name_2'] = row['NAME_2']
            title = row['NAME_2']
        if 'NAME_3' in list(gdf):
            new_row['name_3'] = row['NAME_3']
            title = row['NAME_3']
        # Look at the polygons in the shapefile
        mask = geometry_mask(
            [row['geometry']], out_shape=population_data.shape,
            transform=src.transform, invert=True
        )
        # Use the mask to extract the region
        region_population_data = population_data * mask
        # Sum the pixel values to get the population for the region
        region_population = region_population_data.sum()
        print(title, region_population)
        # Add to output data frame
        new_row['population'] = region_population
        new_row_df = pd.DataFrame(new_row, index=[1])
        output = pd.concat([output, new_row_df], ignore_index=True)
        # Add to running count
        total_pop += region_population

        # Plot
        fig = plt.figure(figsize=(10, 10))
        ax = plt.axes()
        if title == 'Vietnam':
            arr = region_population_data
            arr[arr == 0] = np.nan
            img = ax.imshow(arr, cmap='GnBu')
        else:
            df = pd.DataFrame(region_population_data)
            df = df.replace(0, np.nan)
            df = df.dropna(how='all', axis=0)
            df = df.dropna(how='all', axis=1)
            img = ax.imshow(df, cmap='GnBu')
        plt.colorbar(img, label='Population', shrink=0.8)
        ax.set_title(title)
        # Export
        relative_path = Path(
            'Geospatial and Socio-Demographic Data',
            'GADM administrative map and WorldPop population count',
            filename.removesuffix(Path(filename).suffix)
        )
        path = Path(base_dir, 'B Process Data', relative_path, title)
        os.makedirs(path.parent, exist_ok=True)
        plt.savefig(path)
        plt.close()

    # Export
    print(f'Total population: {total_pop}')
    path = Path(base_dir, 'B Process Data', relative_path, 'Population.csv')
    output.to_csv(path, index=False)

"""
Geospatial and Socio-Demographic Data
 └ GADM administrative map and WorldPop population density

Run times
---------

### If the labelled population density data does not exist

time python3 process_data.py -n "GADM administrative map and WorldPop
population density"

- 31m52.408s

### If the labelled population density data exists

time python3 process_data.py -n "GADM administrative map and WorldPop
population density"

<<<<<<< HEAD
If the labelled population density data does not exist:
time python3 process_data.py -n "GADM administrative map and WorldPop
population density"
31m52.408s

If the labelled population density data exists:
time python3 process_data.py -n "GADM administrative map and WorldPop
population density"
16.145s
=======
- 0m16.145s
- 0m15.953s
>>>>>>> fdd7d36a
"""
if args.data_name == 'GADM administrative map and WorldPop population density':
    # Get the year for which data will be loaded
    if args.year == '':
        year = '2020'
    else:
        year = args.year

    # Get the admin level
    print('Only admin level 2 is currently implemented')
    admin_level = args.admin_level
    admin_level = 2

    # Get the other argument
    iso3 = args.country_iso3

    # Import the population density data for Vietnam
    relative_path = Path(
        'Socio-Demographic Data', 'WorldPop population density', 'GIS',
        'Population_Density', 'Global_2000_2020_1km_UNadj', '2020', 'VNM'
    )
    filename = Path(f'{iso3.lower()}_pd_{year}_1km_UNadj_ASCII_XYZ.zip')
    path = Path(base_dir, 'A Collate Data', relative_path, filename)
    df = pd.read_csv(path)

    # Import the coordinates of the borders of Vietnam's regions
    relative_path = Path('Geospatial Data', 'GADM administrative map')
    filename = f'gadm41_{iso3}_{admin_level}.json'
    path = Path(base_dir, 'A Collate Data', relative_path, filename)
    with open(path) as file:
        geojson = json.load(file)

    # Check if the labelled population density data exists
    relative_path = Path(
        'Geospatial and Socio-Demographic Data',
        'GADM administrative map and WorldPop population density'
    )
    filename = 'Vietnam.csv'
    path = Path(base_dir, 'B Process Data', relative_path, filename)
    if path.exists():
        # Import the labelled data
        df = pd.read_csv(path)

        # Plot whole country
        plot_pop_density(df, path.parent, 'Vietnam.png')

        # Initialise output dictionaries
        dct_admin_2 = {}
        dct_admin_3 = {}

        # Create the output folders
        path = Path(path.parent, 'Admin 2')
        os.makedirs(path, exist_ok=True)

        # Analyse each province/city
        for admin_2 in df['Admin 2'].unique():
            if admin_2 is not np.nan:
                subset = df[df['Admin 2'] == admin_2].copy()
                print(admin_2)
                plot_pop_density(subset, path, f'{admin_2}.png')
                dct_admin_2[admin_2] = subset['Z'].mean()
                for admin_3 in subset['Admin 3'].unique():
                    if admin_3 is not np.nan:
                        ssubset = subset[subset['Admin 3'] == admin_3].copy()
                        dct_admin_3[admin_3] = ssubset['Z'].mean()
        # Export
        filename = 'WorldPop population density - Admin 2.json'
        path = Path(base_dir, 'B Process Data', relative_path, filename)
        with open(path, 'w') as file:
            json.dump(dct_admin_2, file)
        filename = 'WorldPop population density - Admin 3.json'
        path = Path(base_dir, 'B Process Data', relative_path, filename)
        with open(path, 'w') as file:
            json.dump(dct_admin_3, file)
    else:
        # Classify the location of each coordinate
        df['Country'] = None
        df['Admin 2'] = None
        df['Admin 3'] = None
        # Pre-construct the polygons
        polygons = []
        regions = []
        for feature in geojson['features']:
            polygon = Polygon(feature['geometry']['coordinates'][0][0])
            polygons.append(polygon)
            region = (
                feature['properties']['COUNTRY'],
                feature['properties']['NAME_1'],
                feature['properties']['NAME_2']
            )
            regions.append(region)
        # Iterate over the coordinates
        for i, row in df.iterrows():
            # Update the user
            if i % 100 == 0:
                print(f'{i} / {len(df)}')
            point = Point(df.loc[i, 'X'], df.loc[i, 'Y'])
            for j, polygon in enumerate(polygons):
                # Check if the coordinate is in this region
                if point.within(polygon):
                    # We have found the region this coordinate is in
                    df.loc[i, 'Country'] = regions[j][0]
                    df.loc[i, 'Admin 2'] = regions[j][1]
                    df.loc[i, 'Admin 3'] = regions[j][2]
                    # Move to the next line of the data frame
                    break
        # Export
        path.parent.mkdir(parents=True, exist_ok=True)
        df.to_csv(path, index=False)<|MERGE_RESOLUTION|>--- conflicted
+++ resolved
@@ -156,12 +156,8 @@
 class EmptyObject:
     """Define an empty object for creating a fake args object for Sphinx."""
 
-<<<<<<< HEAD
-    pass
-=======
     def __init__(self):
         self.data_name = ''
->>>>>>> fdd7d36a
 
 
 # If running directly
@@ -211,10 +207,6 @@
     # Create a fake args object so Sphinx doesn't complain it doesn't have
     # command-line arguments
     args = EmptyObject()
-<<<<<<< HEAD
-    args.data_name = ''
-=======
->>>>>>> fdd7d36a
 
 # Check
 if True:
@@ -237,11 +229,7 @@
 
 # Establish the base directory
 path = Path(__file__)
-<<<<<<< HEAD
-base_dir = get_base_directory(path.parent)
-=======
 base_dir = utils.get_base_directory(path.parent)
->>>>>>> fdd7d36a
 
 """
 Geospatial data
@@ -692,20 +680,8 @@
 time python3 process_data.py -n "GADM administrative map and WorldPop
 population density"
 
-<<<<<<< HEAD
-If the labelled population density data does not exist:
-time python3 process_data.py -n "GADM administrative map and WorldPop
-population density"
-31m52.408s
-
-If the labelled population density data exists:
-time python3 process_data.py -n "GADM administrative map and WorldPop
-population density"
-16.145s
-=======
 - 0m16.145s
 - 0m15.953s
->>>>>>> fdd7d36a
 """
 if args.data_name == 'GADM administrative map and WorldPop population density':
     # Get the year for which data will be loaded
