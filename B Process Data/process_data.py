--- conflicted
+++ resolved
@@ -644,17 +644,24 @@
 
     Run times:
 
-<<<<<<< HEAD
     - `time python3 process_data.py "TerraClimate data"`: 08:59.88
-=======
     - `time python3 process_data.py "TerraClimate data" -y 2023 -m 11`:
       00:23.644
->>>>>>> 8993ea80
-    """
+    """
+    # Sanitise the inputs
+    data_type = 'Meteorological Data'
+    data_name = 'TerraClimate gridded temperature, precipitation, and other'
+    if not year:
+        year = '2023'
+    if not month:
+        month = '11'
+
     # Inform the user
+    print('Data type:  ', data_type)
+    print('Data names: ', data_name)
     msg = datetime(int(year), int(month), 1)
     msg = msg.strftime('%B %Y')
-    print(f'Processing data for {msg}')
+    print('Month:      ', msg)
 
     metrics = [
         'aet',  # water_evaporation_amount_mm
@@ -677,9 +684,8 @@
             filename = f'TerraClimate_{metric}_{year}.nc'
             print(f'Processing "{filename}"')
             path = Path(
-                base_dir, 'A Collate Data', 'Meteorological Data',
-                'TerraClimate gridded temperature, precipitation, and other',
-                'TERRACLIMATE-DATA', filename
+                base_dir, 'A Collate Data', data_type,
+                data_name, 'TERRACLIMATE-DATA', filename
             )
             file = nc.Dataset(path, 'r')
             # print(file.variables.keys())
@@ -715,12 +721,7 @@
                 t = int(time[i])
 
                 # Get the date this data represents
-<<<<<<< HEAD
-                date_object = days_to_date(t)
-                date_string = date_object.strftime('%Y-%m-%d')
-=======
                 date = days_to_date(t)
->>>>>>> 8993ea80
 
                 # Get the data for this timepoint, for all lat and lon
                 data = raw_data[i, :, :]
@@ -761,18 +762,10 @@
                 )
                 plt.tight_layout()
                 # Export
-<<<<<<< HEAD
-                filename = metric_name + '.csv'
-                print(f'Exporting "{date_string}/{filename}"')
-                path = Path(
-                    base_dir, 'B Process Data', 'Meteorological Data',
-                    'TerraClimate', year, date_string, filename
-=======
                 Y_m = date.strftime('%Y-%m')
                 path = Path(
-                    base_dir, 'B Process Data', 'Meteorological Data',
+                    base_dir, 'B Process Data', data_type,
                     'TerraClimate', Y_m, metric_name
->>>>>>> 8993ea80
                 )
                 path.parent.mkdir(parents=True, exist_ok=True)
                 plt.savefig(path)
