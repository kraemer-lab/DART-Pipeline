--- conflicted
+++ resolved
@@ -129,7 +129,6 @@
     return lat, lon
 
 
-<<<<<<< HEAD
 def process_economic_data(data_name, iso3):
     """Process economic data."""
     if data_name == 'Relative Wealth Index':
@@ -221,8 +220,6 @@
     plt.close()
 
 
-=======
->>>>>>> a85e28be
 def process_epidemiological_data(data_name, iso3, admin_level):
     """Process Epidemiological Data."""
     if data_name == 'Ministerio de Salud (Peru) data':
@@ -412,7 +409,6 @@
     - `time python3 process_data.py GADM -a 3 -3 PER`: 1m27.87s
     """
     data_type = 'Geospatial Data'
-<<<<<<< HEAD
     print(f'Data type:   {data_type}')
     data_name = 'GADM administrative map'
     print(f'Data name:   {data_name}')
@@ -459,44 +455,6 @@
     plt.savefig(path)
     plt.close()
 
-=======
-    data_name = 'GADM administrative map'
-
-    # Import the shape file
-    filename = f'gadm41_{iso3}_{admin_level}.shp'
-    path = Path(
-        base_dir, 'A Collate Data', data_type, data_name, iso3,
-        f'gadm41_{iso3}_shp', filename
-    )
-    gdf = gpd.read_file(path)
-
-    # en.wikipedia.org/wiki/List_of_national_coordinate_reference_systems
-    national_crs = {
-        'GBR': 'EPSG:27700',
-        'PER': 'EPSG:24892',  # Peru central zone
-        'VNM': 'EPSG:4756',
-    }
-    gdf = gdf.to_crs(national_crs[iso3])
-
-    # Plot
-    fig = plt.figure(figsize=(10, 10))
-    ax = fig.add_subplot()
-    gdf.plot(ax=ax)
-    name = gdf.loc[0, 'COUNTRY']
-    plt.title(f'{name} - Admin Level {admin_level}')
-    plt.xlabel('Longitude')
-    plt.ylabel('Latitude')
-    # Export
-    path = Path(
-        base_dir, 'B Process Data', data_type, data_name, iso3,
-        f'Admin Level {admin_level}.png'
-    )
-    path.parent.mkdir(parents=True, exist_ok=True)
-    print(f'Exporting "{path}"')
-    plt.savefig(path)
-    plt.close()
-
->>>>>>> a85e28be
     # Initialise output data frame
     output = pd.DataFrame()
     # Iterate over the regions in the shape file
@@ -1077,19 +1035,14 @@
 
 def process_socio_demographic_data(data_name, year, iso3, rt, test=False):
     """Process socio-demographic data."""
-<<<<<<< HEAD
     if data_name == 'Meta population density':
         process_meta_pop_density_data(year, iso3)
     elif data_name == 'WorldPop population count':
-=======
-    if data_name == 'WorldPop population count':
->>>>>>> a85e28be
         process_worldpop_pop_count_data(year, iso3, rt, test)
     elif data_name == 'WorldPop population density':
         process_worldpop_pop_density_data(year, iso3)
     else:
         raise ValueError(f'Unrecognised data name "{data_name}"')
-<<<<<<< HEAD
 
 
 def process_meta_pop_density_data(year, iso3):
@@ -1200,8 +1153,6 @@
     print(f'Exporting "{path}"')
     plt.savefig(path)
     plt.close()
-=======
->>>>>>> a85e28be
 
 
 def process_worldpop_pop_count_data(year, iso3, rt, test=False):
@@ -1214,18 +1165,11 @@
 
     Run times:
 
-<<<<<<< HEAD
     - `python3 process_data.py "WorldPop pop count" -3 VNM -y 2020 -r ppp`:
-=======
-    - `python3 process_data.py "WorldPop pop count" -3 PER`:
-        - 02:05.13
-        - 03:27.575
-    - `python3 process_data.py "WorldPop pop count" -y 2020 -3 VNM -r ppp`:
->>>>>>> a85e28be
-        - 00:43.332
+        - 43.332s
     - `python3 process_data.py "WorldPop pop count" -3 PER -y 2020`:
-        - 02:05.13
-        - 03:27.575
+        - 2m5.13s
+        - 3m27.575s
     """
     # Sanitise the inputs
     data_type = 'Socio-Demographic Data'
@@ -1267,12 +1211,9 @@
     source_data = src.read(1)
 
     # Raw plot
-<<<<<<< HEAD
     A = 5  # We want figures to be A5
     figsize = (33.11 * .5**(.5 * A), 46.82 * .5**(.5 * A))
     plt.figure(figsize=figsize)
-=======
->>>>>>> a85e28be
     plt.imshow(source_data, cmap='GnBu')
     plt.title(
         rf'\centering\bf WorldPop Population Count' +
@@ -1419,16 +1360,12 @@
         - 00:01.954
     """
     data_type = 'Socio-Demographic Data'
-<<<<<<< HEAD
     print(f'Data type:   {data_type}')
     data_name = 'WorldPop population density'
     print(f'Data name:   {data_name}')
     print(f'Year:        {year}')
     country = pycountry.countries.get(alpha_3=iso3).common_name
     print(f'Country:     {country}')
-=======
-    data_name = 'WorldPop population density'
->>>>>>> a85e28be
 
     # Import the population density data
     iso3_lower = iso3.lower()
@@ -1456,15 +1393,10 @@
     pt = df.pivot_table(index='Y', columns='X', values='Z')
     im = ax.imshow(pt, cmap='GnBu')
     ax.invert_yaxis()
-<<<<<<< HEAD
     plt.title(
         rf'\centering\bf Population Density\\\normalfont {country}\par',
         y=1.03
     )
-=======
-    plt.title('Population Density')
-
->>>>>>> a85e28be
     label = f'Population Density {year}, UN Adjusted (pop/km²)'
     plt.colorbar(im, shrink=0.3, label=label)
     # Export
@@ -1481,15 +1413,11 @@
     A = 5  # We want figures to be A5
     figsize = (33.11 * .5**(.5 * A), 46.82 * .5**(.5 * A))
     fig, ax = plt.subplots(figsize=figsize)
-<<<<<<< HEAD
     plt.title(
         rf'\centering\bf Population Density - Log Transformed' +
         rf'\\\normalfont {country}\par',
         y=1.03
     )
-=======
-    plt.title('Population Density - Log Transformed')
->>>>>>> a85e28be
     # Re-scale
     df = df[df['Z'] > 0]
     df['Z_rescaled'] = np.log(df['Z'])
@@ -1709,22 +1637,16 @@
 
     Run times:
 
-    - `python3 process_data.py GADM "WorldPop pop count" -a 0`:
-        - 00:10.182
-    - `python3 process_data.py GADM "WorldPop pop count" -a 0 -3 PER`:
-        - 00:28.003
-        - 00:58.943
-    - `python3 process_data.py GADM "WorldPop pop count" -a 1`:
-        - 01:36.789
+    - `python3 process_data.py GADM "WorldPop pop count" -a 0`: 10.182s
+    - `python3 process_data.py GADM "WorldPop pop count" -a 0 -3 PER`: 58.943s
     - `python3 process_data.py GADM "WorldPop pop count" -a 1 -3 PER`:
-        - 01:11.465
-        - 01:28.149
-    - `python3 process_data.py GADM "WorldPop pop count" -a 2`:
-        - 17:21.086
+        - 1m28.149s
+    - `python3 process_data.py GADM "WorldPop pop count" -a 1`: 1m36.789s
+    - `python3 process_data.py GADM "WorldPop pop count" -a 2`: 17m21.086s
     - `python3 process_data.py GADM "WorldPop pop count" -a 2 -3 PER`:
-        - 01:53.670
+        - 1m53.670s
     - `python3 process_data.py GADM "WorldPop pop count" -a 3 -3 PER`:
-        - 07:20.111
+        - 7m20.111s
     """
     # Sanitise the inputs
     data_type = 'Geospatial and Socio-Demographic Data'
@@ -1916,13 +1838,13 @@
     Run times:
 
     - `time python3 process_data.py GADM "WorldPop pop density" -a 0`
-        - 00:01.688
+        - 1.688s
     - `time python3 process_data.py GADM "WorldPop pop density" -a 1`
-        - 00:13.474
+        - 13.474s
     - `time python3 process_data.py GADM "WorldPop pop density" -a 2`
-        - 02:12.969
+        - 2m12.969s
     - `time python3 process_data.py GADM "WorldPop pop density" -a 3`
-        - 21:20.179
+        - 21m20.179s
     """
     # Sanitise the inputs
     data_type = 'Geospatial and Socio-Demographic Data'
@@ -2236,12 +2158,9 @@
 
 
 shorthand_to_data_name = {
-<<<<<<< HEAD
     # Economic data
     'RWI': 'Relative Wealth Index',
 
-=======
->>>>>>> a85e28be
     # Epidemiological Data
     'Peru': 'Ministerio de Salud (Peru) data',
 
@@ -2269,12 +2188,9 @@
 }
 
 data_name_to_type = {
-<<<<<<< HEAD
     # Economic data
     'Relative Wealth Index': 'Economic Data',
 
-=======
->>>>>>> a85e28be
     # Epidemiological Data
     'Ministerio de Salud (Peru) data': 'Epidemiological Data',
 
@@ -2360,11 +2276,8 @@
 
     if data_name == []:
         print('No data name has been provided. Exiting the programme.')
-<<<<<<< HEAD
     elif data_type == ['Economic Data']:
         process_economic_data(data_name[0], iso3)
-=======
->>>>>>> a85e28be
     elif data_type == ['Epidemiological Data']:
         process_epidemiological_data(data_name[0], iso3, admin_level)
     elif data_type == ['Geospatial Data']:
