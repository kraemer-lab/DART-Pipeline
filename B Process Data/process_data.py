--- conflicted
+++ resolved
@@ -62,25 +62,12 @@
 """
 # External libraries
 from matplotlib import pyplot as plt
-<<<<<<< HEAD
-import matplotlib.ticker as mticker
-import numpy as np
-import geopandas as gpd
-import rasterio
-=======
->>>>>>> 0c81c5ba
+from pyquadkey2 import quadkey
 from rasterio.features import geometry_mask
 from rasterio.mask import mask
 from rasterio.transform import xy
-<<<<<<< HEAD
-from rasterio.mask import mask
-import netCDF4 as nc
 from shapely.geometry import box, Point
-import pycountry
-from pyquadkey2 import quadkey
 import contextily
-=======
-from shapely.geometry import box
 import geopandas as gpd
 import matplotlib.ticker as mticker
 import netCDF4 as nc
@@ -88,20 +75,12 @@
 import pandas as pd
 import pycountry
 import rasterio
->>>>>>> 0c81c5ba
 # Built-in modules
 from datetime import date, datetime, timedelta
 from pathlib import Path
 import argparse
-<<<<<<< HEAD
-import os
-from pathlib import Path
-from datetime import date, datetime, timedelta
-import math
-=======
 import math
 import os
->>>>>>> 0c81c5ba
 # Custom modules
 import utils
 # Create the requirements file with:
@@ -149,7 +128,6 @@
     return lat, lon
 
 
-<<<<<<< HEAD
 def process_economic_data(data_name, iso3):
     """Process economic data."""
     if data_name == 'Relative Wealth Index':
@@ -240,8 +218,6 @@
     plt.close()
 
 
-=======
->>>>>>> 0c81c5ba
 def process_epidemiological_data(data_name, iso3, admin_level):
     """Process Epidemiological Data."""
     if data_name == 'Ministerio de Salud (Peru) data':
@@ -255,9 +231,6 @@
     Process data from the Ministerio de Salud - Peru.
 
     Run times:
-<<<<<<< HEAD
-    - `time python3 process_data.py Peru`: 00:02.798
-=======
 
     - `time python3 process_data.py Peru`: 00:01.378
     - `time python3 process_data.py Peru -a 1`: 00:04.377
@@ -266,7 +239,6 @@
     ----------
     admin_level : {'0', '1'}
         The admin level as a string.
->>>>>>> 0c81c5ba
     """
     # Sanitise the inputs and update the user
     data_type = 'Epidemiological Data'
@@ -274,12 +246,8 @@
     data_name = 'Ministerio de Salud (Peru) data'
     print(f'Data name:   {data_name}')
     iso3 = 'PER'
-<<<<<<< HEAD
-    print(f'Country:     {iso3}')
-=======
     country = pycountry.countries.get(alpha_3=iso3).name
     print(f'Country:     {country}')
->>>>>>> 0c81c5ba
     if not admin_level:
         admin_level = '0'
         print(f'Admin level: None, defaulting to {admin_level}')
@@ -289,30 +257,6 @@
         raise ValueError(f'Invalid admin level: {admin_level}')
 
     # Find the raw data
-<<<<<<< HEAD
-    filepaths = []
-    path = Path(base_dir, 'A Collate Data', data_type, data_name)
-    for dirpath, dirnames, filenames in os.walk(path):
-        filenames.sort()
-        for filename in filenames:
-            # Skip hidden files
-            if filename.startswith('.'):
-                continue
-            # Skip admin levels that have not been requested for analysis
-            if admin_level == '0':
-                if filename != 'casos_dengue_nacional.xlsx':
-                    continue
-            if admin_level == '1':
-                if filename == 'casos_dengue_nacional.xlsx':
-                    continue
-            filepaths.append(Path(dirpath, filename))
-
-    # Initialise a master figure
-    if admin_level != '0':
-        A = 6  # We want figures to be A6
-        figsize = (46.82 * .5**(.5 * A), 33.11 * .5**(.5 * A))
-        fig_all, ax_all = plt.subplots(figsize=figsize)
-=======
     path = Path(base_dir, 'A Collate Data', data_type, data_name)
     if admin_level == '0':
         filepaths = [Path(path, 'casos_dengue_nacional.xlsx')]
@@ -328,7 +272,6 @@
                 if filename == 'casos_dengue_nacional.xlsx':
                     continue
                 filepaths.append(Path(dirpath, filename))
->>>>>>> 0c81c5ba
 
     # Initialise an output data frame
     master = pd.DataFrame()
@@ -339,16 +282,6 @@
 
         # Get the name of the administrative divisions
         filename = filepath.name
-<<<<<<< HEAD
-        region = filename.removesuffix('.xlsx').split('_')[-1].capitalize()
-        print(f'Processing {region} data')
-        # Add to the output data frame
-        df['admin_level_0'] = 'Peru'
-        if admin_level == '0':
-            region = 'Peru'
-        if admin_level == '1':
-            df['admin_level_1'] = region
-=======
         name = filename.removesuffix('.xlsx').split('_')[-1].capitalize()
         print(f'Processing {name} data')
         # Add to the output data frame
@@ -356,7 +289,6 @@
         if admin_level == '1':
             df['admin_level_1'] = name
         region = df[f'admin_level_{admin_level}'].head(1)[0]
->>>>>>> 0c81c5ba
 
         # Convert 'year' and 'week' to datetime format
         df['date'] = pd.to_datetime(
@@ -372,13 +304,8 @@
         fig_region, ax_region = plt.subplots(figsize=figsize)
         bl = df['tipo_dx'] == 'C'
         ax_region.plot(df[bl]['date'], df[bl]['n'], c='k', lw=1.2)
-<<<<<<< HEAD
-        ax_region.set_title(f'Dengue Cases in {region}')
-        ax_region.set_ylabel('Confirmed Dengue Cases')
-=======
         ax_region.set_title(f'Confirmed Dengue Cases in {region}')
         ax_region.set_ylabel('Cases')
->>>>>>> 0c81c5ba
         ax_region.set_xlabel('Year')
         try:
             ax_region.set_xlim(df[bl]['date'].min(), df[bl]['date'].max())
@@ -388,33 +315,14 @@
             # is infinite and a ValueError is triggered
             pass
         path = Path(
-<<<<<<< HEAD
-            base_dir, 'B Process Data', 'Epidemiological Data',
-            'Ministerio de Salud - Peru', f'Admin Level {admin_level}',
-            region + '.png'
-=======
             base_dir, 'B Process Data', data_type, data_name,
             f'Admin Level {admin_level}', region + '.png'
->>>>>>> 0c81c5ba
         )
         path.parent.mkdir(parents=True, exist_ok=True)
         print(f'Exporting "{path}"')
         fig_region.savefig(path)
         plt.close(fig_region)
 
-<<<<<<< HEAD
-        # Plot on master plot
-        if admin_level != '0':
-            bl = df['tipo_dx'] == 'C'
-            ax_all.plot(df[bl]['date'], df[bl]['n'], label=region)
-
-    # Finish master plot
-    if admin_level != '0':
-        ax_all.set_title('Dengue Cases in Peru')
-        ax_all.legend(bbox_to_anchor=(1.05, 1), loc='upper left', fontsize=8)
-        plt.subplots_adjust(right=0.75)
-        ax_all.set_ylabel('Confirmed Dengue Cases')
-=======
     # Export
     path = Path(
         base_dir, 'B Process Data', data_type, data_name,
@@ -452,40 +360,20 @@
         ax_all.legend(bbox_to_anchor=(1.05, 1), loc='upper left', fontsize=8)
         plt.subplots_adjust(right=0.75)
         ax_all.set_ylabel('Cases')
->>>>>>> 0c81c5ba
         ax_all.set_xlabel('Year')
         ax_all.set_xlim(df[bl]['date'].min(), df[bl]['date'].max())
         y_limits = ax_all.get_ylim()
         ax_all.set_ylim(0, y_limits[1])
         # Export
         path = Path(
-<<<<<<< HEAD
-            base_dir, 'B Process Data', 'Epidemiological Data',
-            'Ministerio de Salud - Peru', f'Admin Level {admin_level}',
-            f'Admin Level {admin_level}.png'
-=======
             base_dir, 'B Process Data', data_type, data_name,
             f'Admin Level {admin_level}', f'Admin Level {admin_level}.png'
->>>>>>> 0c81c5ba
         )
         path.parent.mkdir(parents=True, exist_ok=True)
         print(f'Exporting "{path}"')
         fig_all.savefig(path)
         plt.close(fig_all)
 
-<<<<<<< HEAD
-    # Export
-    path = Path(
-        base_dir, 'B Process Data', 'Epidemiological Data',
-        'Ministerio de Salud - Peru', f'Admin Level {admin_level}',
-        f'Admin Level {admin_level}.csv'
-    )
-    path.parent.mkdir(parents=True, exist_ok=True)
-    print(f'Exporting "{path}"')
-    master.to_csv(path, index=False)
-
-=======
->>>>>>> 0c81c5ba
 
 def process_geospatial_data(data_name, admin_level, iso3):
     """Process Geospatial data."""
@@ -501,24 +389,6 @@
 
     Run times:
 
-<<<<<<< HEAD
-    - `time python3 process_data.py "GADM admin map" -a 0 -3 VNM`: 00:01.036
-    - `time python3 process_data.py "GADM admin map" -a 1 -3 VNM`: 00:03.830
-    - `time python3 process_data.py "GADM admin map" -a 2 -3 VNM`: 00:33.953
-    - `time python3 process_data.py "GADM admin map" -a 3 -3 VNM`: 12:30.51
-    - `time python3 process_data.py "GADM admin map" -a 0 -3 PER`: 00:01.036
-    - `time python3 process_data.py "GADM admin map" -a 1 -3 PER`: 00:02.080
-    - `time python3 process_data.py "GADM admin map" -a 2 -3 PER`: 00:09.854
-    - `time python3 process_data.py "GADM admin map" -a 3 -3 PER`: 01:27.87
-    """
-    data_type = 'Geospatial Data'
-    print(f'Data type:   {data_type}')
-    data_name = 'GADM administrative map'
-    print(f'Data name:   {data_name}')
-    country = pycountry.countries.get(alpha_3=iso3).common_name
-    print(f'Country:     {country}')
-    print('Admin level:', admin_level)
-=======
     - `time python3 process_data.py GADM -a 0 -3 VNM`: 00:01.036
     - `time python3 process_data.py GADM -a 1 -3 VNM`: 00:03.830
     - `time python3 process_data.py GADM -a 2 -3 VNM`: 00:33.953
@@ -529,8 +399,12 @@
     - `time python3 process_data.py GADM -a 3 -3 PER`: 01:27.87
     """
     data_type = 'Geospatial Data'
+    print(f'Data type:   {data_type}')
     data_name = 'GADM administrative map'
->>>>>>> 0c81c5ba
+    print(f'Data name:   {data_name}')
+    country = pycountry.countries.get(alpha_3=iso3).common_name
+    print(f'Country:     {country}')
+    print('Admin level:', admin_level)
 
     # Import the shape file
     filename = f'gadm41_{iso3}_{admin_level}.shp'
@@ -549,7 +423,6 @@
     gdf = gdf.to_crs(national_crs[iso3])
 
     # Plot
-<<<<<<< HEAD
     A = 5  # We want figures to be A5
     figsize = (33.11 * .5**(.5 * A), 46.82 * .5**(.5 * A))
     fig = plt.figure(figsize=figsize)
@@ -560,13 +433,6 @@
         rf'\centering\bf Admin Level {admin_level}\\\normalfont {country}\par',
         y=1.03
     )
-=======
-    fig = plt.figure(figsize=(10, 10))
-    ax = fig.add_subplot()
-    gdf.plot(ax=ax)
-    name = gdf.loc[0, 'COUNTRY']
-    plt.title(f'{name} - Admin Level {admin_level}')
->>>>>>> 0c81c5ba
     plt.xlabel('Longitude')
     plt.ylabel('Latitude')
     # Export
@@ -1167,76 +1033,43 @@
 
     Run times:
 
-<<<<<<< HEAD
     - `python3 process_data.py "WorldPop pop count" -3 VNM -y 2020 -r ppp`:
         - 00:43.332
     - `python3 process_data.py "WorldPop pop count" -3 PER -y 2020`:
         - 02:05.13
         - 03:27.575
     """
-    data_type = 'Socio-Demographic Data'
-    print(f'Data type:   {data_type}')
-    data_name = 'WorldPop population count'
-    print(f'Data name:   {data_name}')
-    print(f'Year:        {year}')
-    country = pycountry.countries.get(alpha_3=iso3).common_name
-    print(f'Country:     {country}')
-
-    # Import
-    file = f'{iso3}_{rt}_v2b_{year}_UNadj.tif'
-    path = Path(
-        base_dir, 'A Collate Data', data_type, data_name, 'GIS', 'Population',
-        'Individual_countries', iso3
-=======
-    - `python3 process_data.py "WorldPop pop count" -3 PER`:
-        - 02:05.13
-        - 03:27.575
-    - `python3 process_data.py "WorldPop pop count" -y 2020 -3 VNM -r ppp`:
-        - 00:43.332
-    """
     # Sanitise the inputs
     data_type = 'Socio-Demographic Data'
+    print('Data type:  ', data_type)
     data_name = 'WorldPop population count'
+    print('Data name:  ', data_name)
     if not year:
         year = '2020'
+        print('Year:       ', 'None, defaulting to 2020')
+    else:
+        print('Year:       ', year)
     if not iso3:
         raise ValueError('No ISO3 code has been provided; use the `-3` flag')
-    if not rt:
-        year = 'ppp'
-
-    # Inform the user
-    print('Data type:  ', data_type)
-    print('Data names: ', data_name)
-    print('Year:       ', year)
     country = pycountry.countries.get(alpha_3=iso3).name
     print('Country:    ', country)
-    print('Resolution: ', rt)
+    if not rt:
+        rt = 'ppp'
+        print('Resolution: ', 'None, defaulting to ppp')
+    else:
+        print('Resolution: ', rt)
+    print('')
 
     # Import
-    foldername = country.replace(' ', '_') + '_100m_Population'
     filename = Path(f'{iso3}_{rt}_v2b_{year}_UNadj.tif')
+    path = Path(
+        base_dir, 'A Collate Data', data_type, data_name, 'GIS', 'Population',
+        'Individual_countries', iso3,
+        country.replace(' ', '_') + '_100m_Population', filename,
+    )
     print(f'Processing "{filename}"')
-    path = Path(
-        base_dir, 'A Collate Data', data_type, data_name, 'GIS', 'Population',
-        'Individual_countries', iso3, foldername, filename,
->>>>>>> 0c81c5ba
-    )
-    # Find the file in the folder
-    for dirpath, dirnames, filenames in os.walk(path):
-        for filename in filenames:
-            if filename == file:
-                filepath = Path(dirpath, filename)
-                break
-    filename = Path(filename)
-    # Load the data
-    print(f'Processing "{file}"')
-<<<<<<< HEAD
-    print(filepath)
-    src = rasterio.open(filepath)
-=======
-    src = rasterio.open(filepath)
-
->>>>>>> 0c81c5ba
+    src = rasterio.open(path)
+
     # Get the affine transformation coefficients
     transform = src.transform
     # Read data from band 1
@@ -1245,12 +1078,9 @@
     source_data = src.read(1)
 
     # Raw plot
-<<<<<<< HEAD
     A = 5  # We want figures to be A5
     figsize = (33.11 * .5**(.5 * A), 46.82 * .5**(.5 * A))
     plt.figure(figsize=figsize)
-=======
->>>>>>> 0c81c5ba
     plt.imshow(source_data, cmap='GnBu')
     plt.title(
         rf'\centering\bf WorldPop Population Count' +
@@ -1388,11 +1218,10 @@
 
     Run times:
 
-<<<<<<< HEAD
-    - `time python3 process_data.py "WorldPop pop density" -3 VNM -y 2020`:
-      0:02.026
-    - `time python3 process_data.py "WorldPop pop density" -3 PER -y 2020`:
-      0:04.311
+    - `time python3 process_data.py "WorldPop pop density"`: 00:02.026
+    - `time python3 process_data.py "WorldPop pop density" -3 PER`: 00:04.311
+    - `time python3 process_data.py "WorldPop pop density" -y 2020 -3 VNM`:
+        - 00:01.954
     """
     data_type = 'Socio-Demographic Data'
     print(f'Data type:   {data_type}')
@@ -1401,15 +1230,6 @@
     print(f'Year:        {year}')
     country = pycountry.countries.get(alpha_3=iso3).common_name
     print(f'Country:     {country}')
-=======
-    - `time python3 process_data.py "WorldPop pop density"`: 00:02.026
-    - `time python3 process_data.py "WorldPop pop density" -3 PER`: 00:04.311
-    - `time python3 process_data.py "WorldPop pop density" -y 2020 -3 VNM`:
-        - 00:01.954
-    """
-    data_type = 'Socio-Demographic Data'
-    data_name = 'WorldPop population density'
->>>>>>> 0c81c5ba
 
     # Import the population density data
     iso3_lower = iso3.lower()
@@ -1437,15 +1257,10 @@
     pt = df.pivot_table(index='Y', columns='X', values='Z')
     im = ax.imshow(pt, cmap='GnBu')
     ax.invert_yaxis()
-<<<<<<< HEAD
     plt.title(
         rf'\centering\bf Population Density\\\normalfont {country}\par',
         y=1.03
     )
-=======
-    plt.title('Population Density')
-
->>>>>>> 0c81c5ba
     label = f'Population Density {year}, UN Adjusted (pop/km²)'
     plt.colorbar(im, shrink=0.3, label=label)
     # Export
@@ -1462,15 +1277,11 @@
     A = 5  # We want figures to be A5
     figsize = (33.11 * .5**(.5 * A), 46.82 * .5**(.5 * A))
     fig, ax = plt.subplots(figsize=figsize)
-<<<<<<< HEAD
     plt.title(
         rf'\centering\bf Population Density - Log Transformed' +
         rf'\\\normalfont {country}\par',
         y=1.03
     )
-=======
-    plt.title('Population Density - Log Transformed')
->>>>>>> 0c81c5ba
     # Re-scale
     df = df[df['Z'] > 0]
     df['Z_rescaled'] = np.log(df['Z'])
@@ -2203,12 +2014,9 @@
 
 
 shorthand_to_data_name = {
-<<<<<<< HEAD
     # Economic data
     'RWI': 'Relative Wealth Index',
 
-=======
->>>>>>> 0c81c5ba
     # Epidemiological Data
     'Peru': 'Ministerio de Salud (Peru) data',
 
@@ -2236,12 +2044,9 @@
 }
 
 data_name_to_type = {
-<<<<<<< HEAD
     # Economic data
     'Relative Wealth Index': 'Economic Data',
 
-=======
->>>>>>> 0c81c5ba
     # Epidemiological Data
     'Ministerio de Salud (Peru) data': 'Epidemiological Data',
 
@@ -2295,11 +2100,7 @@
     message = '''Country code in "ISO 3166-1 alpha-3" format.'''
     parser.add_argument('--iso3', '-3', help=message)
     message = '''Show information to help with debugging.'''
-<<<<<<< HEAD
-    parser.add_argument('--debug', help=message, action='store_true')
-=======
     parser.add_argument('--verbose', '-v', help=message, action='store_true')
->>>>>>> 0c81c5ba
 
     # Parse arguments from terminal
     args = parser.parse_args()
