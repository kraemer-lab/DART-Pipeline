"""
Script to process raw data that has already been collated.

After the `collate_data.py` script in the "A Collate Data" folder has been run,
the `process_data.py` script in the "B Process Data" folder can be run. This
script has been tested on Python 3.12 and more versions will be tested in the
future.

**Installation and Setup**

As with the A-script, it is recommended to work in a Python virtual
environment specific to this script. Open a terminal in the "B Process Data"
folder and run the following:

.. code-block::

    $ python3 -m venv venv
    $ source venv/bin/activate

The package requirements for the B-script are listed in `requirements.txt` -
install these dependencies by running the following:

.. code-block::

    $ python3 -m pip install -r requirements.txt

Additionally, on macOS, the Geospatial Data Abstraction Library needs to be
installed from Homebrew:

.. code-block::

    $ /bin/bash -c "$(curl -fsSL https://raw.githubusercontent.com/Homebrew/
    install/HEAD/install.sh)"
    $ brew --version
    $ brew install gdal
    $ ogr2ogr --version

**Example Usage**

To process GADM administrative map geospatial data, run one or more of the
following commands (depending on the administrative level you are interested
in, a parameter controlled by the `-a` flag):

.. code-block::

    # Approx run time: 0m1.681s
    $ python3 process_data.py --data_name "GADM administrative map"
    # Approx run time: 0m5.659s
    $ python3 process_data.py --data_name "GADM administrative map" -a 1
    # Approx run time: 0m50.393s
    $ python3 process_data.py --data_name "GADM administrative map" -a 2
    # Approx run time: 8m54.418s
    $ python3 process_data.py --data_name "GADM administrative map" -a 3

These commands will create a "Geospatial Data" sub-folder and output data into
it.

In general, use `EPSG:9217 <https://epsg.io/9217>`_ or
`EPSG:4326 <https://epsg.io/4326>`_ for map projections and use the
`ISO 3166-1 alpha-3 <https://en.wikipedia.org/wiki/ISO_3166-1_alpha-3>`_
format for country codes.
"""
# External libraries
from matplotlib import pyplot as plt
<<<<<<< HEAD
import matplotlib.ticker as mticker
import numpy as np
import geopandas as gpd
import rasterio
=======
>>>>>>> 0347a55c
from rasterio.features import geometry_mask
from rasterio.mask import mask
from rasterio.transform import xy
<<<<<<< HEAD
from rasterio.mask import mask
import netCDF4 as nc
from shapely.geometry import box
=======
from shapely.geometry import box
import geopandas as gpd
import matplotlib.ticker as mticker
import netCDF4 as nc
import numpy as np
import pandas as pd
import pycountry
import rasterio
>>>>>>> 0347a55c
# Built-in modules
from datetime import datetime, timedelta
from pathlib import Path
import argparse
<<<<<<< HEAD
import os
from pathlib import Path
from datetime import date, datetime, timedelta
import math
=======
import math
import os
>>>>>>> 0347a55c
# Custom modules
import utils
# Create the requirements file with:
# $ python3 -m pip install pipreqs
# $ pipreqs '.' --force

# If Wayland is being used on GNOME, use a different Matplotlib backend
if os.environ.get('WAYLAND_DISPLAY') is not None:
    # Set the Matplotlib backend to one that is compatible with Wayland
    plt.switch_backend('Agg')

# Settings
plt.rc('text', usetex=True)
plt.rc('font', family='serif')


def days_to_date(days_since_1900):
    """Convert a of number of days since 1900-01-01 into a date."""
    base_date = datetime(1900, 1, 1)
    target_date = base_date + timedelta(days=days_since_1900)

    return target_date


def pixel_to_latlon(x, y, transform):
    """
    Convert pixel coordinates to latitude and longitude.

    Parameters
    ----------
    x, y : list
        The x- and y-locations of the pixels to be converted to latitude and
        longitude.
    transform : Affine
        Affine transformation matrix as given in the GeoTIFF file.

    Returns
    -------
    lat, lon : array
        The latitude and longitude coordinates.
    """
    x, y = np.meshgrid(x, y)
    lon, lat = transform * (x, y)

    return lat, lon


def process_epidemiological_data(data_name, iso3, admin_level):
    """Process Epidemiological Data."""
    if data_name == 'Ministerio de Salud (Peru) data':
        process_ministerio_de_salud_peru_data(admin_level)
    else:
        raise ValueError(f'Unrecognised data name "{data_name}"')


def process_ministerio_de_salud_peru_data(admin_level):
    """
    Process data from the Ministerio de Salud - Peru.

    Run times:
    - `time python3 process_data.py Peru`: 00:02.798
    """
    # Sanitise the inputs and update the user
    data_type = 'Epidemiological Data'
    print(f'Data type:   {data_type}')
    data_name = 'Ministerio de Salud (Peru) data'
    print(f'Data name:   {data_name}')
    iso3 = 'PER'
    print(f'Country:     {iso3}')
    if not admin_level:
        admin_level = '0'
        print(f'Admin level: None, defaulting to {admin_level}')
    elif admin_level in ['0', '1']:
        print(f'Admin level: {admin_level}')
    else:
        raise ValueError(f'Invalid admin level: {admin_level}')

    # Find the raw data
    filepaths = []
    path = Path(base_dir, 'A Collate Data', data_type, data_name)
    for dirpath, dirnames, filenames in os.walk(path):
        filenames.sort()
        for filename in filenames:
            # Skip hidden files
            if filename.startswith('.'):
                continue
            # Skip admin levels that have not been requested for analysis
            if admin_level == '0':
                if filename != 'casos_dengue_nacional.xlsx':
                    continue
            if admin_level == '1':
                if filename == 'casos_dengue_nacional.xlsx':
                    continue
            filepaths.append(Path(dirpath, filename))

    # Initialise a master figure
    if admin_level != '0':
        A = 6  # We want figures to be A6
        figsize = (46.82 * .5**(.5 * A), 33.11 * .5**(.5 * A))
        fig_all, ax_all = plt.subplots(figsize=figsize)

    # Initialise an output data frame
    master = pd.DataFrame()

    # Import the raw data
    for filepath in filepaths:
        df = pd.read_excel(filepath)

        # Get the name of the administrative divisions
        filename = filepath.name
        region = filename.removesuffix('.xlsx').split('_')[-1].capitalize()
        print(f'Processing {region} data')
        # Add to the output data frame
        df['admin_level_0'] = 'Peru'
        if admin_level == '0':
            region = 'Peru'
        if admin_level == '1':
            df['admin_level_1'] = region

        # Convert 'year' and 'week' to datetime format
        df['date'] = pd.to_datetime(
            df['ano'].astype(str) + '-' + df['semana'].astype(str) + '-1',
            format='%G-%V-%u'
        )
        # Add to master data frame
        master = pd.concat([master, df], ignore_index=True)

        # Plot the individual region
        A = 6  # We want figures to be A6
        figsize = (46.82 * .5**(.5 * A), 33.11 * .5**(.5 * A))
        fig_region, ax_region = plt.subplots(figsize=figsize)
        bl = df['tipo_dx'] == 'C'
        ax_region.plot(df[bl]['date'], df[bl]['n'], c='k', lw=1.2)
        ax_region.set_title(f'Dengue Cases in {region}')
        ax_region.set_ylabel('Confirmed Dengue Cases')
        ax_region.set_xlabel('Year')
        try:
            ax_region.set_xlim(df[bl]['date'].min(), df[bl]['date'].max())
            ax_region.set_ylim(0, df[bl]['n'].max() * 1.1)
        except ValueError:
            # If the department only have one data point, df['date'].max()
            # is infinite and a ValueError is triggered
            pass
        path = Path(
            base_dir, 'B Process Data', 'Epidemiological Data',
            'Ministerio de Salud - Peru', f'Admin Level {admin_level}',
            region + '.png'
        )
        path.parent.mkdir(parents=True, exist_ok=True)
        print(f'Exporting "{path}"')
        fig_region.savefig(path)
        plt.close(fig_region)

        # Plot on master plot
        if admin_level != '0':
            bl = df['tipo_dx'] == 'C'
            ax_all.plot(df[bl]['date'], df[bl]['n'], label=region)

    # Finish master plot
    if admin_level != '0':
        ax_all.set_title('Dengue Cases in Peru')
        ax_all.legend(bbox_to_anchor=(1.05, 1), loc='upper left', fontsize=8)
        plt.subplots_adjust(right=0.75)
        ax_all.set_ylabel('Confirmed Dengue Cases')
        ax_all.set_xlabel('Year')
        ax_all.set_xlim(df[bl]['date'].min(), df[bl]['date'].max())
        y_limits = ax_all.get_ylim()
        ax_all.set_ylim(0, y_limits[1])
        # Export
        path = Path(
            base_dir, 'B Process Data', 'Epidemiological Data',
            'Ministerio de Salud - Peru', f'Admin Level {admin_level}',
            f'Admin Level {admin_level}.png'
        )
        path.parent.mkdir(parents=True, exist_ok=True)
        print(f'Exporting "{path}"')
        fig_all.savefig(path)
        plt.close(fig_all)

    # Export
    path = Path(
        base_dir, 'B Process Data', 'Epidemiological Data',
        'Ministerio de Salud - Peru', f'Admin Level {admin_level}',
        f'Admin Level {admin_level}.csv'
    )
    path.parent.mkdir(parents=True, exist_ok=True)
    print(f'Exporting "{path}"')
    master.to_csv(path, index=False)


def process_geospatial_data(data_name, admin_level, iso3):
    """Process Geospatial data."""
    if data_name == 'GADM administrative map':
        process_gadm_admin_map_data(admin_level, iso3)
    else:
        raise ValueError(f'Unrecognised data name "{data_name}"')


def process_gadm_admin_map_data(admin_level, iso3):
    """
    Process GADM administrative map data.

    Run times:

<<<<<<< HEAD
    - `time python3 process_data.py "GADM admin map" -a 0`: 0:01.036
    - `time python3 process_data.py "GADM admin map" -a 1`: 0:03.830
    - `time python3 process_data.py "GADM admin map" -a 2`: 0:33.953
    - `time python3 process_data.py "GADM admin map" -a 3`: 12:30.51
    - `time python3 process_data.py "GADM admin map" -a 0 -3 "PER"`: 0:01.036
    - `time python3 process_data.py "GADM admin map" -a 1 -3 "PER"`: 0:02.080
    - `time python3 process_data.py "GADM admin map" -a 2 -3 "PER"`: 0:09.854
    - `time python3 process_data.py "GADM admin map" -a 3 -3 "PER"`: 1:27.87
    """
    data_type = 'Geospatial Data'
    data_name = 'GADM administrative map'

    # Import the shape file
    filename = f'gadm41_{iso3}_{admin_level}.shp'
    path = Path(
        base_dir, 'A Collate Data', data_type, data_name, iso3,
        f'gadm41_{iso3}_shp', filename
    )
    gdf = gpd.read_file(path)
=======
    - `time python3 process_data.py GADM -a 0 -3 VNM`: 00:01.036
    - `time python3 process_data.py GADM -3 VNM`: 00:03.830
    - `time python3 process_data.py GADM -a 2 -3 VNM`: 00:33.953
    - `time python3 process_data.py GADM -a 3 -3 VNM`: 12:30.51
    """
    filenames = [f'gadm41_{country_iso3}_{admin_level}.shp']
    for filename in filenames:
        filename = Path(filename)
        relative_path = Path(
            'Geospatial Data', 'GADM administrative map', 'VNM',
            f'gadm41_{country_iso3}_shp'
        )
>>>>>>> 0347a55c

    # en.wikipedia.org/wiki/List_of_national_coordinate_reference_systems
    national_crs = {
        'GBR': 'EPSG:27700',
        'PER': 'EPSG:24892',  # Peru central zone
        'VNM': 'EPSG:4756',
    }
    gdf = gdf.to_crs(national_crs[iso3])

    # Plot
    fig = plt.figure(figsize=(10, 10))
    ax = fig.add_subplot()
    gdf.plot(ax=ax)
    name = gdf.loc[0, 'COUNTRY']
    plt.title(f'{name} - Admin Level {admin_level}')
    plt.xlabel('Longitude')
    plt.ylabel('Latitude')
    # Export
    path = Path(
        base_dir, 'B Process Data', data_type, data_name, iso3,
        f'Admin Level {admin_level}.png'
    )
    path.parent.mkdir(parents=True, exist_ok=True)
    print(f'Exporting "{path}"')
    plt.savefig(path)
    plt.close()

    # Initialise output data frame
    output = pd.DataFrame()
    # Iterate over the regions in the shape file
    for _, region in gdf.iterrows():
        # Initialise a new row for the output data frame
        new_row = {}
        new_row['Admin Level 0'] = region['COUNTRY']
        # Initialise the title
        title = region['COUNTRY']
        # Update the new row and the title if the admin level is high enough
        if int(admin_level) >= 1:
            new_row['Admin Level 1'] = region['NAME_1']
            title = region['NAME_1']
        if int(admin_level) >= 2:
            new_row['Admin Level 2'] = region['NAME_2']
            title = region['NAME_2']
        if int(admin_level) >= 3:
            new_row['Admin Level 3'] = region['NAME_3']
            title = region['NAME_3']

        # Plot
        fig = plt.figure(figsize=(10, 10))
        ax = fig.add_subplot()
        if region['geometry'].geom_type == 'MultiPolygon':
            for polygon in region['geometry'].geoms:
                x, y = polygon.exterior.xy
                plt.plot(x, y)
        elif region['geometry'].geom_type == 'Polygon':
            x, y = region['geometry'].exterior.xy
            plt.plot(x, y)
        ax.set_aspect('equal')
        plt.title(title)
        plt.xlabel('Longitude')
        plt.ylabel('Latitude')
        # Export
        path = Path(
            base_dir, 'B Process Data', data_type, data_name, iso3,
            f'Admin Level {admin_level}', str(title) + '.png'
        )
        path.parent.mkdir(parents=True, exist_ok=True)
        print(f'Exporting "{path}"')
        plt.savefig(path)
        plt.close()

        # Calculate area in square metres
        area = region.geometry.area
        # Convert to square kilometers
        area_sq_km = area / 1e6
        # Add to output data frame
        new_row['Area [km²]'] = area_sq_km
        new_row_df = pd.DataFrame(new_row, index=[0])
        output = pd.concat([output, new_row_df], ignore_index=True)

    # Export
    path = Path(
        base_dir, 'B Process Data', data_type, data_name, iso3,
        f'Admin Level {admin_level}', 'Area.csv'
    )
    print(f'Exporting "{path}"')
    output.to_csv(path, index=False)


def process_meteorological_data(data_name, year, month, debug):
    """Process meteorological data."""
    if data_name == 'APHRODITE Daily accumulated precipitation (V1901)':
        process_aphrodite_precipitation_data()
    elif data_name == 'APHRODITE Daily mean temperature product (V1808)':
        process_aphrodite_temperature_data()
    elif data_name.startswith('CHIRPS: Rainfall Estimates from Rain Gauge an'):
        process_chirps_rainfall_data(year, debug)
    elif data_name == 'ERA5 atmospheric reanalysis':
        process_era5_reanalysis_data()
    elif data_name.startswith('TerraClimate gridded temperature, precipitati'):
        process_terraclimate_data(year, month)
    else:
        raise ValueError(f'Unrecognised data name "{data_name}"')


def process_aphrodite_precipitation_data():
    """
    Process APHRODITE Daily accumulated precipitation (V1901) data.

    Run times:

    - `time python3 process_data.py "APHRODITE precipitation"`: 00:01.150
    """
    for res in ['025deg', '050deg']:
        dir_path = Path(
            base_dir, 'A Collate Data', 'Meteorological Data',
            'APHRODITE Daily accumulated precipitation (V1901)', 'product',
            'APHRO_V1901', 'APHRO_MA', res,
        )

        # Version of AphorTemp
        version = 'V1901'

        if res == '025deg':
            nx = 360
            ny = 280
        elif res == '050deg':
            nx = 180
            ny = 140
        else:
            raise ValueError('ERROR: Invalid resolution specified')

        year = 2015
        # Check leap year
        if (year % 4 == 0 and year % 100 != 0) or year % 400 == 0:
            nday = 366
        else:
            nday = 365
        # Construct filename
        fname = Path(dir_path, f'APHRO_MA_{res}_{version}.{year}.gz')

        # Initialise output lists
        temp = []
        rstn = []

        print(f'Reading: {fname}')
        print('iday', 'temp', 'rstn')
        for iday in range(1, nday + 1):
            try:
                with open(fname, 'rb') as f:
                    # Seek to the appropriate position in the file for the
                    # current day's data
                    # 4 bytes per float, 2 variables (temp and rstn)
                    f.seek((iday - 1) * nx * ny * 4 * 2)
                    # Read the data for the current day
                    # 2 variables (temp and rstn)
                    data = np.fromfile(f, dtype=np.float32, count=nx * ny * 2)
                    # Replace undefined values with NaN
                    data = np.where(data == -99.9, np.nan, data)
                    data = np.where(data == -np.inf, np.nan, data)
                    data = np.where(data == np.inf, np.nan, data)
                    data = np.where(abs(data) < 0.000000001, np.nan, data)
                    data = np.where(abs(data) > 99999999999, np.nan, data)
                    # Reshape the data based on Fortran's column-major order
                    data = data.reshape((2, nx, ny), order='F')
                    temp_data = data[0, :, :]
                    rstn_data = data[1, :, :]
                    # Get the averages
                    mean_temp = np.nanmean(temp_data)
                    mean_rstn = np.nanmean(rstn_data)
                    # Print average values for temp and rstn
                    print(f'Day {iday}: ', end='')
                    print(f'Temp average = {mean_temp:.2f}, ', end='')
                    print(f'Rstn average = {mean_rstn:.2f}')
                    temp.append(mean_temp)
                    rstn.append(mean_rstn)
            except FileNotFoundError:
                print(f'ERROR: File not found - {fname}')
            except ValueError:
                pass

        # Convert lists to DataFrame
        dct = {'temp': temp, 'rstn': rstn}
        df = pd.DataFrame(dct)

        # Export
        path = Path(
            base_dir, 'B Process Data', 'Meteorological Data',
            'APHRODITE Daily accumulated precipitation (V1901)',
            f'{res}.csv'
        )
        path.parent.mkdir(parents=True, exist_ok=True)
        df.to_csv(path)


def process_aphrodite_temperature_data():
    """
    Process APHRODITE Daily mean temperature product (V1808) data.

    Run times:

    - `time python3 process_data.py "APHRODITE temperature"`: 00:03.018
    """
    for res in ['005deg', '025deg', '050deg_nc']:
        # Directory where data is stored
        dir_path = Path(
            base_dir, 'A Collate Data', 'Meteorological Data',
            'APHRODITE Daily mean temperature product (V1808)', 'product',
            'APHRO_V1808_TEMP', 'APHRO_MA', res,
        )

        # Version of AphorTemp
        version = 'V1808'

        # Product name
        # The name of the product uses the template "TAVE_YYYdeg" were YYY is
        # 025 or 050
        if res == '005deg':
            product = 'TAVE_CLM_005deg'
            nx = 1800
            ny = 1400
        elif res == '025deg':
            product = 'TAVE_025deg'
            nx = 360
            ny = 280
        elif res == '050deg_nc':
            product = 'TAVE_050deg'
            nx = 180
            ny = 140
        else:
            raise ValueError('ERROR: Invalid resolution specified')

        # Number of days and filename
        if product == 'TAVE_CLM_005deg':
            nday = 366
            # Construct filename
            fname = Path(dir_path, f'APHRO_MA_{product}_{version}.grd.gz')
        elif product == 'TAVE_025deg':
            year = 2015
            # Check leap year
            if (year % 4 == 0 and year % 100 != 0) or year % 400 == 0:
                nday = 366
            else:
                nday = 365
            # Construct filename
            fname = Path(dir_path, f'APHRO_MA_{product}_{version}.{year}.gz')
        elif product == 'TAVE_050deg':
            year = 2015
            # Check leap year
            if (year % 4 == 0 and year % 100 != 0) or year % 400 == 0:
                nday = 366
            else:
                nday = 365
            # Construct filename
            fname = f'APHRO_MA_{product}_{version}.{year}.nc.gz'
            fname = Path(dir_path, fname)
        else:
            raise ValueError('ERROR: Invalid product specified')

        # Initialise output lists
        temp = []
        rstn = []

        try:
            with open(fname, 'rb') as f:
                print(f'Reading: {fname}')
                print('iday', 'temp', 'rstn')
                for iday in range(1, nday + 1):
                    temp_data = np.fromfile(f, dtype=np.float32, count=nx * ny)
                    rstn_data = np.fromfile(f, dtype=np.float32, count=nx * ny)
                    temp_data = temp_data.reshape((nx, ny))
                    rstn_data = rstn_data.reshape((nx, ny))
                    print(iday, temp_data[0, 0], rstn_data[0, 0])
                    temp.append(temp_data[0, 0])
                    rstn.append(rstn_data[0, 0])
        except FileNotFoundError:
            print(f'ERROR: File not found - {fname}')
        except ValueError:
            pass

        # Convert lists to DataFrame
        dct = {'temp': temp, 'rstn': rstn}
        df = pd.DataFrame(dct)

        # Export
        path = Path(
            base_dir, 'B Process Data', 'Meteorological Data',
            'APHRODITE Daily mean temperature product (V1808)',
            f'{res}.csv'
        )
        path.parent.mkdir(parents=True, exist_ok=True)
        df.to_csv(path)


def process_chirps_rainfall_data(year, debug):
    """
    Process CHIRPS Rainfall data.

    "CHIRPS" stands for Climate Hazards Group InfraRed Precipitation with
    Station.

    Run times:

    - `time python3 process_data.py "CHIRPS rainfall" -d`: 02:07.085 (one file)
    """
    # Sanitise the inputs
    data_type = 'Meteorological Data'
    data_name = 'CHIRPS: Rainfall Estimates from Rain Gauge and ' + \
        'Satellite Observations'
    if not year:
        year = '2024'

    # Inform the user
    print('Data type:  ', data_type)
    print('Data names: ', data_name)
    print('Year:       ', year)

    path = Path(
        base_dir, 'A Collate Data', 'Meteorological Data',
        'CHIRPS - Rainfall Estimates from Rain Gauge and Satellite ' +
        'Observations', 'products', 'CHIRPS-2.0', 'global_daily', 'tifs',
        'p05', year
    )
    filepaths = list(path.iterdir())
    # Only process the GeoTIF files
    filepaths = [f for f in filepaths if f.suffix == '.tif']
    filepaths.sort()

    for filepath in filepaths:
        print(f'Processing "{filepath.name}"')
        # Open the CHIRPS .tif file
        src = rasterio.open(filepath)
        num_bands = src.count
        if num_bands != 1:
            msg = f'There is a number of bands other than 1: {num_bands}'
            raise ValueError(msg)

        # Get the data in the first band as an array
        data = src.read(1)
        # Get the affine transformation coefficients
        transform = src.transform
        # Get the size of the image
        rows, cols = src.height, src.width

        # Reshape the data into a 1D array
        rainfall = data.flatten()
        # Construct the coordinates for each pixel
        all_rows, all_cols = np.indices((rows, cols))
        lon, lat = xy(transform, all_rows.flatten(), all_cols.flatten())

        # Create a data frame
        df = pd.DataFrame({
            'longitude': lon,
            'latitude': lat,
            'rainfall': rainfall,
        })
        # Export
        path = Path(
            'Meteorological Data',
            'CHIRPS - Rainfall Estimates from Rain Gauge and Satellite ' +
            'Observations', Path(filepath.name).with_suffix('.csv')
        )
        path.parent.mkdir(parents=True, exist_ok=True)
        df.to_csv(path, index=False)

        # Plot
        plt.figure(figsize=(20, 8))
        extent = [np.min(lon), np.max(lon), np.min(lat), np.max(lat)]
        # Hide nulls
        data[data == -9999] = 0
        cmap = plt.cm.get_cmap('Blues')
        plt.imshow(data, extent=extent, cmap=cmap)
        plt.colorbar(label='Rainfall [mm]')
        plt.xlabel('Longitude')
        plt.ylabel('Latitude')
        plt.title('Rainfall Estimates')
        plt.grid(True)
        path = Path(
            'Meteorological Data',
            'CHIRPS - Rainfall Estimates from Rain Gauge and Satellite ' +
            'Observations', Path(filepath.name).with_suffix('.png')
        )
        plt.savefig(path)

        # Plot - log transformed
        plt.figure(figsize=(20, 8))
        extent = [np.min(lon), np.max(lon), np.min(lat), np.max(lat)]
        # Hide nulls
        data[data == -9999] = 0
        # Log transform
        data = np.log(data)
        cmap = plt.cm.get_cmap('Blues')
        plt.imshow(data, extent=extent, cmap=cmap)
        plt.colorbar(shrink=0.8, label='Rainfall [mm, log transformed]')
        plt.xlabel('Longitude')
        plt.ylabel('Latitude')
        plt.title('Rainfall Estimates - Log Transformed')
        plt.grid(True)
        path = str(path).removesuffix('.png') + ' - Log Transformed.png'
        plt.savefig(path)

        # If you're testing or debugging, only do one file
        if debug:
            break


def process_era5_reanalysis_data():
    """
    Process ERA5 atmospheric reanalysis data.

    Run times:

    - `time python3 process_data.py "ERA5 reanalysis"`: 00:02.265
    """
    path = Path(
        base_dir, 'A Collate Data', 'Meteorological Data',
        'ERA5 atmospheric reanalysis', 'ERA5-ml-temperature-subarea.nc'
    )
    file = nc.Dataset(path, 'r')

    # Import variables as arrays
    longitude = file.variables['longitude'][:]
    latitude = file.variables['latitude'][:]
    level = file.variables['level'][:]
    time = file.variables['time'][:]
    temp = file.variables['t'][:]
    # Convert Kelvin to Celcius
    temp = temp - 273.15

    longitudes = []
    latitudes = []
    levels = []
    times = []
    temperatures = []
    for i, lon in enumerate(longitude):
        for j, lat in enumerate(latitude):
            for k, lev in enumerate(level):
                for l, t in enumerate(time):
                    longitudes.append(lon)
                    latitudes.append(lat)
                    levels.append(lev)
                    times.append(t)
                    temperatures.append(temp[l, k, j, i])

    # Convert lists to DataFrame
    dct = {
        'longitude': longitudes,
        'latitude': latitudes,
        'level': levels,
        'time': times,
        'temperature': temperatures,
    }
    df = pd.DataFrame(dct)

    # Export
    path = Path(
        base_dir, 'B Process Data', 'Meteorological Data',
        'ERA5 atmospheric reanalysis', 'ERA5-ml-temperature-subarea.csv'
    )
    path.parent.mkdir(parents=True, exist_ok=True)
    df.to_csv(path, index=False)

    # Close the file
    file.close()


def process_terraclimate_data(year, month):
    """
    Process TerraClimate gridded temperature, precipitation, etc.

    These raw data files are in the netCDF4 (`.nc`) format.

    Run times:

    - `time python3 process_data.py "TerraClimate data" -y 2023 -m 11`:
      00:23.644
    """
    # Inform the user
    msg = datetime(int(year), int(month), 1)
    msg = msg.strftime('%B %Y')
    print(f'Processing data for {msg}')

    metrics = [
        'aet',  # water_evaporation_amount_mm
        'def',  # water_potential_evaporation_amount_minus_water_evaporation_
        'pdsi',  # palmer_drought_severity_index (unitless)
        'pet',  # water_potential_evaporation_amount_mm
        'ppt',  # precipitation_amount_mm
        'q',  # runoff_amount_mm
        'soil',  # soil_moisture_content_mm
        'srad',  # downwelling_shortwave_flux_in_air_W_per_m_squared
        'swe',  # liquid_water_content_of_surface_snow_mm
        'tmax',  # air_temperature_max_degC
        'tmin',  # air_temperature_min_degC
        'vap',  # water_vapor_partial_pressure_in_air_kPa
        'vpd',  # vapor_pressure_deficit_kPa
        'ws',  # wind_speed_m_per_s
    ]
    for year in [year]:
        for metric in metrics:
            filename = f'TerraClimate_{metric}_{year}.nc'
            print(f'Processing "{filename}"')
            path = Path(
                base_dir, 'A Collate Data', 'Meteorological Data',
                'TerraClimate gridded temperature, precipitation, and other',
                'TERRACLIMATE-DATA', filename
            )
            file = nc.Dataset(path, 'r')
            # print(file.variables.keys())
            # dict_keys(['lat', 'lon', 'time', 'crs', 'aet'])

            # Construct the metric name and unit
            if metric == 'pdsi':
                metric_name = 'Palmer Drought Severity Index'
                units = 'unitless'
            elif metric == 'tmax':
                metric_name = 'Maximum Air Temperature'
                units = '°C'
            elif metric == 'tmin':
                metric_name = 'Minimum Air Temperature'
                units = '°C'
            else:
                metric_name = file[metric].long_name
                metric_name = metric_name.replace('_', ' ').title()
                units = file[metric].units
                units = units.replace('W/m^2', 'W/m²')

            # Import variables as arrays
            longitude = file.variables['lon'][:]  # shape = (8640,)
            latitude = file.variables['lat'][:]  # shape = (4320,)
            time = file.variables['time']  # shape = (12,)
            raw_data = file.variables[metric]  # shape = (12, 4320, 8640)

            for month in [month]:
                # Convert the month number to an index
                i = int(month) - 1

                # Get the number of days since 1900-01-01
                t = int(time[i])

                # Get the date this data represents
                date = days_to_date(t)

                # Get the data for this timepoint, for all lat and lon
                data = raw_data[i, :, :]

                # Downsample to save memory
                data = data[::2, ::2]
                lon = longitude[::2]
                lat = latitude[::2]

                # Plot data
                A = 5  # We want figures to be A5
                figsize = (46.82 * .5**(.5 * A), 33.11 * .5**(.5 * A))
                fig = plt.figure(figsize=figsize)
                ax = plt.axes()
                img = ax.imshow(data, cmap='GnBu')
                # Create the colour bar
                label = f'{metric_name} [{units}]'
                fig.colorbar(img, label=label, shrink=0.4)
                # Get the tick locations
                ylocs, _ = plt.yticks()
                xlocs, _ = plt.xticks()
                # Trim
                ylocs = ylocs[1:-1]
                xlocs = xlocs[1:-1]
                # Use the tick locations as indexes to get the lat and lon
                lat = lat[ylocs.astype(int)].round()
                lon = lon[xlocs.astype(int)].round()
                # Convert the axis ticks from pixels into lat and lon
                plt.yticks(ylocs, lat)
                plt.xticks(xlocs, lon)
                # Add labels
                plt.xlabel('Longitude')
                plt.ylabel('Latitude')
                B_Y = date.strftime('%B %Y')
                ax.set_title(
                    rf'\centering\bf {metric_name}\\\normalfont {B_Y}\par',
                    y=1.1
                )
                plt.tight_layout()
                # Export
                Y_m = date.strftime('%Y-%m')
                path = Path(
                    base_dir, 'B Process Data', 'Meteorological Data',
                    'TerraClimate', Y_m, metric_name
                )
                path.parent.mkdir(parents=True, exist_ok=True)
                plt.savefig(path)
                plt.close()

            # Close the file
            file.close()


def process_socio_demographic_data(data_name, year, iso3, rt):
    """Process socio-demographic data."""
    if data_name == 'WorldPop population count':
        process_worldpop_pop_count_data(year, iso3, rt)
    elif data_name == 'WorldPop population density':
        process_worldpop_pop_density_data(year, iso3)
    else:
        raise ValueError(f'Unrecognised data name "{data_name}"')


def process_worldpop_pop_count_data(year, iso3, rt):
    """
    Process WorldPop population count.

    - EPSG:9217: https://epsg.io/9217
    - EPSG:4326: https://epsg.io/4326
    - EPSG = European Petroleum Survey Group

    Run times:

<<<<<<< HEAD
    - `time python3 process_data.py "WorldPop pop count"`: 43.332s
    - `time python3 process_data.py "WorldPop pop count" -3 "PER"`:
        - 2:05.13
        - 3:27.575
    """
    data_type = 'Socio-Demographic Data'
    data_name = 'WorldPop population count'

    # Import
    file = f'{iso3}_{rt}_v2b_{year}_UNadj.tif'
    path = Path(
        base_dir, 'A Collate Data', data_type, data_name, 'GIS', 'Population',
        'Individual_countries', iso3
=======
    - `python3 process_data.py "WorldPop pop count" -y 2020 -3 VNM -r ppp`:
        - 00:43.332
    """
    # Sanitise the inputs
    data_type = 'Socio-Demographic Data'
    data_name = 'WorldPop population count'
    if not year:
        year = '2020'
    if not iso3:
        raise ValueError('No ISO3 code has been provided; use the `-3` flag')
    if not rt:
        year = 'ppp'

    # Inform the user
    print('Data type:  ', data_type)
    print('Data names: ', data_name)
    print('Year:       ', year)
    country = pycountry.countries.get(alpha_3=iso3).name
    print('Country:    ', country)
    print('Resolution: ', rt)

    # Import
    foldername = country.replace(' ', '_') + '_100m_Population'
    filename = Path(f'{iso3}_{rt}_v2b_{year}_UNadj.tif')
    print(f'Processing "{filename}"')
    path = Path(
        base_dir, 'A Collate Data', data_type, data_name, 'GIS', 'Population',
        'Individual_countries', iso3, foldername, filename,
>>>>>>> 0347a55c
    )
    # Find the file in the folder
    for dirpath, dirnames, filenames in os.walk(path):
        for filename in filenames:
            if filename == file:
                filepath = Path(dirpath, filename)
                break
    filename = Path(filename)
    # Load the data
    print(f'Processing "{file}"')
    src = rasterio.open(filepath)
    # Get the affine transformation coefficients
    transform = src.transform
    # Read data from band 1
    if src.count != 1:
        raise ValueError(f'Unexpected number of bands: {src.count}')
    source_data = src.read(1)

    # Raw plot
    plt.imshow(source_data, cmap='GnBu')
    plt.title('WorldPop Population Count')
    plt.colorbar(shrink=0.8, label='Population')
    # Export
    path = Path(
<<<<<<< HEAD
        base_dir, 'B Process Data', data_type, data_name, iso3,
        filename.stem + ' - Raw.png'
=======
        base_dir, 'B Process Data', 'Socio-Demographic Data',
        'WorldPop population count', iso3, filename.stem + ' - Naive.png'
>>>>>>> 0347a55c
    )
    if not path.exists():
        path.parent.mkdir(parents=True, exist_ok=True)
        print(f'Exporting "{path}"')
        plt.savefig(path)
    # Save the tick details for the next plot
    ylocs, ylabels = plt.yticks()
    xlocs, xlabels = plt.xticks()
    # Trim
    ylocs = ylocs[1:-1]
    xlocs = xlocs[1:-1:2]
    # Finish
    plt.close()

    # Replace placeholder numbers with 0
    # (-3.4e+38 is the smallest single-precision floating-point number)
    df = pd.DataFrame(source_data)
    population_data = df[df != -3.4028234663852886e+38]
    """
    Sanity check: calculate the total population
    Google says that Vietnam's population was 96.65 million (2020)

    VNM_pph_v2b_2020.tif
    90,049,150 (2020)

    VNM_pph_v2b_2020_UNadj.tif
    96,355,010 (2020)

    VNM_ppp_v2b_2020.tif
    90,008,170 (2020)

    VNM_ppp_v2b_2020_UNadj.tif
    96,355,000 (2020)
    """
    print(f'Population as per {filename}: {population_data.sum().sum()}')

    # Plot - no normalisation
    path = Path(
<<<<<<< HEAD
        base_dir, 'B Process Data', data_type, data_name, iso3,
        filename.stem + '.png'
=======
        base_dir, 'B Process Data', 'Socio-Demographic Data',
        'WorldPop population count', iso3, filename.stem + '.png'
>>>>>>> 0347a55c
    )
    if not path.exists():
        plt.imshow(population_data, cmap='GnBu')
        plt.title('WorldPop Population Count')
        plt.colorbar(shrink=0.8, label='Population')
        plt.ylabel('Latitude')
        plt.xlabel('Longitude')
        # Convert pixel coordinates to latitude and longitude
        lat, lon = pixel_to_latlon(xlocs, ylocs, transform)
        # Flatten into a list
        lat = [str(round(x[0], 1)) for x in lat]
        lon = [str(round(x, 1)) for x in lon[0]]
        # Convert the axis ticks from pixels into latitude and longitude
        plt.yticks(ylocs, lat)
        plt.xticks(xlocs, lon)
        # Export
        print(f'Exporting "{path}"')
        plt.savefig(path)
        plt.close()

    # Plot - log transformed
    path = Path(
<<<<<<< HEAD
        base_dir, 'B Process Data', data_type, data_name, iso3,
        filename.stem + ' - Log Scale.png'
=======
        base_dir, 'B Process Data', 'Socio-Demographic Data',
        'WorldPop population count', iso3, filename.stem + ' - Log Scale.png'
>>>>>>> 0347a55c
    )
    if not path.exists():
        population_data = np.log(population_data)
        plt.imshow(population_data, cmap='GnBu')
        plt.title('WorldPop Population Count')
        plt.colorbar(shrink=0.8, label='Population (log)')
        plt.ylabel('Latitude')
        plt.xlabel('Longitude')
        # Convert pixel coordinates to latitude and longitude
        lat, lon = pixel_to_latlon(xlocs, ylocs, transform)
        # Flatten into a list
        lat = [str(round(x[0], 1)) for x in lat]
        lon = [str(round(x, 1)) for x in lon[0]]
        # Convert the axis ticks from pixels into latitude and longitude
        plt.yticks(ylocs, lat)
        plt.xticks(xlocs, lon)
        # Export
        print(f'Exporting "{path}"')
        plt.savefig(path)
        plt.close()

    # Convert pixel coordinates to latitude and longitude
    cols = np.arange(source_data.shape[1])
    lon, _ = rasterio.transform.xy(transform, (1,), cols)
    rows = np.arange(source_data.shape[0])
    _, lat = rasterio.transform.xy(transform, rows, (1,))
    # Replace placeholder numbers with 0
    mask = source_data == -3.4028234663852886e+38
    source_data[mask] = 0
    # Create a DataFrame with latitude, longitude, and pixel values
    df = pd.DataFrame(source_data, index=lat, columns=lon)
    # Export
    path = Path(
<<<<<<< HEAD
        base_dir, 'B Process Data', data_type, data_name, iso3,
        filename.stem + '.csv'
=======
        base_dir, 'B Process Data', 'Socio-Demographic Data',
        'WorldPop population count', iso3, filename.stem + '.csv'
>>>>>>> 0347a55c
    )
    if not path.exists():
        print(f'Exporting "{path}"')
        df.to_csv(path)
    # Sanity checking
    if filename.stem == 'VNM_ppp_v2b_2020_UNadj':
        assert df.to_numpy().sum() == 96355088.0  # 96,355,088

    # Plot - transformed
    path = Path(
<<<<<<< HEAD
        base_dir, 'B Process Data', data_type, data_name, iso3,
        filename.stem + ' - Transformed.png'
=======
        base_dir, 'B Process Data', 'Socio-Demographic Data',
        'WorldPop population count', iso3, filename.stem + ' - Transformed.png'
>>>>>>> 0347a55c
    )
    if not path.exists():
        plt.imshow(df, cmap='GnBu')
        plt.title('WorldPop Population Count')
        plt.colorbar(shrink=0.8, label='Population')
        plt.savefig(path)
        plt.close()


def process_worldpop_pop_density_data(year, iso3):
    """
    Process WorldPop population density.

    Run times:

<<<<<<< HEAD
    - `time python3 process_data.py "WorldPop pop density"`: 0:02.026
    - `time python3 process_data.py "WorldPop pop density" -3 "PER"`: 0:04.311
=======
    - `time python3 process_data.py "WorldPop pop density" -y 2020 -3 VNM`:
        - 00:01.954
>>>>>>> 0347a55c
    """
    data_type = 'Socio-Demographic Data'
    data_name = 'WorldPop population density'

    # Import the population density data
    iso3_lower = iso3.lower()
    filename = f'{iso3_lower}_pd_{year}_1km_UNadj_ASCII_XYZ'
    path = Path(
        base_dir, 'A Collate Data', data_type, data_name, 'GIS',
        'Population_Density', 'Global_2000_2020_1km_UNadj', year, iso3,
        Path(filename).with_suffix('.zip')
    )
    df = pd.read_csv(path)

    # Export as-is
    path = Path(
        base_dir, 'B Process Data', data_type, data_name, iso3,
        Path(filename).with_suffix('.csv')
    )
    path.parent.mkdir(parents=True, exist_ok=True)
    print(f'Exporting "{path}"')
    df.to_csv(path, index=False)

    # Plot
    A = 3  # We want figures to be A3
    figsize = (33.11 * .5**(.5 * A), 46.82 * .5**(.5 * A))
    fig, ax = plt.subplots(figsize=figsize)
    pt = df.pivot_table(index='Y', columns='X', values='Z')
    im = ax.imshow(pt, cmap='GnBu')
    ax.invert_yaxis()
    plt.title('Population Density')
    label = f'Population Density {year}, UN Adjusted (pop/km²)'
    plt.colorbar(im, shrink=0.2, label=label)
    # Remove ticks and tick labels
    plt.axis('off')
    # Export
    path = Path(
        base_dir, 'B Process Data', data_type, data_name, iso3,
        Path(filename).with_suffix('.png')
    )
    path.parent.mkdir(parents=True, exist_ok=True)
    print(f'Exporting "{path}"')
    plt.savefig(path)
    plt.close()

    # Plot
    A = 3  # We want figures to be A3
    figsize = (33.11 * .5**(.5 * A), 46.82 * .5**(.5 * A))
    fig, ax = plt.subplots(figsize=figsize)
    plt.title('Population Density - Log Transformed')
    # Re-scale
    df = df[df['Z'] > 0]
    df['Z_rescaled'] = np.log(df['Z'])
    pt = df.pivot_table(index='Y', columns='X', values='Z_rescaled')
    im = ax.imshow(pt, cmap='GnBu')
    ax.invert_yaxis()
    # Manually create the colour bar
    ticks = np.linspace(df['Z_rescaled'].min(), df['Z_rescaled'].max(), 5)
    ticklabels = np.exp(ticks)
    ticklabels = ticklabels.astype(int)
    fig.colorbar(
        im,
        ticks=ticks,
        format=mticker.FixedFormatter(ticklabels),
        shrink=0.2,
        label=f'Population Density {year}, UN Adjusted (pop/km²)'
    )
    # Remove ticks and tick labels
    plt.axis('off')
    # Export
    path = Path(
        base_dir, 'B Process Data', data_type, data_name, iso3,
        Path(filename + ' - Log Transformed').with_suffix('.png')
    )
    path.parent.mkdir(parents=True, exist_ok=True)
    print(f'Exporting "{path}"')
    plt.savefig(path)
    plt.close()


def process_geospatial_meteorological_data(
<<<<<<< HEAD
    data_name, admin_level, iso3, year, rt
=======
    data_name, admin_level, iso3, year
>>>>>>> 0347a55c
):
    """Process Geospatial and Meteorological Data."""
    data_name_1 = 'GADM administrative map'
    data_name_2 = \
        'CHIRPS: Rainfall Estimates from Rain Gauge and Satellite Observations'
    if data_name == [data_name_1, data_name_2]:
<<<<<<< HEAD
        process_gadm_chirps_data(admin_level, iso3, year, rt)
=======
        process_gadm_chirps_data(admin_level, iso3, year)
>>>>>>> 0347a55c
    else:
        raise ValueError(f'Unrecognised data names "{data_name}"')


<<<<<<< HEAD
def process_gadm_chirps_data(admin_level, iso3, year, rt):
=======
def process_gadm_chirps_data(admin_level, iso3, year):
>>>>>>> 0347a55c
    """
    Process GADM administrative map and CHIRPS rainfall data.

    Run times:

<<<<<<< HEAD
    - `python3 process_data.py "GADM" "CHIRPS rainfall" -a 0`: 0:01.763
    - `python3 process_data.py "GADM" "CHIRPS rainfall" -a 1`: 0:14.640
    - `python3 process_data.py "GADM" "CHIRPS rainfall" -a 2`: 2:36.276
    - `python3 process_data.py "GADM" "CHIRPS rainfall" -a 3`: 41:55.092
    - `python3 process_data.py "GADM" "CHIRPS rainfall" -a 0 -3 "GBR"`:
        - 0:12.027
    - `python3 process_data.py "GADM" "CHIRPS rainfall" -a 1 -3 "GBR"`:
        - 0:05.624
    - `python3 process_data.py "GADM" "CHIRPS rainfall" -a 2 -3 "GBR"`:
        - 0:05.626
    - `python3 process_data.py "GADM" "CHIRPS rainfall" -a 3 -3 "GBR"`:
        - 0:06.490
    """
    data_type = 'Geospatial and Meteorological Data'
    data_name = 'GADM administrative map and CHIRPS rainfall data'
=======
    - `python3 process_data.py GADM "CHIRPS rainfall" -a 0`: 00:01.763
    - `python3 process_data.py GADM "CHIRPS rainfall" -a 1`: 00:14.640
    - `python3 process_data.py GADM "CHIRPS rainfall" -a 2`: 02:36.276
    - `python3 process_data.py GADM "CHIRPS rainfall" -a 3`: 41:55.092
    - `python3 process_data.py GADM "CHIRPS rainfall" -a 0 -3 GBR`: 00:12.027
    - `python3 process_data.py GADM "CHIRPS rainfall" -a 1 -3 GBR`: 00:05.624
    - `python3 process_data.py GADM "CHIRPS rainfall" -a 2 -3 GBR`: 00:05.626
    - `python3 process_data.py GADM "CHIRPS rainfall" -a 3 -3 GBR`: 00:06.490
    """
    # Sanitise the inputs
    data_type = 'Geospatial and Meteorological Data'
    data_name = 'GADM administrative map and CHIRPS rainfall data'
    if not admin_level:
        admin_level = '0'
    if not iso3:
        iso3 = 'VNM'
    country = pycountry.countries.get(alpha_3=iso3).name
    if not year:
        year = '2024'

    # Inform the user
    print('Data type:  ', data_type)
    print('Data names: ', data_name)
    print('Admin level:', admin_level)
    print('Country:    ', country)
    print('Year:       ', year)
>>>>>>> 0347a55c

    # Import the TIFF file
    filename = Path('chirps-v2.0.2024.01.01.tif')
    path = Path(
        base_dir, 'A Collate Data', 'Meteorological Data',
        'CHIRPS - Rainfall Estimates from Rain Gauge and Satellite ' +
        'Observations',
        'products', 'CHIRPS-2.0', 'global_daily', 'tifs', 'p05', '2024',
        'chirps-v2.0.2024.01.01.tif'
    )
    src = rasterio.open(path)
    # Read the first band
    data = src.read(1)
    # Replace negative values (no rainfall measured) with zeros
    data[data < 0] = 0
    # Create a bounding box from raster bounds
    bounds = src.bounds
    raster_bbox = box(bounds.left, bounds.bottom, bounds.right, bounds.top)

    # Import the shape file
    filename = f'gadm41_{iso3}_{admin_level}.shp'
    path = Path(
        base_dir, 'A Collate Data', 'Geospatial Data',
        'GADM administrative map', iso3, f'gadm41_{iso3}_shp', filename
    )
    gdf = gpd.read_file(path)
    # Transform the shape file to match the GeoTIFF's coordinate system
    gdf = gdf.to_crs(src.crs)

    # Get the aspect ratio for this region of the Earth
    miny = gdf.bounds['miny'].values[0]
    maxy = gdf.bounds['maxy'].values[0]
    # Calculate the lengths of lines of latitude and longitude at the centroid
    # of the polygon
    centroid_lat = (miny + maxy) / 2.0
    # Approximate length of one degree of latitude in meters
    lat_length = 111.32 * 1000
    # Approximate length of one degree of longitude in meters
    lon_length = 111.32 * 1000 * math.cos(math.radians(centroid_lat))
    # Calculate the stretch factor
    aspect_ratio = lat_length / lon_length

    # Initialise the output file
    output = pd.DataFrame()
    # Iterate over each region in the shape file
    for _, region in gdf.iterrows():
        geometry = region.geometry

        # Initialise a new row for the output data frame
        new_row = {}
        new_row['Admin Level 0'] = region['COUNTRY']
        # Initialise the title
        title = region['COUNTRY']
        # Update the new row and the title if the admin level is high enough
        if int(admin_level) >= 1:
            new_row['Admin Level 1'] = region['NAME_1']
            title = region['NAME_1']
        if int(admin_level) >= 2:
            new_row['Admin Level 2'] = region['NAME_2']
            title = region['NAME_2']
        if int(admin_level) >= 3:
            new_row['Admin Level 3'] = region['NAME_3']
            title = region['NAME_3']

        # Check if the rainfall data intersects this region
        if raster_bbox.intersects(geometry):
            # There is rainfall data for this region
            # Clip the data using the polygon of the current region
            region_data, region_transform = mask(src, [geometry], crop=True)
            # Replace negative values (where no rainfall was measured)
            region_data = np.where(region_data < 0, np.nan, region_data)
            region_shape = region_data.shape
            # Define the extent
            extent = [
                region_transform[2],
                region_transform[2] + region_transform[0] * region_shape[2],
                region_transform[5] + region_transform[4] * region_shape[1],
                region_transform[5],
            ]

            # Sum the pixel values to get the total for the region
            region_total = np.nansum(region_data)
            print(title, region_total)

            # Plot
            A = 4  # We want figures to be A4
            figsize = (33.11 * .5**(.5 * A), 46.82 * .5**(.5 * A))
            fig = plt.figure(figsize=figsize, dpi=144)
            ax = plt.axes()
            # Rainfall data
            img = ax.imshow(region_data[0], extent=extent, cmap='Blues')
            # Manually add colorbar
            fig.colorbar(img, shrink=0.2, label='Rainfall [mm]')
            # Shape data
            gpd.GeoSeries(geometry).plot(ax=ax, color='none')
            # Format
            ax.set_title(f'{title} Rainfall')
            ax.set_xlabel('Longitude')
            ax.set_ylabel('Latitude')
            # Adjust the aspect ratio to match this part of the Earth
            ax.set_aspect(aspect_ratio)
            # Export
            path = Path(
                base_dir, 'B Process Data', data_type, data_name, iso3,
                f'Admin Level {admin_level}', title + '.png'
            )
            os.makedirs(path.parent, exist_ok=True)
            plt.savefig(path)
            plt.close()

        else:
            # There is no rainfall data for this region
            region_total = 0
            print(title, region_total)

        # Add to output data frame
        new_row['Rainfall'] = region_total
        new_row_df = pd.DataFrame(new_row, index=[0])
        output = pd.concat([output, new_row_df], ignore_index=True)

    # Export
    path = Path(
        base_dir, 'B Process Data', data_type, data_name, iso3,
        f'Admin Level {admin_level}', 'Rainfall.csv'
    )
    output.to_csv(path, index=False)


def process_geospatial_sociodemographic_data(
    data_name, admin_level, iso3, year, rt
):
    """Process Geospatial and Socio-Demographic Data."""
    data_name_1 = 'GADM administrative map'
    if data_name == [data_name_1, 'WorldPop population count']:
        process_gadm_worldpoppopulation_data(admin_level, iso3, year, rt)
    elif data_name == [data_name_1, 'WorldPop population density']:
        process_gadm_worldpopdensity_data(admin_level, iso3, year, rt)
    else:
        raise ValueError(f'Unrecognised data names "{data_name}"')


def process_gadm_worldpoppopulation_data(admin_level, iso3, year, rt):
    """
    Process GADM administrative map and WorldPop population count data.

    Run times:

<<<<<<< HEAD
    - `python3 process_data.py "GADM" "WorldPop pop count" -a 0`:
        - 0:10.182
    - `python3 process_data.py "GADM" "WorldPop pop count" -a 0 -3 "PER"`:
        - 0:28.003
        - 0:58.943
    - `python3 process_data.py "GADM" "WorldPop pop count" -a 1`:
        - 1:36.789
    - `python3 process_data.py "GADM" "WorldPop pop count" -a 1 -3 "PER"`:
        - 1:11.465
        - 1:28.149
    - `python3 process_data.py "GADM" "WorldPop pop count" -a 2`:
        - 17:21.086
    - `python3 process_data.py "GADM" "WorldPop pop count" -a 2 -3 "PER"`:
        - 1:53.670
    - `python3 process_data.py "GADM" "WorldPop pop count" -a 3 -3 "PER"`:
        - 7:20.111
    """
    data_type = 'Geospatial and Socio-Demographic Data'
    data_name = 'GADM administrative map and WorldPop population count'
=======
    - `python3 process_data.py GADM "WorldPop pop count" -a 0`:
        - 00:10.182
    - `python3 process_data.py GADM "WorldPop pop count" -a 0 -3 PER`:
        - 00:28.003
        - 00:58.943
    - `python3 process_data.py GADM "WorldPop pop count" -a 1`:
        - 01:36.789
    - `python3 process_data.py GADM "WorldPop pop count" -a 1 -3 PER`:
        - 01:11.465
        - 01:28.149
    - `python3 process_data.py GADM "WorldPop pop count" -a 2`:
        - 17:21.086
    - `python3 process_data.py GADM "WorldPop pop count" -a 2 -3 PER`:
        - 01:53.670
    - `python3 process_data.py GADM "WorldPop pop count" -a 3 -3 PER`:
        - 07:20.111
    """
    # Sanitise the inputs
    data_type = 'Geospatial and Socio-Demographic Data'
    data_name = 'GADM administrative map and WorldPop population count'
    if not admin_level:
        admin_level = '0'
    if not iso3:
        iso3 = 'VNM'
    country = pycountry.countries.get(alpha_3=iso3).name
    if not year:
        year = '2020'
    if not rt:
        rt = 'ppp'

    # Inform the user
    print('Data type:  ', data_type)
    print('Data names: ', data_name)
    print('Admin level:', admin_level)
    print('Country:    ', country)
    print('Year:       ', year)
    print('Resolution: ', rt)
>>>>>>> 0347a55c

    # Import the TIFF file
    filename = Path(f'{iso3}_{rt}_v2b_{year}_UNadj.tif')
    path = Path(
        base_dir, 'A Collate Data', 'Socio-Demographic Data',
        'WorldPop population count', 'GIS', 'Population',
        'Individual_countries', iso3
    )
    # Search for the actual folder that has the data
    folders = [d for d in os.listdir(path) if d.endswith('_100m_Population')]
    folder = folders[0]
    # Now we can construct the full path
    path = Path(path, folder, filename)
    # Now we can import it
    src = rasterio.open(path)
    # Read the first band
    data = src.read(1)
    # Replace placeholder numbers with 0
    data[data == -3.4028234663852886e+38] = 0
    # Create a bounding box from raster bounds
    bounds = src.bounds
    raster_bbox = box(bounds.left, bounds.bottom, bounds.right, bounds.top)
    # Sanity checking
    if (iso3 == 'VNM') and (year == '2020'):
        assert data.sum() == 96355088.0, \
            f'{data.sum()} != 96355088.0'  # 96,355,088
    if (iso3 == 'PER') and (year == '2020'):
        assert data.sum() == 32434896.0, \
            f'{data.sum()} != 32434896.0'  # 32,434,896

    # Import the shape file
    filename = f'gadm41_{iso3}_{admin_level}.shp'
    path = Path(
        base_dir, 'A Collate Data', 'Geospatial Data',
        'GADM administrative map', iso3, f'gadm41_{iso3}_shp', filename
    )
    gdf = gpd.read_file(path)
    # Transform the shape file to match the GeoTIFF's coordinate system
    # EPSG:4326 - WGS 84: latitude/longitude coordinate system based on the
    # Earth's center of mass
    gdf = gdf.to_crs(src.crs)

    # Get the aspect ratio for this region of the Earth
    miny = gdf.bounds['miny'].values[0]
    maxy = gdf.bounds['maxy'].values[0]
    # Calculate the lengths of lines of latitude and longitude at the centroid
    # of the polygon
    centroid_lat = (miny + maxy) / 2.0
    # Approximate length of one degree of latitude in meters
    lat_length = 111.32 * 1000
    # Approximate length of one degree of longitude in meters
    lon_length = 111.32 * 1000 * math.cos(math.radians(centroid_lat))
    # Calculate the stretch factor
    aspect_ratio = lat_length / lon_length

    # Initialise output data frame
    output = pd.DataFrame()
    # Iterate over the regions in the shape file
    for _, region in gdf.iterrows():
        geometry = region.geometry

        # Initialise a new row for the output data frame
        new_row = {}
        new_row['Admin Level 0'] = region['COUNTRY']
        # Initialise the title
        title = region['COUNTRY']
        # Update the new row and the title if the admin level is high enough
        if int(admin_level) >= 1:
            new_row['Admin Level 1'] = region['NAME_1']
            title = region['NAME_1']
        if int(admin_level) >= 2:
            new_row['Admin Level 2'] = region['NAME_2']
            title = region['NAME_2']
        if int(admin_level) >= 3:
            new_row['Admin Level 3'] = region['NAME_3']
            title = region['NAME_3']

        # Check if the population data intersects this region
        if raster_bbox.intersects(geometry):
            # There is population data for this region
            # Clip the data using the polygon of the current region
            region_data, region_transform = mask(src, [geometry], crop=True)
            # Replace negative values (if any exist)
            region_data = np.where(region_data < 0, np.nan, region_data)
            region_shape = region_data.shape
            # Define the extent
            extent = [
                region_transform[2],
                region_transform[2] + region_transform[0] * region_shape[2],
                region_transform[5] + region_transform[4] * region_shape[1],
                region_transform[5],
            ]

            # Sum the pixel values to get the total for the region
            region_total = np.nansum(region_data)
            print(title, region_total)

            # Plot
            A = 5  # We want figures to be A5
            figsize = (33.11 * .5**(.5 * A), 46.82 * .5**(.5 * A))
            fig = plt.figure(figsize=figsize, dpi=144)
            ax = plt.axes()
            # Rainfall data
            img = ax.imshow(region_data[0], extent=extent, cmap='viridis')
            # Manually add colorbar
            fig.colorbar(img, shrink=0.2, label=f'Population [{rt}]')
            # Shape data
            gpd.GeoSeries(geometry).plot(ax=ax, color='none')
            # Format
            ax.set_title(f'{title} Population')
            ax.set_xlabel('Longitude')
            ax.set_ylabel('Latitude')
            # Adjust the aspect ratio to match this part of the Earth
            ax.set_aspect(aspect_ratio)
            # Export
            path = Path(
                base_dir, 'B Process Data', data_type, data_name, iso3,
                f'Admin Level {admin_level}', title + '.png'
            )
            os.makedirs(path.parent, exist_ok=True)
            plt.savefig(path)
            plt.close()

        else:
            # There is no population data for this region
            region_total = 0
            print(title, region_total)

        # Add to output data frame
        new_row['Population'] = region_total
        # Export
        new_row_df = pd.DataFrame(new_row, index=[0])
        output = pd.concat([output, new_row_df], ignore_index=True)

    # Export
    path = Path(
        base_dir, 'B Process Data', data_type, data_name, iso3,
        f'Admin Level {admin_level}', 'Population.csv'
    )
    output.to_csv(path, index=False)

<<<<<<< HEAD
    # Calculate population density
    # Import area
    path = Path(
        base_dir, 'B Process Data', 'Geospatial Data',
        'GADM administrative map', iso3, f'Admin Level {admin_level}',
        'Area.csv'
    )
    area = pd.read_csv(path)
    # Merge
    level = int(admin_level)
    on = [f'Admin Level {x}' for x in range(level, level + 1)]
    df = pd.merge(output, area, how='outer', on=on)
    # Calculate
    df['Population Density'] = df['Population'] / df['Area [km²]']
    # Export
    path = Path(
        base_dir, 'B Process Data', data_type, data_name, iso3,
        f'Admin Level {admin_level}', 'Population Density.csv'
    )
    df.to_csv(path, index=False)
=======
    # # Calculate population density
    # # Import area
    # path = Path(
    #     base_dir, 'B Process Data', 'Geospatial Data',
    #     'GADM administrative map', iso3, f'Admin Level {admin_level}',
    #     'Area.csv'
    # )
    # area = pd.read_csv(path)
    # # Merge
    # level = int(admin_level)
    # on = [f'Admin Level {x}' for x in range(level, level + 1)]
    # df = pd.merge(output, area, how='outer', on=on)
    # # Calculate
    # df['Population Density'] = df['Population'] / df['Area [km²]']
    # # Export
    # path = Path(
    #     base_dir, 'B Process Data', data_type, data_name, iso3,
    #     f'Admin Level {admin_level}', 'Population Density.csv'
    # )
    # df.to_csv(path, index=False)
>>>>>>> 0347a55c


def process_gadm_worldpopdensity_data(admin_level, iso3, year, rt):
    """
    Process GADM administrative map and WorldPop population density data.

    Run times:

<<<<<<< HEAD
    - `python3 process_data.py "GADM admin map" "WorldPop pop density" -a 0`
        - 0:01.688
    - `python3 process_data.py "GADM admin map" "WorldPop pop density" -a 1`
        - 0:13.474
    - `python3 process_data.py "GADM admin map" "WorldPop pop density" -a 2`
        - 2:12.969
    - `python3 process_data.py "GADM admin map" "WorldPop pop density" -a 3`
        - 21:20.179
    """
    data_type = 'Geospatial and Socio-Demographic Data'
    data_name = 'GADM administrative map and WorldPop population density'
=======
    - `time python3 process_data.py GADM "WorldPop pop density" -a 0`
        - 00:01.688
    - `time python3 process_data.py GADM "WorldPop pop density" -a 1`
        - 00:13.474
    - `time python3 process_data.py GADM "WorldPop pop density" -a 2`
        - 02:12.969
    - `time python3 process_data.py GADM "WorldPop pop density" -a 3`
        - 21:20.179
    """
    # Sanitise the inputs
    data_type = 'Geospatial and Socio-Demographic Data'
    data_name = 'GADM administrative map and WorldPop population density'
    if not admin_level:
        admin_level = '0'
    if not iso3:
        iso3 = 'VNM'
    country = pycountry.countries.get(alpha_3=iso3).name
    if not year:
        year = '2020'
    if not rt:
        rt = 'ppp'

    # Inform the user
    print('Data type:  ', data_type)
    print('Data names: ', data_name)
    print('Admin level:', admin_level)
    print('Country:    ', country)
    print('Year:       ', year)
    print('Resolution: ', rt)
>>>>>>> 0347a55c

    # Import the population density data
    filename = Path(f'{iso3.lower()}_pd_{year}_1km_UNadj.tif')
    path = Path(
        base_dir, 'A Collate Data', 'Socio-Demographic Data',
        'WorldPop population density', 'GIS', 'Population_Density',
        'Global_2000_2020_1km_UNadj', year, iso3, filename
    )
    src = rasterio.open(path)
    # Read data from band 1
    data = src.read(1)
    # Replace placeholder numbers with 0
    data[data < 0] = 0

<<<<<<< HEAD
    # Import the relevant shape file
=======
    # Import the shape file
>>>>>>> 0347a55c
    filename = f'gadm41_{iso3}_{admin_level}.shp'
    path = Path(
        base_dir, 'A Collate Data', 'Geospatial Data',
        'GADM administrative map', iso3, f'gadm41_{iso3}_shp', filename
    )
    gdf = gpd.read_file(path)

<<<<<<< HEAD
    # Iterate over the regions in the shape file
    for _, region in gdf.iterrows():
=======
    # Get the aspect ratio for this region of the Earth
    miny = gdf.bounds['miny'].values[0]
    maxy = gdf.bounds['maxy'].values[0]
    # Calculate the lengths of lines of latitude and longitude at the centroid
    # of the polygon
    centroid_lat = (miny + maxy) / 2.0
    # Approximate length of one degree of latitude in meters
    lat_length = 111.32 * 1000
    # Approximate length of one degree of longitude in meters
    lon_length = 111.32 * 1000 * math.cos(math.radians(centroid_lat))
    # Calculate the stretch factor
    aspect_ratio = lat_length / lon_length

    # Iterate over the regions in the shape file
    for _, region in gdf.iterrows():
        geometry = region.geometry

>>>>>>> 0347a55c
        # Initialise new row
        new_row = {}
        new_row['Admin Level 0'] = region['COUNTRY']
        # Initialise the title
        title = region['COUNTRY']
        # Update the new row and the title if the admin level is high enough
        if 'NAME_1' in list(gdf):
            new_row['Admin Level 1'] = region['NAME_1']
            title = region['NAME_1']
        if 'NAME_2' in list(gdf):
            new_row['Admin Level 2'] = region['NAME_2']
            title = region['NAME_2']
        if 'NAME_3' in list(gdf):
            new_row['Admin Level 3'] = region['NAME_3']
            title = region['NAME_3']
        print(title)
<<<<<<< HEAD
        # Look at the polygons in the shapefile
        mask = geometry_mask(
            [region['geometry']], out_shape=data.shape,
            transform=src.transform, invert=True
        )
        # Use the mask to extract the region
        region_data = data * mask

        # Plot
        A = 3  # We want figures to be A3
        figsize = (33.11 * .5**(.5 * A), 46.82 * .5**(.5 * A))
        fig = plt.figure(figsize=figsize, dpi=144)
        ax = plt.axes()
        if admin_level == 0:
            arr = region_data
=======

        # Clip the data using the polygon of the current region
        region_data, region_transform = mask(src, [geometry], crop=True)
        # Replace negative values (if any exist)
        region_data = np.where(region_data < 0, np.nan, region_data)
        region_shape = region_data.shape
        # Define the extent
        extent = [
            region_transform[2],
            region_transform[2] + region_transform[0] * region_shape[2],
            region_transform[5] + region_transform[4] * region_shape[1],
            region_transform[5],
        ]

        # Plot
        A = 5  # We want figures to be A5
        figsize = (33.11 * .5**(.5 * A), 46.82 * .5**(.5 * A))
        fig = plt.figure(figsize=figsize, dpi=144)
        ax = plt.axes()
        if admin_level == '0':
            arr = region_data[0]
>>>>>>> 0347a55c
            arr[arr == 0] = np.nan
            # Re-scale
            arr = arr**0.01
            z = arr
        else:
            df = pd.DataFrame(region_data)
            df = df.replace(0, np.nan)
            df = df.dropna(how='all', axis=0)
            df = df.dropna(how='all', axis=1)
            # Re-scale
            df = df**0.01
            z = df
<<<<<<< HEAD
        img = ax.imshow(z, cmap='GnBu')
        # Manually create the colour bar
        ticks = np.linspace(z.min().min(), z.max().max(), 5)
=======
        img = ax.imshow(z, extent=extent, cmap='GnBu')
        # Manually create the colour bar
        ticks = np.linspace(np.nanmin(z), np.nanmax(z), 5)
>>>>>>> 0347a55c
        ticklabels = ticks**(1 / 0.01)
        ticklabels = ticklabels.astype(int)
        fig.colorbar(
            img,
            ticks=ticks,
            format=mticker.FixedFormatter(ticklabels),
            shrink=0.2,
            label=f'Population Density {year}, UN Adjusted (pop/km²)'
        )
<<<<<<< HEAD
        # Format axes
        ax.set_ylabel('Latitude')
        ax.set_xlabel('Longitude')
        plt.axis('off')
=======
        # Shape data
        gpd.GeoSeries(geometry).plot(ax=ax, color='none')
        # Format axes
        ax.set_title(f'{title} Population Density')
        ax.set_ylabel('Latitude')
        ax.set_xlabel('Longitude')
        # Adjust the aspect ratio to match this part of the Earth
        ax.set_aspect(aspect_ratio)
>>>>>>> 0347a55c
        # Export
        path = Path(
            base_dir, 'B Process Data', data_type, data_name, iso3,
            f'Admin Level {admin_level}', title + '.png'
        )
        os.makedirs(path.parent, exist_ok=True)
        plt.savefig(path)
        plt.close()


class EmptyObject:
    """Define an empty object for creating a fake args object for Sphinx."""

    def __init__(self):
        """Initialise."""
        self.data_name = ''


shorthand_to_data_name = {
    # Epidemiological Data
    'Peru': 'Ministerio de Salud (Peru) data',

    # Meteorological Data
    'APHRODITE precipitation':
    'APHRODITE Daily accumulated precipitation (V1901)',
    'APHRODITE temperature':
    'APHRODITE Daily mean temperature product (V1808)',
    'CHIRPS rainfall':
    'CHIRPS: Rainfall Estimates from Rain Gauge and Satellite Observations',
    'TerraClimate data':
    'TerraClimate gridded temperature, precipitation, and other',
    'ERA5 reanalysis':
    'ERA5 atmospheric reanalysis',

    # Socio-Demographic Data
    'WorldPop pop density': 'WorldPop population density',
    'WorldPop pop count': 'WorldPop population count',

    # Geospatial Data
    'GADM': 'GADM administrative map',
    'GADM admin map': 'GADM administrative map',
    'GADM': 'GADM administrative map',
}

data_name_to_type = {
    # Epidemiological Data
    'Ministerio de Salud (Peru) data': 'Epidemiological Data',

    # Meteorological Data
    'APHRODITE Daily mean temperature product (V1808)': 'Meteorological Data',
    'APHRODITE Daily accumulated precipitation (V1901)': 'Meteorological Data',
    'CHIRPS: Rainfall Estimates from Rain Gauge and Satellite Observations':
    'Meteorological Data',
    'TerraClimate gridded temperature, precipitation, and other':
    'Meteorological Data',
    'ERA5 atmospheric reanalysis': 'Meteorological Data',

    # Socio-Demographic Data
    'WorldPop population density': 'Socio-Demographic Data',
    'WorldPop population count': 'Socio-Demographic Data',

    # Geospatial Data
    'GADM administrative map': 'Geospatial Data',
}

# Establish the base directory
path = Path(__file__)
base_dir = utils.get_base_directory(path.parent)

# If running directly
if __name__ == '__main__':
    # Perform checks
    utils.check_os()
    utils.check_python()

    # Create command-line argument parser
    desc = 'Process data that has been previously downloaded and collated.'
    parser = argparse.ArgumentParser(description=desc)

    # Add positional arguments
    message = 'The name of the data field(s) to be processed.'
    default = []
    parser.add_argument('data_name', nargs='*', default=default, help=message)

    # Add optional arguments
    message = '''Some data fields have different data for each administrative
    level'''
    parser.add_argument('--admin_level', '-a', help=message)
    message = '''Some data fields have data available for multiple years.'''
    parser.add_argument('--year', '-y', help=message)
<<<<<<< HEAD
=======
    message = '''Some data fields have data available for multiple months.'''
    parser.add_argument('--month', '-m', help=message)
>>>>>>> 0347a55c
    message = '''"ppp" (people per pixel) or "pph" (people per hectare).'''
    parser.add_argument('--resolution_type', '-r', help=message)
    message = '''Country code in "ISO 3166-1 alpha-3" format.'''
    parser.add_argument('--iso3', '-3', help=message)
    message = '''Show information to help with debugging.'''
    parser.add_argument('--debug', '-d', help=message, action='store_true')

    # Parse arguments from terminal
    args = parser.parse_args()

<<<<<<< HEAD
    # Check
    if args.debug:
        print('Arguments:')
        for arg in vars(args):
            print(f'{arg + ":":20s} {vars(args)[arg]}')

=======
>>>>>>> 0347a55c
    # Extract the arguments
    data_name = args.data_name
    iso3 = args.iso3
    admin_level = args.admin_level
    year = args.year
    month = args.month
    rt = args.resolution_type
<<<<<<< HEAD
=======
    debug = args.debug

    # Check
    if debug:
        print('Arguments:')
        for arg in vars(args):
            print(f'{arg + ":":20s} {vars(args)[arg]}')
>>>>>>> 0347a55c

    # Convert shorthand names to full names
    for i, name in enumerate(data_name):
        if name in shorthand_to_data_name.keys():
            data_name[i] = shorthand_to_data_name[name]
    # Get macro data type
    data_type = []
    for name in data_name:
        if name in data_name_to_type.keys():
            data_type.append(data_name_to_type[name])

    if data_name == []:
        print('No data name has been provided. Exiting the programme.')
<<<<<<< HEAD
    elif data_type == ['Epidemiological Data']:
        process_epidemiological_data(data_name[0], iso3, admin_level)
    elif data_type == ['Geospatial Data']:
        process_geospatial_data(data_name[0], admin_level, iso3)
    elif data_type == ['Meteorological Data']:
        process_meteorological_data(data_name[0])
=======
    # elif data_type == ['Epidemiological Data']:
    #     process_epidemiological_data(data_name[0], iso3, admin_level)
    elif data_type == ['Geospatial Data']:
        process_geospatial_data(data_name[0], admin_level, iso3)
    elif data_type == ['Meteorological Data']:
        process_meteorological_data(data_name[0], year, month, debug)
>>>>>>> 0347a55c
    elif data_type == ['Socio-Demographic Data']:
        process_socio_demographic_data(data_name[0], year, iso3, rt)

    elif data_type == ['Geospatial Data', 'Meteorological Data']:
        process_geospatial_meteorological_data(
<<<<<<< HEAD
            data_name, admin_level, iso3, year, rt
=======
            data_name, admin_level, iso3, year
>>>>>>> 0347a55c
        )
    elif data_type == ['Geospatial Data', 'Socio-Demographic Data']:
        process_geospatial_sociodemographic_data(
            data_name, admin_level, iso3, year, rt
        )

    else:
        raise ValueError(f'Unrecognised data type "{data_type}"')

# If running via Sphinx
else:
    # Create a fake args object so Sphinx doesn't complain it doesn't have
    # command-line arguments
    args = EmptyObject()<|MERGE_RESOLUTION|>--- conflicted
+++ resolved
@@ -62,43 +62,36 @@
 """
 # External libraries
 from matplotlib import pyplot as plt
-<<<<<<< HEAD
-import matplotlib.ticker as mticker
-import numpy as np
-import geopandas as gpd
-import rasterio
-=======
->>>>>>> 0347a55c
 from rasterio.features import geometry_mask
 from rasterio.mask import mask
+from rasterio.mask import mask
 from rasterio.transform import xy
-<<<<<<< HEAD
-from rasterio.mask import mask
-import netCDF4 as nc
-from shapely.geometry import box
-=======
 from shapely.geometry import box
 import geopandas as gpd
 import matplotlib.ticker as mticker
 import netCDF4 as nc
 import numpy as np
+import rasterio
+# Built-in modules
+from datetime import date, datetime, timedelta
+from pathlib import Path
+from shapely.geometry import box
+import argparse
+import geopandas as gpd
+import math
+import matplotlib.ticker as mticker
+import netCDF4 as nc
+import numpy as np
+import os
 import pandas as pd
 import pycountry
 import rasterio
->>>>>>> 0347a55c
 # Built-in modules
 from datetime import datetime, timedelta
 from pathlib import Path
 import argparse
-<<<<<<< HEAD
-import os
-from pathlib import Path
-from datetime import date, datetime, timedelta
-import math
-=======
 import math
 import os
->>>>>>> 0347a55c
 # Custom modules
 import utils
 # Create the requirements file with:
@@ -303,32 +296,17 @@
 
     Run times:
 
-<<<<<<< HEAD
-    - `time python3 process_data.py "GADM admin map" -a 0`: 0:01.036
-    - `time python3 process_data.py "GADM admin map" -a 1`: 0:03.830
-    - `time python3 process_data.py "GADM admin map" -a 2`: 0:33.953
-    - `time python3 process_data.py "GADM admin map" -a 3`: 12:30.51
-    - `time python3 process_data.py "GADM admin map" -a 0 -3 "PER"`: 0:01.036
-    - `time python3 process_data.py "GADM admin map" -a 1 -3 "PER"`: 0:02.080
-    - `time python3 process_data.py "GADM admin map" -a 2 -3 "PER"`: 0:09.854
-    - `time python3 process_data.py "GADM admin map" -a 3 -3 "PER"`: 1:27.87
+    - `time python3 process_data.py GADM -a 0 -3 VNM`: 00:01.036
+    - `time python3 process_data.py GADM -a 1 -3 VNM`: 00:03.830
+    - `time python3 process_data.py GADM -a 2 -3 VNM`: 00:33.953
+    - `time python3 process_data.py GADM -a 3 -3 VNM`: 12:30.51
+    - `time python3 process_data.py GADM -a 0 -3 PER`: 0:01.036
+    - `time python3 process_data.py GADM -a 1 -3 PER`: 0:02.080
+    - `time python3 process_data.py GADM -a 2 -3 PER`: 0:09.854
+    - `time python3 process_data.py GADM -a 3 -3 PER`: 1:27.87
     """
     data_type = 'Geospatial Data'
     data_name = 'GADM administrative map'
-
-    # Import the shape file
-    filename = f'gadm41_{iso3}_{admin_level}.shp'
-    path = Path(
-        base_dir, 'A Collate Data', data_type, data_name, iso3,
-        f'gadm41_{iso3}_shp', filename
-    )
-    gdf = gpd.read_file(path)
-=======
-    - `time python3 process_data.py GADM -a 0 -3 VNM`: 00:01.036
-    - `time python3 process_data.py GADM -3 VNM`: 00:03.830
-    - `time python3 process_data.py GADM -a 2 -3 VNM`: 00:33.953
-    - `time python3 process_data.py GADM -a 3 -3 VNM`: 12:30.51
-    """
     filenames = [f'gadm41_{country_iso3}_{admin_level}.shp']
     for filename in filenames:
         filename = Path(filename)
@@ -336,7 +314,14 @@
             'Geospatial Data', 'GADM administrative map', 'VNM',
             f'gadm41_{country_iso3}_shp'
         )
->>>>>>> 0347a55c
+
+    # Import the shape file
+    filename = f'gadm41_{iso3}_{admin_level}.shp'
+    path = Path(
+        base_dir, 'A Collate Data', data_type, data_name, iso3,
+        f'gadm41_{iso3}_shp', filename
+    )
+    gdf = gpd.read_file(path)
 
     # en.wikipedia.org/wiki/List_of_national_coordinate_reference_systems
     national_crs = {
@@ -952,21 +937,9 @@
 
     Run times:
 
-<<<<<<< HEAD
-    - `time python3 process_data.py "WorldPop pop count"`: 43.332s
-    - `time python3 process_data.py "WorldPop pop count" -3 "PER"`:
-        - 2:05.13
-        - 3:27.575
-    """
-    data_type = 'Socio-Demographic Data'
-    data_name = 'WorldPop population count'
-
-    # Import
-    file = f'{iso3}_{rt}_v2b_{year}_UNadj.tif'
-    path = Path(
-        base_dir, 'A Collate Data', data_type, data_name, 'GIS', 'Population',
-        'Individual_countries', iso3
-=======
+    - `python3 process_data.py "WorldPop pop count" -3 PER`:
+        - 02:05.13
+        - 03:27.575
     - `python3 process_data.py "WorldPop pop count" -y 2020 -3 VNM -r ppp`:
         - 00:43.332
     """
@@ -995,7 +968,7 @@
     path = Path(
         base_dir, 'A Collate Data', data_type, data_name, 'GIS', 'Population',
         'Individual_countries', iso3, foldername, filename,
->>>>>>> 0347a55c
+
     )
     # Find the file in the folder
     for dirpath, dirnames, filenames in os.walk(path):
@@ -1020,13 +993,8 @@
     plt.colorbar(shrink=0.8, label='Population')
     # Export
     path = Path(
-<<<<<<< HEAD
         base_dir, 'B Process Data', data_type, data_name, iso3,
         filename.stem + ' - Raw.png'
-=======
-        base_dir, 'B Process Data', 'Socio-Demographic Data',
-        'WorldPop population count', iso3, filename.stem + ' - Naive.png'
->>>>>>> 0347a55c
     )
     if not path.exists():
         path.parent.mkdir(parents=True, exist_ok=True)
@@ -1065,13 +1033,8 @@
 
     # Plot - no normalisation
     path = Path(
-<<<<<<< HEAD
         base_dir, 'B Process Data', data_type, data_name, iso3,
         filename.stem + '.png'
-=======
-        base_dir, 'B Process Data', 'Socio-Demographic Data',
-        'WorldPop population count', iso3, filename.stem + '.png'
->>>>>>> 0347a55c
     )
     if not path.exists():
         plt.imshow(population_data, cmap='GnBu')
@@ -1094,13 +1057,8 @@
 
     # Plot - log transformed
     path = Path(
-<<<<<<< HEAD
         base_dir, 'B Process Data', data_type, data_name, iso3,
         filename.stem + ' - Log Scale.png'
-=======
-        base_dir, 'B Process Data', 'Socio-Demographic Data',
-        'WorldPop population count', iso3, filename.stem + ' - Log Scale.png'
->>>>>>> 0347a55c
     )
     if not path.exists():
         population_data = np.log(population_data)
@@ -1134,13 +1092,8 @@
     df = pd.DataFrame(source_data, index=lat, columns=lon)
     # Export
     path = Path(
-<<<<<<< HEAD
         base_dir, 'B Process Data', data_type, data_name, iso3,
         filename.stem + '.csv'
-=======
-        base_dir, 'B Process Data', 'Socio-Demographic Data',
-        'WorldPop population count', iso3, filename.stem + '.csv'
->>>>>>> 0347a55c
     )
     if not path.exists():
         print(f'Exporting "{path}"')
@@ -1151,13 +1104,8 @@
 
     # Plot - transformed
     path = Path(
-<<<<<<< HEAD
         base_dir, 'B Process Data', data_type, data_name, iso3,
         filename.stem + ' - Transformed.png'
-=======
-        base_dir, 'B Process Data', 'Socio-Demographic Data',
-        'WorldPop population count', iso3, filename.stem + ' - Transformed.png'
->>>>>>> 0347a55c
     )
     if not path.exists():
         plt.imshow(df, cmap='GnBu')
@@ -1173,13 +1121,10 @@
 
     Run times:
 
-<<<<<<< HEAD
-    - `time python3 process_data.py "WorldPop pop density"`: 0:02.026
-    - `time python3 process_data.py "WorldPop pop density" -3 "PER"`: 0:04.311
-=======
+    - `time python3 process_data.py "WorldPop pop density"`: 00:02.026
+    - `time python3 process_data.py "WorldPop pop density" -3 PER`: 00:04.311
     - `time python3 process_data.py "WorldPop pop density" -y 2020 -3 VNM`:
         - 00:01.954
->>>>>>> 0347a55c
     """
     data_type = 'Socio-Demographic Data'
     data_name = 'WorldPop population density'
@@ -1261,53 +1206,24 @@
 
 
 def process_geospatial_meteorological_data(
-<<<<<<< HEAD
     data_name, admin_level, iso3, year, rt
-=======
-    data_name, admin_level, iso3, year
->>>>>>> 0347a55c
 ):
     """Process Geospatial and Meteorological Data."""
     data_name_1 = 'GADM administrative map'
     data_name_2 = \
         'CHIRPS: Rainfall Estimates from Rain Gauge and Satellite Observations'
     if data_name == [data_name_1, data_name_2]:
-<<<<<<< HEAD
         process_gadm_chirps_data(admin_level, iso3, year, rt)
-=======
-        process_gadm_chirps_data(admin_level, iso3, year)
->>>>>>> 0347a55c
     else:
         raise ValueError(f'Unrecognised data names "{data_name}"')
 
 
-<<<<<<< HEAD
 def process_gadm_chirps_data(admin_level, iso3, year, rt):
-=======
-def process_gadm_chirps_data(admin_level, iso3, year):
->>>>>>> 0347a55c
     """
     Process GADM administrative map and CHIRPS rainfall data.
 
     Run times:
 
-<<<<<<< HEAD
-    - `python3 process_data.py "GADM" "CHIRPS rainfall" -a 0`: 0:01.763
-    - `python3 process_data.py "GADM" "CHIRPS rainfall" -a 1`: 0:14.640
-    - `python3 process_data.py "GADM" "CHIRPS rainfall" -a 2`: 2:36.276
-    - `python3 process_data.py "GADM" "CHIRPS rainfall" -a 3`: 41:55.092
-    - `python3 process_data.py "GADM" "CHIRPS rainfall" -a 0 -3 "GBR"`:
-        - 0:12.027
-    - `python3 process_data.py "GADM" "CHIRPS rainfall" -a 1 -3 "GBR"`:
-        - 0:05.624
-    - `python3 process_data.py "GADM" "CHIRPS rainfall" -a 2 -3 "GBR"`:
-        - 0:05.626
-    - `python3 process_data.py "GADM" "CHIRPS rainfall" -a 3 -3 "GBR"`:
-        - 0:06.490
-    """
-    data_type = 'Geospatial and Meteorological Data'
-    data_name = 'GADM administrative map and CHIRPS rainfall data'
-=======
     - `python3 process_data.py GADM "CHIRPS rainfall" -a 0`: 00:01.763
     - `python3 process_data.py GADM "CHIRPS rainfall" -a 1`: 00:14.640
     - `python3 process_data.py GADM "CHIRPS rainfall" -a 2`: 02:36.276
@@ -1334,7 +1250,6 @@
     print('Admin level:', admin_level)
     print('Country:    ', country)
     print('Year:       ', year)
->>>>>>> 0347a55c
 
     # Import the TIFF file
     filename = Path('chirps-v2.0.2024.01.01.tif')
@@ -1482,27 +1397,6 @@
 
     Run times:
 
-<<<<<<< HEAD
-    - `python3 process_data.py "GADM" "WorldPop pop count" -a 0`:
-        - 0:10.182
-    - `python3 process_data.py "GADM" "WorldPop pop count" -a 0 -3 "PER"`:
-        - 0:28.003
-        - 0:58.943
-    - `python3 process_data.py "GADM" "WorldPop pop count" -a 1`:
-        - 1:36.789
-    - `python3 process_data.py "GADM" "WorldPop pop count" -a 1 -3 "PER"`:
-        - 1:11.465
-        - 1:28.149
-    - `python3 process_data.py "GADM" "WorldPop pop count" -a 2`:
-        - 17:21.086
-    - `python3 process_data.py "GADM" "WorldPop pop count" -a 2 -3 "PER"`:
-        - 1:53.670
-    - `python3 process_data.py "GADM" "WorldPop pop count" -a 3 -3 "PER"`:
-        - 7:20.111
-    """
-    data_type = 'Geospatial and Socio-Demographic Data'
-    data_name = 'GADM administrative map and WorldPop population count'
-=======
     - `python3 process_data.py GADM "WorldPop pop count" -a 0`:
         - 00:10.182
     - `python3 process_data.py GADM "WorldPop pop count" -a 0 -3 PER`:
@@ -1540,7 +1434,6 @@
     print('Country:    ', country)
     print('Year:       ', year)
     print('Resolution: ', rt)
->>>>>>> 0347a55c
 
     # Import the TIFF file
     filename = Path(f'{iso3}_{rt}_v2b_{year}_UNadj.tif')
@@ -1682,28 +1575,6 @@
     )
     output.to_csv(path, index=False)
 
-<<<<<<< HEAD
-    # Calculate population density
-    # Import area
-    path = Path(
-        base_dir, 'B Process Data', 'Geospatial Data',
-        'GADM administrative map', iso3, f'Admin Level {admin_level}',
-        'Area.csv'
-    )
-    area = pd.read_csv(path)
-    # Merge
-    level = int(admin_level)
-    on = [f'Admin Level {x}' for x in range(level, level + 1)]
-    df = pd.merge(output, area, how='outer', on=on)
-    # Calculate
-    df['Population Density'] = df['Population'] / df['Area [km²]']
-    # Export
-    path = Path(
-        base_dir, 'B Process Data', data_type, data_name, iso3,
-        f'Admin Level {admin_level}', 'Population Density.csv'
-    )
-    df.to_csv(path, index=False)
-=======
     # # Calculate population density
     # # Import area
     # path = Path(
@@ -1724,7 +1595,6 @@
     #     f'Admin Level {admin_level}', 'Population Density.csv'
     # )
     # df.to_csv(path, index=False)
->>>>>>> 0347a55c
 
 
 def process_gadm_worldpopdensity_data(admin_level, iso3, year, rt):
@@ -1733,19 +1603,6 @@
 
     Run times:
 
-<<<<<<< HEAD
-    - `python3 process_data.py "GADM admin map" "WorldPop pop density" -a 0`
-        - 0:01.688
-    - `python3 process_data.py "GADM admin map" "WorldPop pop density" -a 1`
-        - 0:13.474
-    - `python3 process_data.py "GADM admin map" "WorldPop pop density" -a 2`
-        - 2:12.969
-    - `python3 process_data.py "GADM admin map" "WorldPop pop density" -a 3`
-        - 21:20.179
-    """
-    data_type = 'Geospatial and Socio-Demographic Data'
-    data_name = 'GADM administrative map and WorldPop population density'
-=======
     - `time python3 process_data.py GADM "WorldPop pop density" -a 0`
         - 00:01.688
     - `time python3 process_data.py GADM "WorldPop pop density" -a 1`
@@ -1775,7 +1632,6 @@
     print('Country:    ', country)
     print('Year:       ', year)
     print('Resolution: ', rt)
->>>>>>> 0347a55c
 
     # Import the population density data
     filename = Path(f'{iso3.lower()}_pd_{year}_1km_UNadj.tif')
@@ -1790,11 +1646,7 @@
     # Replace placeholder numbers with 0
     data[data < 0] = 0
 
-<<<<<<< HEAD
     # Import the relevant shape file
-=======
-    # Import the shape file
->>>>>>> 0347a55c
     filename = f'gadm41_{iso3}_{admin_level}.shp'
     path = Path(
         base_dir, 'A Collate Data', 'Geospatial Data',
@@ -1802,10 +1654,6 @@
     )
     gdf = gpd.read_file(path)
 
-<<<<<<< HEAD
-    # Iterate over the regions in the shape file
-    for _, region in gdf.iterrows():
-=======
     # Get the aspect ratio for this region of the Earth
     miny = gdf.bounds['miny'].values[0]
     maxy = gdf.bounds['maxy'].values[0]
@@ -1823,7 +1671,6 @@
     for _, region in gdf.iterrows():
         geometry = region.geometry
 
->>>>>>> 0347a55c
         # Initialise new row
         new_row = {}
         new_row['Admin Level 0'] = region['COUNTRY']
@@ -1840,23 +1687,6 @@
             new_row['Admin Level 3'] = region['NAME_3']
             title = region['NAME_3']
         print(title)
-<<<<<<< HEAD
-        # Look at the polygons in the shapefile
-        mask = geometry_mask(
-            [region['geometry']], out_shape=data.shape,
-            transform=src.transform, invert=True
-        )
-        # Use the mask to extract the region
-        region_data = data * mask
-
-        # Plot
-        A = 3  # We want figures to be A3
-        figsize = (33.11 * .5**(.5 * A), 46.82 * .5**(.5 * A))
-        fig = plt.figure(figsize=figsize, dpi=144)
-        ax = plt.axes()
-        if admin_level == 0:
-            arr = region_data
-=======
 
         # Clip the data using the polygon of the current region
         region_data, region_transform = mask(src, [geometry], crop=True)
@@ -1878,7 +1708,6 @@
         ax = plt.axes()
         if admin_level == '0':
             arr = region_data[0]
->>>>>>> 0347a55c
             arr[arr == 0] = np.nan
             # Re-scale
             arr = arr**0.01
@@ -1891,15 +1720,9 @@
             # Re-scale
             df = df**0.01
             z = df
-<<<<<<< HEAD
-        img = ax.imshow(z, cmap='GnBu')
-        # Manually create the colour bar
-        ticks = np.linspace(z.min().min(), z.max().max(), 5)
-=======
         img = ax.imshow(z, extent=extent, cmap='GnBu')
         # Manually create the colour bar
         ticks = np.linspace(np.nanmin(z), np.nanmax(z), 5)
->>>>>>> 0347a55c
         ticklabels = ticks**(1 / 0.01)
         ticklabels = ticklabels.astype(int)
         fig.colorbar(
@@ -1909,12 +1732,6 @@
             shrink=0.2,
             label=f'Population Density {year}, UN Adjusted (pop/km²)'
         )
-<<<<<<< HEAD
-        # Format axes
-        ax.set_ylabel('Latitude')
-        ax.set_xlabel('Longitude')
-        plt.axis('off')
-=======
         # Shape data
         gpd.GeoSeries(geometry).plot(ax=ax, color='none')
         # Format axes
@@ -1923,7 +1740,6 @@
         ax.set_xlabel('Longitude')
         # Adjust the aspect ratio to match this part of the Earth
         ax.set_aspect(aspect_ratio)
->>>>>>> 0347a55c
         # Export
         path = Path(
             base_dir, 'B Process Data', data_type, data_name, iso3,
@@ -2014,11 +1830,8 @@
     parser.add_argument('--admin_level', '-a', help=message)
     message = '''Some data fields have data available for multiple years.'''
     parser.add_argument('--year', '-y', help=message)
-<<<<<<< HEAD
-=======
     message = '''Some data fields have data available for multiple months.'''
     parser.add_argument('--month', '-m', help=message)
->>>>>>> 0347a55c
     message = '''"ppp" (people per pixel) or "pph" (people per hectare).'''
     parser.add_argument('--resolution_type', '-r', help=message)
     message = '''Country code in "ISO 3166-1 alpha-3" format.'''
@@ -2029,15 +1842,6 @@
     # Parse arguments from terminal
     args = parser.parse_args()
 
-<<<<<<< HEAD
-    # Check
-    if args.debug:
-        print('Arguments:')
-        for arg in vars(args):
-            print(f'{arg + ":":20s} {vars(args)[arg]}')
-
-=======
->>>>>>> 0347a55c
     # Extract the arguments
     data_name = args.data_name
     iso3 = args.iso3
@@ -2045,8 +1849,6 @@
     year = args.year
     month = args.month
     rt = args.resolution_type
-<<<<<<< HEAD
-=======
     debug = args.debug
 
     # Check
@@ -2054,7 +1856,6 @@
         print('Arguments:')
         for arg in vars(args):
             print(f'{arg + ":":20s} {vars(args)[arg]}')
->>>>>>> 0347a55c
 
     # Convert shorthand names to full names
     for i, name in enumerate(data_name):
@@ -2068,31 +1869,18 @@
 
     if data_name == []:
         print('No data name has been provided. Exiting the programme.')
-<<<<<<< HEAD
     elif data_type == ['Epidemiological Data']:
         process_epidemiological_data(data_name[0], iso3, admin_level)
     elif data_type == ['Geospatial Data']:
         process_geospatial_data(data_name[0], admin_level, iso3)
     elif data_type == ['Meteorological Data']:
-        process_meteorological_data(data_name[0])
-=======
-    # elif data_type == ['Epidemiological Data']:
-    #     process_epidemiological_data(data_name[0], iso3, admin_level)
-    elif data_type == ['Geospatial Data']:
-        process_geospatial_data(data_name[0], admin_level, iso3)
-    elif data_type == ['Meteorological Data']:
         process_meteorological_data(data_name[0], year, month, debug)
->>>>>>> 0347a55c
     elif data_type == ['Socio-Demographic Data']:
         process_socio_demographic_data(data_name[0], year, iso3, rt)
 
     elif data_type == ['Geospatial Data', 'Meteorological Data']:
         process_geospatial_meteorological_data(
-<<<<<<< HEAD
             data_name, admin_level, iso3, year, rt
-=======
-            data_name, admin_level, iso3, year
->>>>>>> 0347a55c
         )
     elif data_type == ['Geospatial Data', 'Socio-Demographic Data']:
         process_geospatial_sociodemographic_data(
