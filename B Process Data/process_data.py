--- conflicted
+++ resolved
@@ -309,21 +309,15 @@
 
     Run times:
 
-<<<<<<< HEAD
-    - `time python3 process_data.py "GADM admin map" -a 0`: 1.036s
-    - `time python3 process_data.py "GADM admin map"`: 3.830s
-    - `time python3 process_data.py "GADM admin map" -a 2`: 33.953s
-    - `time python3 process_data.py "GADM admin map" -a 3`: 12m30.51s
-=======
-    - `time python3 process_data.py GADM -a 0 -3 VNM`: 00:01.036
-    - `time python3 process_data.py GADM -a 1 -3 VNM`: 00:03.830
-    - `time python3 process_data.py GADM -a 2 -3 VNM`: 00:33.953
-    - `time python3 process_data.py GADM -a 3 -3 VNM`: 12:30.51
-    - `time python3 process_data.py GADM -a 0 -3 PER`: 00:01.036
-    - `time python3 process_data.py GADM -a 1 -3 PER`: 00:02.080
-    - `time python3 process_data.py GADM -a 2 -3 PER`: 00:09.854
-    - `time python3 process_data.py GADM -a 3 -3 PER`: 01:27.87
->>>>>>> ea18fe5a
+    - `time python3 process_data.py GADM -a 0 -3 VNM`: 1.036s
+    - `time python3 process_data.py GADM -a 1 -3 VNM`: 3.830s
+    - `time python3 process_data.py GADM -a 2 -3 VNM`: 33.953s
+    - `time python3 process_data.py GADM -a 3 -3 VNM`: 12m30.51s
+    - `time python3 process_data.py GADM -a 0 -3 PER`: 1.036s
+    - `time python3 process_data.py GADM -a 1 -3 PER`: 2.080s
+    - `time python3 process_data.py GADM -a 2 -3 PER`: 9.854s
+    - `time python3 process_data.py GADM -a 3 -3 PER`: 1m27.87s
+
     """
     data_type = 'Geospatial Data'
     data_name = 'GADM administrative map'
@@ -800,6 +794,7 @@
 
     # Close the file
     file.close()
+
 
 def process_terraclimate_data(year, month):
     """
@@ -949,15 +944,11 @@
 
     Run times:
 
-<<<<<<< HEAD
-    - `time python3 process_data.py "WorldPop pop count"`: 43.332s
-=======
     - `python3 process_data.py "WorldPop pop count" -3 PER`:
-        - 02:05.13
-        - 03:27.575
+        - 2m05.13s
+        - 3m27.575s
     - `python3 process_data.py "WorldPop pop count" -y 2020 -3 VNM -r ppp`:
-        - 00:43.332
->>>>>>> ea18fe5a
+        - 43.332s
     """
     # Sanitise the inputs
     data_type = 'Socio-Demographic Data'
@@ -1129,14 +1120,10 @@
 
     Run times:
 
-<<<<<<< HEAD
-    - `time python3 process_data.py "WorldPop pop density"`: 1.954s
-=======
-    - `time python3 process_data.py "WorldPop pop density"`: 00:02.026
-    - `time python3 process_data.py "WorldPop pop density" -3 PER`: 00:04.311
+    - `time python3 process_data.py "WorldPop pop density"`: 2.026s
+    - `time python3 process_data.py "WorldPop pop density" -3 PER`: 4.311s
     - `time python3 process_data.py "WorldPop pop density" -y 2020 -3 VNM`:
-        - 00:01.954
->>>>>>> ea18fe5a
+        - 1.954s
     """
     data_type = 'Socio-Demographic Data'
     data_name = 'WorldPop population density'
@@ -1587,26 +1574,26 @@
     )
     output.to_csv(path, index=False)
 
-    # Calculate population density
-    # Import area
-    path = Path(
-        base_dir, 'B Process Data', 'Geospatial Data',
-        'GADM administrative map', iso3, f'Admin Level {admin_level}',
-        'Area.csv'
-    )
-    area = pd.read_csv(path)
-    # Merge
-    level = int(admin_level)
-    on = [f'Admin Level {x}' for x in range(level, level + 1)]
-    df = pd.merge(output, area, how='outer', on=on)
-    # Calculate
-    df['Population Density'] = df['Population'] / df['Area [km²]']
-    # Export
-    path = Path(
-        base_dir, 'B Process Data', data_type, data_name, iso3,
-        f'Admin Level {admin_level}', 'Population Density.csv'
-    )
-    df.to_csv(path, index=False)
+    # # Calculate population density
+    # # Import area
+    # path = Path(
+    #     base_dir, 'B Process Data', 'Geospatial Data',
+    #     'GADM administrative map', iso3, f'Admin Level {admin_level}',
+    #     'Area.csv'
+    # )
+    # area = pd.read_csv(path)
+    # # Merge
+    # level = int(admin_level)
+    # on = [f'Admin Level {x}' for x in range(level, level + 1)]
+    # df = pd.merge(output, area, how='outer', on=on)
+    # # Calculate
+    # df['Population Density'] = df['Population'] / df['Area [km²]']
+    # # Export
+    # path = Path(
+    #     base_dir, 'B Process Data', data_type, data_name, iso3,
+    #     f'Admin Level {admin_level}', 'Population Density.csv'
+    # )
+    # df.to_csv(path, index=False)
 
 
 def process_gadm_worldpopdensity_data(admin_level, iso3, year, rt):
@@ -1658,7 +1645,7 @@
     # Replace placeholder numbers with 0
     data[data < 0] = 0
 
-    # Import the relevant shape file
+    # Import the shape file
     filename = f'gadm41_{iso3}_{admin_level}.shp'
     path = Path(
         base_dir, 'A Collate Data', 'Geospatial Data',
@@ -1856,11 +1843,11 @@
 
     # Extract the arguments
     data_name = args.data_name
-    iso3 = args.iso3
     admin_level = args.admin_level
     year = args.year
     month = args.month
     rt = args.resolution_type
+    iso3 = args.iso3
     verbose = args.verbose
 
     # Check
@@ -1898,6 +1885,7 @@
         process_geospatial_sociodemographic_data(
             data_name, admin_level, iso3, year, rt
         )
+
     else:
         raise ValueError(f'Unrecognised data type "{data_type}"')
 
