--- conflicted
+++ resolved
@@ -61,15 +61,12 @@
 format for country codes.
 """
 # External libraries
-<<<<<<< HEAD
-import pandas as pd
-=======
->>>>>>> 0a1b94ea
 from matplotlib import pyplot as plt
 from rasterio.features import geometry_mask
 from rasterio.mask import mask
 from rasterio.transform import xy
 from shapely.geometry import box
+from shapely.geometry import Point, Polygon
 import geopandas as gpd
 import matplotlib.ticker as mticker
 import netCDF4 as nc
@@ -77,26 +74,15 @@
 import pandas as pd
 import pycountry
 import rasterio
-<<<<<<< HEAD
-from rasterio.features import geometry_mask
-from rasterio.transform import xy
-import netCDF4 as nc
-# Built-in modules
-import argparse
-import gzip
-import json
-import os
-from pathlib import Path
-import struct
-from datetime import datetime, timedelta
-=======
 # Built-in modules
 from datetime import datetime, timedelta
 from pathlib import Path
 import argparse
+import gzip
+import json
 import math
 import os
->>>>>>> 0a1b94ea
+import struct
 # Custom modules
 import utils
 # Create the requirements file with:
@@ -112,19 +98,6 @@
 plt.rc('text', usetex=True)
 plt.rc('font', family='serif')
 
-<<<<<<< HEAD
-def days_to_date(days_since_1900):
-    base_date = datetime(1900, 1, 1)
-    target_date = base_date + timedelta(days=days_since_1900)
-
-    return target_date
-
-
-def plot_pop_density(df, folderpath, filename):
-    """
-    Plot the population for a region.
-=======
->>>>>>> 0a1b94ea
 
 def days_to_date(days_since_1900):
     base_date = datetime(1900, 1, 1)
@@ -170,27 +143,16 @@
 
     Run times:
 
-<<<<<<< HEAD
-    - `time python3 process_data.py "GADM admin map" -a 0`: 0m1.036s
-    - `time python3 process_data.py "GADM admin map"`: 0m3.830s
-    - `time python3 process_data.py "GADM admin map" -a 2`: 0m33.953s
+    - `time python3 process_data.py "GADM admin map" -a 0`: 1.036s
+    - `time python3 process_data.py "GADM admin map"`: 3.830s
+    - `time python3 process_data.py "GADM admin map" -a 2`: 33.953s
     - `time python3 process_data.py "GADM admin map" -a 3`: 12m30.51s
-=======
-    - `time python3 process_data.py GADM -a 0 -3 VNM`: 00:01.036
-    - `time python3 process_data.py GADM -3 VNM`: 00:03.830
-    - `time python3 process_data.py GADM -a 2 -3 VNM`: 00:33.953
-    - `time python3 process_data.py GADM -a 3 -3 VNM`: 12:30.51
->>>>>>> 0a1b94ea
     """
     filenames = [f'gadm41_{country_iso3}_{admin_level}.shp']
     for filename in filenames:
         filename = Path(filename)
         relative_path = Path(
-<<<<<<< HEAD
-            'Geospatial Data', 'GADM administrative map',
-=======
             'Geospatial Data', 'GADM administrative map', 'VNM',
->>>>>>> 0a1b94ea
             f'gadm41_{country_iso3}_shp'
         )
 
@@ -255,30 +217,18 @@
             plt.close()
 
 
-<<<<<<< HEAD
-def process_meteorological_data(data_name):
-=======
 def process_meteorological_data(data_name, year, month, debug):
->>>>>>> 0a1b94ea
     """Process meteorological data."""
     if data_name == 'APHRODITE Daily accumulated precipitation (V1901)':
         process_aphrodite_precipitation_data()
     elif data_name == 'APHRODITE Daily mean temperature product (V1808)':
         process_aphrodite_temperature_data()
     elif data_name.startswith('CHIRPS: Rainfall Estimates from Rain Gauge an'):
-<<<<<<< HEAD
-        process_chirps_rainfall_data()
-    elif data_name == 'ERA5 atmospheric reanalysis':
-        process_era5_reanalysis_data()
-    elif data_name.startswith('TerraClimate gridded temperature, precipitati'):
-        process_terraclimate_data()
-=======
         process_chirps_rainfall_data(year, debug)
     elif data_name == 'ERA5 atmospheric reanalysis':
         process_era5_reanalysis_data()
     elif data_name.startswith('TerraClimate gridded temperature, precipitati'):
         process_terraclimate_data(year, month)
->>>>>>> 0a1b94ea
     else:
         raise ValueError(f'Unrecognised data name "{data_name}"')
 
@@ -289,11 +239,7 @@
 
     Run times:
 
-<<<<<<< HEAD
-    - `time python3 process_data.py "APHRODITE precipitation"`: 0m1.150s
-=======
-    - `time python3 process_data.py "APHRODITE precipitation"`: 00:01.150
->>>>>>> 0a1b94ea
+    - `time python3 process_data.py "APHRODITE precipitation"`: 1.150s
     """
     for res in ['025deg', '050deg']:
         dir_path = Path(
@@ -383,11 +329,7 @@
 
     Run times:
 
-<<<<<<< HEAD
-    - `time python3 process_data.py "APHRODITE temperature"`: 0m3.018s
-=======
-    - `time python3 process_data.py "APHRODITE temperature"`: 00:03.018
->>>>>>> 0a1b94ea
+    - `time python3 process_data.py "APHRODITE temperature"`: 3.018s
     """
     for res in ['005deg', '025deg', '050deg_nc']:
         # Directory where data is stored
@@ -480,11 +422,7 @@
         df.to_csv(path)
 
 
-<<<<<<< HEAD
-def process_chirps_rainfall_data():
-=======
 def process_chirps_rainfall_data(year, debug):
->>>>>>> 0a1b94ea
     """
     Process CHIRPS Rainfall data.
 
@@ -493,11 +431,8 @@
 
     Run times:
 
-<<<<<<< HEAD
-    - `time python3 process_data.py "CHIRPS rainfall"`: s2m14.596s (one file)
-    """
-=======
-    - `time python3 process_data.py "CHIRPS rainfall" -d`: 02:07.085 (one file)
+    - `time python3 process_data.py "CHIRPS rainfall"`: 2m14.596s (one file)
+    - `time python3 process_data.py "CHIRPS rainfall" -d`: 2m07.085s (one file)
     """
     # Sanitise the inputs
     data_type = 'Meteorological Data'
@@ -511,24 +446,16 @@
     print('Data names: ', data_name)
     print('Year:       ', year)
 
->>>>>>> 0a1b94ea
     path = Path(
         base_dir, 'A Collate Data', 'Meteorological Data',
         'CHIRPS - Rainfall Estimates from Rain Gauge and Satellite ' +
         'Observations', 'products', 'CHIRPS-2.0', 'global_daily', 'tifs',
-<<<<<<< HEAD
-        'p05', '2024'
-=======
         'p05', year
->>>>>>> 0a1b94ea
     )
     filepaths = list(path.iterdir())
     # Only process the GeoTIF files
     filepaths = [f for f in filepaths if f.suffix == '.tif']
-<<<<<<< HEAD
-=======
     filepaths.sort()
->>>>>>> 0a1b94ea
 
     for filepath in filepaths:
         print(f'Processing "{filepath.name}"')
@@ -603,7 +530,10 @@
         path = str(path).removesuffix('.png') + ' - Log Transformed.png'
         plt.savefig(path)
 
-<<<<<<< HEAD
+        # If you're testing or debugging, only do one file
+        if debug:
+            break
+
 
 def process_era5_reanalysis_data():
     """
@@ -611,7 +541,7 @@
 
     Run times:
 
-    - `time python3 process_data.py "ERA5 reanalysis"`: 0m2.265s
+    - `time python3 process_data.py "ERA5 reanalysis"`: 2.265s
     """
     path = Path(
         base_dir, 'A Collate Data', 'Meteorological Data',
@@ -653,61 +583,6 @@
     }
     df = pd.DataFrame(dct)
 
-=======
-        # If you're testing or debugging, only do one file
-        if debug:
-            break
-
-
-def process_era5_reanalysis_data():
-    """
-    Process ERA5 atmospheric reanalysis data.
-
-    Run times:
-
-    - `time python3 process_data.py "ERA5 reanalysis"`: 00:02.265
-    """
-    path = Path(
-        base_dir, 'A Collate Data', 'Meteorological Data',
-        'ERA5 atmospheric reanalysis', 'ERA5-ml-temperature-subarea.nc'
-    )
-    file = nc.Dataset(path, 'r')
-
-    # Import variables as arrays
-    longitude = file.variables['longitude'][:]
-    latitude = file.variables['latitude'][:]
-    level = file.variables['level'][:]
-    time = file.variables['time'][:]
-    temp = file.variables['t'][:]
-    # Convert Kelvin to Celcius
-    temp = temp - 273.15
-
-    longitudes = []
-    latitudes = []
-    levels = []
-    times = []
-    temperatures = []
-    for i, lon in enumerate(longitude):
-        for j, lat in enumerate(latitude):
-            for k, lev in enumerate(level):
-                for l, t in enumerate(time):
-                    longitudes.append(lon)
-                    latitudes.append(lat)
-                    levels.append(lev)
-                    times.append(t)
-                    temperatures.append(temp[l, k, j, i])
-
-    # Convert lists to DataFrame
-    dct = {
-        'longitude': longitudes,
-        'latitude': latitudes,
-        'level': levels,
-        'time': times,
-        'temperature': temperatures,
-    }
-    df = pd.DataFrame(dct)
-
->>>>>>> 0a1b94ea
     # Export
     path = Path(
         base_dir, 'B Process Data', 'Meteorological Data',
@@ -719,34 +594,23 @@
     # Close the file
     file.close()
 
-
-<<<<<<< HEAD
-def process_terraclimate_data():
+def process_terraclimate_data(year, month):
     """
     Process TerraClimate gridded temperature, precipitation, etc.
 
+    These raw data files are in the netCDF4 (`.nc`) format.
+
     Run times:
 
     - `time python3 process_data.py "TerraClimate data"`: 8m59.88s
-    """
-=======
-def process_terraclimate_data(year, month):
-    """
-    Process TerraClimate gridded temperature, precipitation, etc.
-
-    These raw data files are in the netCDF4 (`.nc`) format.
-
-    Run times:
-
     - `time python3 process_data.py "TerraClimate data" -y 2023 -m 11`:
-      00:23.644
+      23.644s
     """
     # Inform the user
     msg = datetime(int(year), int(month), 1)
     msg = msg.strftime('%B %Y')
     print(f'Processing data for {msg}')
 
->>>>>>> 0a1b94ea
     metrics = [
         'aet',  # water_evaporation_amount_mm
         'def',  # water_potential_evaporation_amount_minus_water_evaporation_
@@ -763,11 +627,7 @@
         'vpd',  # vapor_pressure_deficit_kPa
         'ws',  # wind_speed_m_per_s
     ]
-<<<<<<< HEAD
-    for year in ['2023']:
-=======
     for year in [year]:
->>>>>>> 0a1b94ea
         for metric in metrics:
             filename = f'TerraClimate_{metric}_{year}.nc'
             print(f'Processing "{filename}"')
@@ -777,54 +637,6 @@
                 'TERRACLIMATE-DATA', filename
             )
             file = nc.Dataset(path, 'r')
-<<<<<<< HEAD
-
-            # Construct the metric name
-            if metric == 'pdsi':
-                metric_name = 'palmer_drought_severity_index'  # unitless
-            elif metric == 'tmax':
-                metric_name = 'air_temperature_max_degC'
-            elif metric == 'tmin':
-                metric_name = 'air_temperature_min_degC'
-            else:
-                units = file[metric].units
-                units = units.replace('/', '_per_')
-                units = units.replace('^2', '_squared')
-                metric_name = file[metric].long_name + '_' + units
-
-            # Import variables as arrays
-            longitude = file.variables['lon'][:]
-            latitude = file.variables['lat'][:]
-            time = file.variables['time'][:]
-            raw_data = file.variables[metric][:]
-
-            for i, t in enumerate(time[-1:]):
-                lat = np.repeat(latitude, 8640)
-                lon = np.tile(longitude, 4320)
-                # Get the data for this timepoint, for all lat and lon
-                data = raw_data[i, :, :]
-                data = data.reshape(4320 * 8640)
-
-                # Stack the latitude, longitude and data arrays horizontally
-                ar = np.column_stack((lat, lon, data))
-
-                # Get the date this data represents
-                date = days_to_date(t)
-                date = date.strftime('%Y-%m-%d')
-
-                # Export
-                filename = metric_name + '.csv'
-                print(f'Exporting "{date}/{filename}"')
-                path = Path(
-                    base_dir, 'B Process Data', 'Meteorological Data',
-                    'TerraClimate', year, date, filename
-                )
-                path.parent.mkdir(parents=True, exist_ok=True)
-                header = f'latitude,longitude,{metric_name}'
-                np.savetxt(path, ar, delimiter=',', header=header, fmt='%f')
-=======
-            # print(file.variables.keys())
-            # dict_keys(['lat', 'lon', 'time', 'crs', 'aet'])
 
             # Construct the metric name and unit
             if metric == 'pdsi':
@@ -905,7 +717,6 @@
                 path.parent.mkdir(parents=True, exist_ok=True)
                 plt.savefig(path)
                 plt.close()
->>>>>>> 0a1b94ea
 
             # Close the file
             file.close()
@@ -921,11 +732,6 @@
         raise ValueError(f'Unrecognised data name "{data_name}"')
 
 
-<<<<<<< HEAD
-def process_worldpop_pop_count_data(year, country_iso3, rt):
-    """
-    Process WorldPop population count.
-=======
 def process_worldpop_pop_count_data(year, iso3, rt):
     """
     Process WorldPop population count.
@@ -936,8 +742,7 @@
 
     Run times:
 
-    - `python3 process_data.py "WorldPop pop count" -y 2020 -3 VNM -r ppp`:
-        - 00:43.332
+    - `time python3 process_data.py "WorldPop pop count"`: 43.332s
     """
     # Sanitise the inputs
     data_type = 'Socio-Demographic Data'
@@ -956,32 +761,14 @@
     country = pycountry.countries.get(alpha_3=iso3).name
     print('Country:    ', country)
     print('Resolution: ', rt)
->>>>>>> 0a1b94ea
-
-    - EPSG:9217: https://epsg.io/9217
-    - EPSG:4326: https://epsg.io/4326
-    - EPSG = European Petroleum Survey Group
-
-    Run times:
-
-    - `time python3 process_data.py "WorldPop pop count"`: 43.332s
-    """
+
     # Import
-<<<<<<< HEAD
-    filename = Path(f'{country_iso3}_{rt}_v2b_{year}_UNadj.tif')
-    print(f'Processing "{filename}"')
-    path = Path(
-        base_dir, 'A Collate Data', 'Socio-Demographic Data',
-        'WorldPop population count', 'GIS', 'Population',
-        'Individual_countries', country_iso3, filename
-=======
     foldername = country.replace(' ', '_') + '_100m_Population'
     filename = Path(f'{iso3}_{rt}_v2b_{year}_UNadj.tif')
     print(f'Processing "{filename}"')
     path = Path(
         base_dir, 'A Collate Data', data_type, data_name, 'GIS', 'Population',
         'Individual_countries', iso3, foldername, filename,
->>>>>>> 0a1b94ea
     )
     # Load the data
     src = rasterio.open(path)
@@ -999,12 +786,7 @@
     # Export
     path = Path(
         base_dir, 'B Process Data', 'Socio-Demographic Data',
-<<<<<<< HEAD
-        'WorldPop population count', country_iso3,
-        filename.stem + ' - Naive.png'
-=======
         'WorldPop population count', iso3, filename.stem + ' - Naive.png'
->>>>>>> 0a1b94ea
     )
     if not path.exists():
         path.parent.mkdir(parents=True, exist_ok=True)
@@ -1044,12 +826,7 @@
     # Plot - no normalisation
     path = Path(
         base_dir, 'B Process Data', 'Socio-Demographic Data',
-<<<<<<< HEAD
-        'WorldPop population count', country_iso3,
-        filename.stem + '.png'
-=======
         'WorldPop population count', iso3, filename.stem + '.png'
->>>>>>> 0a1b94ea
     )
     if not path.exists():
         plt.imshow(population_data, cmap='GnBu')
@@ -1072,12 +849,7 @@
     # Plot - log transformed
     path = Path(
         base_dir, 'B Process Data', 'Socio-Demographic Data',
-<<<<<<< HEAD
-        'WorldPop population count', country_iso3,
-        filename.stem + ' - Log Scale.png'
-=======
         'WorldPop population count', iso3, filename.stem + ' - Log Scale.png'
->>>>>>> 0a1b94ea
     )
     if not path.exists():
         population_data = np.log(population_data)
@@ -1111,12 +883,7 @@
     # Export
     path = Path(
         base_dir, 'B Process Data', 'Socio-Demographic Data',
-<<<<<<< HEAD
-        'WorldPop population count', country_iso3,
-        filename.stem + '.csv'
-=======
         'WorldPop population count', iso3, filename.stem + '.csv'
->>>>>>> 0a1b94ea
     )
     if not path.exists():
         print(f'Exporting "{path}"')
@@ -1128,12 +895,7 @@
     # Plot - transformed
     path = Path(
         base_dir, 'B Process Data', 'Socio-Demographic Data',
-<<<<<<< HEAD
-        'WorldPop population count', country_iso3,
-        filename.stem + ' - Transformed.png'
-=======
         'WorldPop population count', iso3, filename.stem + ' - Transformed.png'
->>>>>>> 0a1b94ea
     )
     if not path.exists():
         plt.imshow(df, cmap='GnBu')
@@ -1149,12 +911,7 @@
 
     Run times:
 
-<<<<<<< HEAD
     - `time python3 process_data.py "WorldPop pop density"`: 1.954s
-=======
-    - `time python3 process_data.py "WorldPop pop density" -y 2020 -3 VNM`:
-        - 00:01.954
->>>>>>> 0a1b94ea
     """
     # Import the population density data
     relative_path = Path(
@@ -1236,49 +993,33 @@
 
 
 def process_geospatial_meteorological_data(
-<<<<<<< HEAD
-    data_name, admin_level, iso3, year, rt
-=======
     data_name, admin_level, iso3, year
->>>>>>> 0a1b94ea
 ):
     """Process Geospatial and Meteorological Data."""
     data_name_1 = 'GADM administrative map'
     data_name_2 = \
         'CHIRPS: Rainfall Estimates from Rain Gauge and Satellite Observations'
     if data_name == [data_name_1, data_name_2]:
-<<<<<<< HEAD
-        process_gadm_chirps_data(admin_level, iso3, year, rt)
-=======
         process_gadm_chirps_data(admin_level, iso3, year)
->>>>>>> 0a1b94ea
     else:
         raise ValueError(f'Unrecognised data names "{data_name}"')
 
 
-<<<<<<< HEAD
-def process_gadm_chirps_data(admin_level, iso3, year, rt):
-=======
 def process_gadm_chirps_data(admin_level, iso3, year):
->>>>>>> 0a1b94ea
     """
     Process GADM administrative map and CHIRPS rainfall data.
 
     Run times:
 
-    - `python3 process_data.py GADM "CHIRPS rainfall" -a 0`: 00:01.763
-    - `python3 process_data.py GADM "CHIRPS rainfall" -a 1`: 00:14.640
-    - `python3 process_data.py GADM "CHIRPS rainfall" -a 2`: 02:36.276
-    - `python3 process_data.py GADM "CHIRPS rainfall" -a 3`: 41:55.092
-    - `python3 process_data.py GADM "CHIRPS rainfall" -a 0 -3 GBR`: 00:12.027
-    - `python3 process_data.py GADM "CHIRPS rainfall" -a 1 -3 GBR`: 00:05.624
-    - `python3 process_data.py GADM "CHIRPS rainfall" -a 2 -3 GBR`: 00:05.626
-    - `python3 process_data.py GADM "CHIRPS rainfall" -a 3 -3 GBR`: 00:06.490
-    """
-<<<<<<< HEAD
-    data_type = 'Geospatial and Meteorological Data'
-    data_name = 'GADM administrative map and CHIRPS rainfall data'
-=======
+    - `python3 process_data.py GADM "CHIRPS rainfall" -a 0`: 1.763s
+    - `python3 process_data.py GADM "CHIRPS rainfall" -a 1`: 14.640s
+    - `python3 process_data.py GADM "CHIRPS rainfall" -a 2`: 2m36.276s
+    - `python3 process_data.py GADM "CHIRPS rainfall" -a 3`: 41m55.092s
+    - `python3 process_data.py GADM "CHIRPS rainfall" -a 0 -3 GBR`: 12.027s
+    - `python3 process_data.py GADM "CHIRPS rainfall" -a 1 -3 GBR`: 5.624s
+    - `python3 process_data.py GADM "CHIRPS rainfall" -a 2 -3 GBR`: 5.626s
+    - `python3 process_data.py GADM "CHIRPS rainfall" -a 3 -3 GBR`: 6.490s
+    """
     # Sanitise the inputs
     data_type = 'Geospatial and Meteorological Data'
     data_name = 'GADM administrative map and CHIRPS rainfall data'
@@ -1296,7 +1037,6 @@
     print('Admin level:', admin_level)
     print('Country:    ', country)
     print('Year:       ', year)
->>>>>>> 0a1b94ea
 
     # Import the TIFF file
     filename = Path('chirps-v2.0.2024.01.01.tif')
@@ -1321,7 +1061,6 @@
     path = Path(
         base_dir, 'A Collate Data', 'Geospatial Data',
         'GADM administrative map', iso3, f'gadm41_{iso3}_shp', filename
-<<<<<<< HEAD
     )
     gdf = gpd.read_file(path)
     # Transform the shape file to match the GeoTIFF's coordinate system
@@ -1423,109 +1162,6 @@
         base_dir, 'B Process Data', data_type, data_name, iso3,
         f'Admin Level {admin_level}', 'Rainfall.csv'
     )
-=======
-    )
-    gdf = gpd.read_file(path)
-    # Transform the shape file to match the GeoTIFF's coordinate system
-    gdf = gdf.to_crs(src.crs)
-
-    # Get the aspect ratio for this region of the Earth
-    miny = gdf.bounds['miny'].values[0]
-    maxy = gdf.bounds['maxy'].values[0]
-    # Calculate the lengths of lines of latitude and longitude at the centroid
-    # of the polygon
-    centroid_lat = (miny + maxy) / 2.0
-    # Approximate length of one degree of latitude in meters
-    lat_length = 111.32 * 1000
-    # Approximate length of one degree of longitude in meters
-    lon_length = 111.32 * 1000 * math.cos(math.radians(centroid_lat))
-    # Calculate the stretch factor
-    aspect_ratio = lat_length / lon_length
-
-    # Initialise the output file
-    output = pd.DataFrame()
-    # Iterate over each region in the shape file
-    for _, region in gdf.iterrows():
-        geometry = region.geometry
-
-        # Initialise a new row for the output data frame
-        new_row = {}
-        new_row['Admin Level 0'] = region['COUNTRY']
-        # Initialise the title
-        title = region['COUNTRY']
-        # Update the new row and the title if the admin level is high enough
-        if int(admin_level) >= 1:
-            new_row['Admin Level 1'] = region['NAME_1']
-            title = region['NAME_1']
-        if int(admin_level) >= 2:
-            new_row['Admin Level 2'] = region['NAME_2']
-            title = region['NAME_2']
-        if int(admin_level) >= 3:
-            new_row['Admin Level 3'] = region['NAME_3']
-            title = region['NAME_3']
-
-        # Check if the rainfall data intersects this region
-        if raster_bbox.intersects(geometry):
-            # There is rainfall data for this region
-            # Clip the data using the polygon of the current region
-            region_data, region_transform = mask(src, [geometry], crop=True)
-            # Replace negative values (where no rainfall was measured)
-            region_data = np.where(region_data < 0, np.nan, region_data)
-            region_shape = region_data.shape
-            # Define the extent
-            extent = [
-                region_transform[2],
-                region_transform[2] + region_transform[0] * region_shape[2],
-                region_transform[5] + region_transform[4] * region_shape[1],
-                region_transform[5],
-            ]
-
-            # Sum the pixel values to get the total for the region
-            region_total = np.nansum(region_data)
-            print(title, region_total)
-
-            # Plot
-            A = 4  # We want figures to be A4
-            figsize = (33.11 * .5**(.5 * A), 46.82 * .5**(.5 * A))
-            fig = plt.figure(figsize=figsize, dpi=144)
-            ax = plt.axes()
-            # Rainfall data
-            img = ax.imshow(region_data[0], extent=extent, cmap='Blues')
-            # Manually add colorbar
-            fig.colorbar(img, shrink=0.2, label='Rainfall [mm]')
-            # Shape data
-            gpd.GeoSeries(geometry).plot(ax=ax, color='none')
-            # Format
-            ax.set_title(f'{title} Rainfall')
-            ax.set_xlabel('Longitude')
-            ax.set_ylabel('Latitude')
-            # Adjust the aspect ratio to match this part of the Earth
-            ax.set_aspect(aspect_ratio)
-            # Export
-            path = Path(
-                base_dir, 'B Process Data', data_type, data_name, iso3,
-                f'Admin Level {admin_level}', title + '.png'
-            )
-            os.makedirs(path.parent, exist_ok=True)
-            plt.savefig(path)
-            plt.close()
-
-        else:
-            # There is no rainfall data for this region
-            region_total = 0
-            print(title, region_total)
-
-        # Add to output data frame
-        new_row['Rainfall'] = region_total
-        new_row_df = pd.DataFrame(new_row, index=[0])
-        output = pd.concat([output, new_row_df], ignore_index=True)
-
-    # Export
-    path = Path(
-        base_dir, 'B Process Data', data_type, data_name, iso3,
-        f'Admin Level {admin_level}', 'Rainfall.csv'
-    )
->>>>>>> 0a1b94ea
     output.to_csv(path, index=False)
 
 
@@ -1565,10 +1201,6 @@
     - `python3 process_data.py GADM "WorldPop pop count" -a 3 -3 PER`:
         - 07:20.111
     """
-<<<<<<< HEAD
-    data_type = 'Geospatial and Socio-Demographic Data'
-    data_name = 'GADM administrative map and WorldPop population count'
-=======
     # Sanitise the inputs
     data_type = 'Geospatial and Socio-Demographic Data'
     data_name = 'GADM administrative map and WorldPop population count'
@@ -1589,7 +1221,6 @@
     print('Country:    ', country)
     print('Year:       ', year)
     print('Resolution: ', rt)
->>>>>>> 0a1b94ea
 
     # Import the TIFF file
     filename = Path(f'{iso3}_{rt}_v2b_{year}_UNadj.tif')
@@ -1731,7 +1362,6 @@
     )
     output.to_csv(path, index=False)
 
-<<<<<<< HEAD
     # Calculate population density
     # Import area
     path = Path(
@@ -1752,28 +1382,6 @@
         f'Admin Level {admin_level}', 'Population Density.csv'
     )
     df.to_csv(path, index=False)
-=======
-    # # Calculate population density
-    # # Import area
-    # path = Path(
-    #     base_dir, 'B Process Data', 'Geospatial Data',
-    #     'GADM administrative map', iso3, f'Admin Level {admin_level}',
-    #     'Area.csv'
-    # )
-    # area = pd.read_csv(path)
-    # # Merge
-    # level = int(admin_level)
-    # on = [f'Admin Level {x}' for x in range(level, level + 1)]
-    # df = pd.merge(output, area, how='outer', on=on)
-    # # Calculate
-    # df['Population Density'] = df['Population'] / df['Area [km²]']
-    # # Export
-    # path = Path(
-    #     base_dir, 'B Process Data', data_type, data_name, iso3,
-    #     f'Admin Level {admin_level}', 'Population Density.csv'
-    # )
-    # df.to_csv(path, index=False)
->>>>>>> 0a1b94ea
 
 
 def process_gadm_worldpopdensity_data(admin_level, iso3, year, rt):
@@ -1782,27 +1390,14 @@
 
     Run times:
 
-<<<<<<< HEAD
-    - `python3 process_data.py "GADM admin map" "WorldPop pop density" -a 0`
-        - 00:01.688
-    - `python3 process_data.py "GADM admin map" "WorldPop pop density" -a 1`
-        - 00:13.474
-    - `python3 process_data.py "GADM admin map" "WorldPop pop density" -a 2`
-        - 02:12.969
-    - `python3 process_data.py "GADM admin map" "WorldPop pop density" -a 3`
-        - 21:20.179
-    """
-    data_type = 'Geospatial and Socio-Demographic Data'
-    data_name = 'GADM administrative map and WorldPop population density'
-=======
     - `time python3 process_data.py GADM "WorldPop pop density" -a 0`
-        - 00:01.688
+        - 1.688s
     - `time python3 process_data.py GADM "WorldPop pop density" -a 1`
-        - 00:13.474
+        - 13.474s
     - `time python3 process_data.py GADM "WorldPop pop density" -a 2`
-        - 02:12.969
+        - 2m12.969s
     - `time python3 process_data.py GADM "WorldPop pop density" -a 3`
-        - 21:20.179
+        - 21m20.179s
     """
     # Sanitise the inputs
     data_type = 'Geospatial and Socio-Demographic Data'
@@ -1824,7 +1419,6 @@
     print('Country:    ', country)
     print('Year:       ', year)
     print('Resolution: ', rt)
->>>>>>> 0a1b94ea
 
     # Import the population density data
     filename = Path(f'{iso3.lower()}_pd_{year}_1km_UNadj.tif')
@@ -1839,11 +1433,7 @@
     # Replace placeholder numbers with 0
     data[data < 0] = 0
 
-<<<<<<< HEAD
-    # Import the relevant shape file
-=======
     # Import the shape file
->>>>>>> 0a1b94ea
     filename = f'gadm41_{iso3}_{admin_level}.shp'
     path = Path(
         base_dir, 'A Collate Data', 'Geospatial Data',
@@ -1851,10 +1441,6 @@
     )
     gdf = gpd.read_file(path)
 
-<<<<<<< HEAD
-    # Iterate over the regions in the shape file
-    for _, region in gdf.iterrows():
-=======
     # Get the aspect ratio for this region of the Earth
     miny = gdf.bounds['miny'].values[0]
     maxy = gdf.bounds['maxy'].values[0]
@@ -1872,7 +1458,6 @@
     for _, region in gdf.iterrows():
         geometry = region.geometry
 
->>>>>>> 0a1b94ea
         # Initialise new row
         new_row = {}
         new_row['Admin Level 0'] = region['COUNTRY']
@@ -1889,23 +1474,6 @@
             new_row['Admin Level 3'] = region['NAME_3']
             title = region['NAME_3']
         print(title)
-<<<<<<< HEAD
-        # Look at the polygons in the shapefile
-        mask = geometry_mask(
-            [region['geometry']], out_shape=data.shape,
-            transform=src.transform, invert=True
-        )
-        # Use the mask to extract the region
-        region_data = data * mask
-
-        # Plot
-        A = 3  # We want figures to be A3
-        figsize = (33.11 * .5**(.5 * A), 46.82 * .5**(.5 * A))
-        fig = plt.figure(figsize=figsize, dpi=144)
-        ax = plt.axes()
-        if admin_level == 0:
-            arr = region_data
-=======
 
         # Clip the data using the polygon of the current region
         region_data, region_transform = mask(src, [geometry], crop=True)
@@ -1927,7 +1495,6 @@
         ax = plt.axes()
         if admin_level == '0':
             arr = region_data[0]
->>>>>>> 0a1b94ea
             arr[arr == 0] = np.nan
             # Re-scale
             arr = arr**0.01
@@ -1940,15 +1507,9 @@
             # Re-scale
             df = df**0.01
             z = df
-<<<<<<< HEAD
-        img = ax.imshow(z, cmap='GnBu')
-        # Manually create the colour bar
-        ticks = np.linspace(z.min().min(), z.max().max(), 5)
-=======
         img = ax.imshow(z, extent=extent, cmap='GnBu')
         # Manually create the colour bar
         ticks = np.linspace(np.nanmin(z), np.nanmax(z), 5)
->>>>>>> 0a1b94ea
         ticklabels = ticks**(1 / 0.01)
         ticklabels = ticklabels.astype(int)
         fig.colorbar(
@@ -1958,12 +1519,6 @@
             shrink=0.2,
             label=f'Population Density {year}, UN Adjusted (pop/km²)'
         )
-<<<<<<< HEAD
-        # Format axes
-        ax.set_ylabel('Latitude')
-        ax.set_xlabel('Longitude')
-        plt.axis('off')
-=======
         # Shape data
         gpd.GeoSeries(geometry).plot(ax=ax, color='none')
         # Format axes
@@ -1972,7 +1527,6 @@
         ax.set_xlabel('Longitude')
         # Adjust the aspect ratio to match this part of the Earth
         ax.set_aspect(aspect_ratio)
->>>>>>> 0a1b94ea
         # Export
         path = Path(
             base_dir, 'B Process Data', data_type, data_name, iso3,
@@ -1985,101 +1539,6 @@
 
 class EmptyObject:
     """Define an empty object for creating a fake args object for Sphinx."""
-<<<<<<< HEAD
-
-    def __init__(self):
-        """Initialise."""
-        self.data_name = ''
-
-
-shorthand_to_data_name = {
-    # Meteorological Data
-    'APHRODITE precipitation':
-    'APHRODITE Daily accumulated precipitation (V1901)',
-    'APHRODITE temperature':
-    'APHRODITE Daily mean temperature product (V1808)',
-    'CHIRPS rainfall':
-    'CHIRPS: Rainfall Estimates from Rain Gauge and Satellite Observations',
-    'TerraClimate data':
-    'TerraClimate gridded temperature, precipitation, and other',
-    'ERA5 reanalysis':
-    'ERA5 atmospheric reanalysis',
-
-    # Socio-Demographic Data
-    'WorldPop pop density': 'WorldPop population density',
-    'WorldPop pop count': 'WorldPop population count',
-
-    # Geospatial Data
-    'GADM admin map': 'GADM administrative map',
-}
-
-data_name_to_type = {
-    # Meteorological Data
-    'APHRODITE Daily mean temperature product (V1808)': 'Meteorological Data',
-    'APHRODITE Daily accumulated precipitation (V1901)': 'Meteorological Data',
-    'CHIRPS: Rainfall Estimates from Rain Gauge and Satellite Observations':
-    'Meteorological Data',
-    'TerraClimate gridded temperature, precipitation, and other':
-    'Meteorological Data',
-    'ERA5 atmospheric reanalysis': 'Meteorological Data',
-
-    # Socio-Demographic Data
-    'WorldPop population density': 'Socio-Demographic Data',
-    'WorldPop population count': 'Socio-Demographic Data',
-
-    # Geospatial Data
-    'GADM administrative map': 'Geospatial Data',
-}
-
-# Establish the base directory
-path = Path(__file__)
-base_dir = utils.get_base_directory(path.parent)
-
-# If running directly
-if __name__ == '__main__':
-    # Perform checks
-    utils.check_os()
-    utils.check_python()
-
-    # Create command-line argument parser
-    desc = 'Process data that has been previously downloaded and collated.'
-    parser = argparse.ArgumentParser(description=desc)
-
-    # Add positional arguments
-    message = 'The name of the data field(s) to be processed.'
-    default = []
-    parser.add_argument('data_name', nargs='*', default=default, help=message)
-
-    # Add optional arguments
-    message = '''Some data fields have different data for each administrative
-    level'''
-    parser.add_argument('--admin_level', '-a', help=message)
-    message = '''Some data fields have data available for multiple years.'''
-    parser.add_argument('--year', '-y', help=message)
-    message = '''"ppp" (people per pixel) or "pph" (people per hectare).'''
-    parser.add_argument('--resolution_type', '-r', help=message)
-    message = '''Country code in "ISO 3166-1 alpha-3" format.'''
-    parser.add_argument('--iso3', '-3', help=message)
-    message = '''Show information to help with debugging.'''
-    parser.add_argument('--debug', '-d', help=message, action='store_true')
-
-    # Parse arguments from terminal
-    args = parser.parse_args()
-
-    # Check
-    if args.debug:
-        print('Arguments:')
-        for arg in vars(args):
-            print(f'{arg + ":":20s} {vars(args)[arg]}')
-
-    # Extract the arguments
-    data_name = args.data_name
-    iso3 = args.iso3
-    admin_level = args.admin_level
-    year = args.year
-    rt = args.resolution_type
-
-=======
 
     def __init__(self):
         """Initialise."""
@@ -2178,7 +1637,6 @@
         for arg in vars(args):
             print(f'{arg + ":":20s} {vars(args)[arg]}')
 
->>>>>>> 0a1b94ea
     # Convert shorthand names to full names
     for i, name in enumerate(data_name):
         if name in shorthand_to_data_name.keys():
@@ -2191,37 +1649,23 @@
 
     if data_name == []:
         print('No data name has been provided. Exiting the programme.')
-<<<<<<< HEAD
-    elif data_type == ['Epidemiological Data']:
-        process_epidemiological_data(data_name[0], iso3, admin_level)
-    elif data_type == ['Geospatial Data']:
-        process_geospatial_data(data_name[0], admin_level, iso3)
-    elif data_type == ['Meteorological Data']:
-        process_meteorological_data(data_name[0])
-=======
     # elif data_type == ['Epidemiological Data']:
     #     process_epidemiological_data(data_name[0], iso3, admin_level)
     elif data_type == ['Geospatial Data']:
         process_geospatial_data(data_name[0], admin_level, iso3)
     elif data_type == ['Meteorological Data']:
         process_meteorological_data(data_name[0], year, month, debug)
->>>>>>> 0a1b94ea
     elif data_type == ['Socio-Demographic Data']:
         process_socio_demographic_data(data_name[0], year, iso3, rt)
 
     elif data_type == ['Geospatial Data', 'Meteorological Data']:
         process_geospatial_meteorological_data(
-<<<<<<< HEAD
-            data_name, admin_level, iso3, year, rt
-=======
             data_name, admin_level, iso3, year
->>>>>>> 0a1b94ea
         )
     elif data_type == ['Geospatial Data', 'Socio-Demographic Data']:
         process_geospatial_sociodemographic_data(
             data_name, admin_level, iso3, year, rt
         )
-
     else:
         raise ValueError(f'Unrecognised data type "{data_type}"')
 
