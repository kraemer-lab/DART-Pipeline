--- conflicted
+++ resolved
@@ -76,13 +76,9 @@
 import pycountry
 import rasterio
 # Built-in modules
-<<<<<<< HEAD
-=======
 from datetime import datetime, timedelta
->>>>>>> f496fec6
 from pathlib import Path
 import argparse
-import datetime
 import math
 import os
 import warnings
@@ -203,15 +199,8 @@
     gdf = gpd.GeoDataFrame(
         df, geometry=gpd.points_from_xy(df.longitude, df.latitude)
     )
-<<<<<<< HEAD
-    A = 5  # We want figures to be A5
-    figsize = (33.11 * .5**(.5 * A), 46.82 * .5**(.5 * A))
-    _, ax = plt.subplots(figsize=figsize)
-    gdf_plot = gdf.plot(
-=======
     _, ax = plt.subplots(figsize=utils.papersize_inches_a(5))
     gdf.plot(
->>>>>>> f496fec6
         ax=ax, column='rwi', marker='o', markersize=1, legend=True,
         legend_kwds={'shrink': 0.3, 'label': 'Relative Wealth Index (RWI)'}
     )
@@ -318,12 +307,7 @@
         master = pd.concat([master, df], ignore_index=True)
 
         # Plot the individual region
-<<<<<<< HEAD
-        A = 6  # We want figures to be A6
-        figsize = (46.82 * .5**(.5 * A), 33.11 * .5**(.5 * A))
-=======
         figsize = utils.papersize_inches_a(6, 'landscape')
->>>>>>> f496fec6
         fig_region, ax_region = plt.subplots(figsize=figsize)
         bl = df['tipo_dx'] == 'C'
         ax_region.plot(
@@ -363,12 +347,7 @@
 
     # Create a master plot
     if admin_level != '0':
-<<<<<<< HEAD
-        A = 6  # We want figures to be A6
-        figsize = (46.82 * .5**(.5 * A), 33.11 * .5**(.5 * A))
-=======
         figsize = utils.papersize_inches_a(6, 'landscape')
->>>>>>> f496fec6
         fig_all, ax_all = plt.subplots(figsize=figsize)
 
         for filepath in filepaths:
@@ -581,11 +560,7 @@
         process_chirps_rainfall_data(year, month, day, verbose, test)
     elif data_name == 'ERA5 atmospheric reanalysis':
         process_era5_reanalysis_data()
-<<<<<<< HEAD
-    elif data_name.startswith('TerraClimate gridded temperature, precipitati'):
-=======
     elif data_name.startswith('TerraClimate gridded temperature'):
->>>>>>> f496fec6
         process_terraclimate_data(year, month, verbose, test)
     else:
         raise ValueError(f'Unrecognised data name "{data_name}"')
@@ -820,42 +795,6 @@
         day = f'{int(day):02d}'
 
     # Start constructing the import path
-<<<<<<< HEAD
-    path_root = Path(
-        base_dir, 'A Collate Data', 'Meteorological Data',
-        'CHIRPS - Rainfall Estimates from Rain Gauge and Satellite ' +
-        'Observations'
-    )
-
-    # Get the data sub-type to use
-    if month:
-        if day:
-            print(
-                f'Global Daily data will be processed for {year}-{month}-{day}'
-            )
-            filename = f'chirps-v2.0.{year}.{month}.{day}.tif'
-            path_stem = Path('global_daily', year, month)
-        else:
-            print(f'Global Monthly data will be processed for {year}-{month}')
-            filename = f'chirps-v2.0.{year}.{month}.tif'
-            path_stem = Path('global_monthly', year)
-    else:
-        print(f'Global Annual data will be processed for {year}')
-        filename = f'chirps-v2.0.{year}.tif'
-        path_stem = Path('global_annual')
-
-    # Open the CHIRPS .tif file
-    path = Path(path_root, path_stem, filename)
-    src = rasterio.open(path)
-    print(f'Processing "{path}"')
-    num_bands = src.count
-    if num_bands != 1:
-        msg = f'There is a number of bands other than 1: {num_bands}'
-        raise ValueError(msg)
-
-    # Get the data in the first band as an array
-    data = src.read(1)
-=======
     path_root = Path(base_dir, 'A Collate Data', data_type, data_name)
 
     # Get the data sub-type to use
@@ -934,15 +873,10 @@
     if test:
         return
 
->>>>>>> f496fec6
     # Get the affine transformation coefficients
     transform = src.transform
     # Get the size of the image
     rows, cols = src.height, src.width
-<<<<<<< HEAD
-
-    # Reshape the data into a 1D array
-    rainfall = data.flatten()
     # Construct the coordinates for each pixel
     all_rows, all_cols = np.indices((rows, cols))
     lon, lat = xy(transform, all_rows.flatten(), all_cols.flatten())
@@ -950,17 +884,6 @@
     # Plot
     plt.figure(figsize=(20, 8))
     extent = [np.min(lon), np.max(lon), np.min(lat), np.max(lat)]
-    # Hide nulls
-    data[data == -9999] = 0
-=======
-    # Construct the coordinates for each pixel
-    all_rows, all_cols = np.indices((rows, cols))
-    lon, lat = xy(transform, all_rows.flatten(), all_cols.flatten())
-
-    # Plot
-    plt.figure(figsize=(20, 8))
-    extent = [np.min(lon), np.max(lon), np.min(lat), np.max(lat)]
->>>>>>> f496fec6
     cmap = plt.get_cmap('Blues')
     plt.imshow(data, extent=extent, cmap=cmap)
     plt.colorbar(label='Rainfall [mm]')
@@ -968,35 +891,15 @@
     plt.ylabel('Latitude')
     plt.title('Rainfall Estimates')
     plt.grid(True)
-<<<<<<< HEAD
-    path_root = Path(
-        base_dir, 'B Process Data', 'Meteorological Data',
-        'CHIRPS - Rainfall Estimates from Rain Gauge and Satellite ' +
-        'Observations'
-    )
-=======
     path_root = Path(base_dir, 'B Process Data', data_type, data_name)
->>>>>>> f496fec6
     path = Path(path_root, path_stem, Path(filename).with_suffix('.png'))
     path.parent.mkdir(parents=True, exist_ok=True)
     print(f'Saving "{path}"')
     plt.savefig(path)
 
-<<<<<<< HEAD
-    # If you're testing, don't create the plots
-    if test:
-        return
-
     # Plot - log transformed
     plt.figure(figsize=(20, 8))
     extent = [np.min(lon), np.max(lon), np.min(lat), np.max(lat)]
-    # Hide nulls
-    data[data == -9999] = 0
-=======
-    # Plot - log transformed
-    plt.figure(figsize=(20, 8))
-    extent = [np.min(lon), np.max(lon), np.min(lat), np.max(lat)]
->>>>>>> f496fec6
     # Log transform
     data = np.log(data)
     cmap = plt.get_cmap('Blues')
@@ -1160,12 +1063,7 @@
                 lat = latitude[::2]
 
                 # Plot data
-<<<<<<< HEAD
-                A = 5  # We want figures to be A5
-                figsize = (46.82 * .5**(.5 * A), 33.11 * .5**(.5 * A))
-=======
                 figsize = utils.papersize_inches_a(5, 'landscape')
->>>>>>> f496fec6
                 fig = plt.figure(figsize=figsize)
                 ax = plt.axes()
                 img = ax.imshow(data, cmap='GnBu')
