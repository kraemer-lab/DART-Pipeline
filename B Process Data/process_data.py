--- conflicted
+++ resolved
@@ -336,15 +336,14 @@
 
     Run times:
 
-<<<<<<< HEAD
-    - `time python3 process_data.py "GADM admin map" -a 0`: 0:01.036
-    - `time python3 process_data.py "GADM admin map" -a 1`: 0:03.830
-    - `time python3 process_data.py "GADM admin map" -a 2`: 0:33.953
-    - `time python3 process_data.py "GADM admin map" -a 3`: 12:30.51
-    - `time python3 process_data.py "GADM admin map" -a 0 -3 "PER"`: 0:01.036
-    - `time python3 process_data.py "GADM admin map" -a 1 -3 "PER"`: 0:02.080
-    - `time python3 process_data.py "GADM admin map" -a 2 -3 "PER"`: 0:09.854
-    - `time python3 process_data.py "GADM admin map" -a 3 -3 "PER"`: 1:27.87
+    - `time python3 process_data.py "GADM admin map" -a 0 -3 VNM`: 00:01.036
+    - `time python3 process_data.py "GADM admin map" -a 1 -3 VNM`: 00:03.830
+    - `time python3 process_data.py "GADM admin map" -a 2 -3 VNM`: 00:33.953
+    - `time python3 process_data.py "GADM admin map" -a 3 -3 VNM`: 12:30.51
+    - `time python3 process_data.py "GADM admin map" -a 0 -3 PER`: 00:01.036
+    - `time python3 process_data.py "GADM admin map" -a 1 -3 PER`: 00:02.080
+    - `time python3 process_data.py "GADM admin map" -a 2 -3 PER`: 00:09.854
+    - `time python3 process_data.py "GADM admin map" -a 3 -3 PER`: 01:27.87
     """
     data_type = 'Geospatial Data'
     data_name = 'GADM administrative map'
@@ -382,20 +381,6 @@
     print(f'Exporting "{path}"')
     plt.savefig(path)
     plt.close()
-=======
-    - `time python3 process_data.py "GADM admin map" -a 0`: 00:01.036
-    - `time python3 process_data.py "GADM admin map"`: 00:03.830
-    - `time python3 process_data.py "GADM admin map" -a 2`: 00:33.953
-    - `time python3 process_data.py "GADM admin map" -a 3`: 12:30.51
-    """
-    filenames = [f'gadm41_{country_iso3}_{admin_level}.shp']
-    for filename in filenames:
-        filename = Path(filename)
-        relative_path = Path(
-            'Geospatial Data', 'GADM administrative map', 'VNM',
-            f'gadm41_{country_iso3}_shp'
-        )
->>>>>>> 3fd3f878
 
     # Initialise output data frame
     output = pd.DataFrame()
@@ -933,14 +918,8 @@
     # Import
     file = f'{iso3}_{rt}_v2b_{year}_UNadj.tif'
     path = Path(
-<<<<<<< HEAD
         base_dir, 'A Collate Data', data_type, data_name, 'GIS', 'Population',
         'Individual_countries', iso3
-=======
-        base_dir, 'A Collate Data', 'Socio-Demographic Data',
-        'WorldPop population count', 'GIS', 'Population',
-        'Individual_countries', country_iso3, filename,
->>>>>>> 3fd3f878
     )
     # Find the file in the folder
     for dirpath, dirnames, filenames in os.walk(path):
@@ -1194,20 +1173,6 @@
 
     Run times:
 
-<<<<<<< HEAD
-    - `python3 process_data.py "GADM" "CHIRPS rainfall" -a 0`: 0:01.763
-    - `python3 process_data.py "GADM" "CHIRPS rainfall" -a 1`: 0:14.640
-    - `python3 process_data.py "GADM" "CHIRPS rainfall" -a 2`: 2:36.276
-    - `python3 process_data.py "GADM" "CHIRPS rainfall" -a 3`: 41:55.092
-    - `python3 process_data.py "GADM" "CHIRPS rainfall" -a 0 -3 "GBR"`:
-        - 0:12.027
-    - `python3 process_data.py "GADM" "CHIRPS rainfall" -a 1 -3 "GBR"`:
-        - 0:05.624
-    - `python3 process_data.py "GADM" "CHIRPS rainfall" -a 2 -3 "GBR"`:
-        - 0:05.626
-    - `python3 process_data.py "GADM" "CHIRPS rainfall" -a 3 -3 "GBR"`:
-        - 0:06.490
-=======
     - `python3 process_data.py GADM "CHIRPS rainfall" -a 0`: 00:01.763
     - `python3 process_data.py GADM "CHIRPS rainfall" -a 1`: 00:14.640
     - `python3 process_data.py GADM "CHIRPS rainfall" -a 2`: 02:36.276
@@ -1216,7 +1181,6 @@
     - `python3 process_data.py GADM "CHIRPS rainfall" -a 1 -3 GBR`: 00:05.624
     - `python3 process_data.py GADM "CHIRPS rainfall" -a 2 -3 GBR`: 00:05.626
     - `python3 process_data.py GADM "CHIRPS rainfall" -a 3 -3 GBR`: 00:06.490
->>>>>>> 3fd3f878
     """
     data_type = 'Geospatial and Meteorological Data'
     data_name = 'GADM administrative map and CHIRPS rainfall data'
@@ -1367,24 +1331,6 @@
 
     Run times:
 
-<<<<<<< HEAD
-    - `python3 process_data.py "GADM" "WorldPop pop count" -a 0`:
-        - 0:10.182
-    - `python3 process_data.py "GADM" "WorldPop pop count" -a 0 -3 "PER"`:
-        - 0:28.003
-        - 0:58.943
-    - `python3 process_data.py "GADM" "WorldPop pop count" -a 1`:
-        - 1:36.789
-    - `python3 process_data.py "GADM" "WorldPop pop count" -a 1 -3 "PER"`:
-        - 1:11.465
-        - 1:28.149
-    - `python3 process_data.py "GADM" "WorldPop pop count" -a 2`:
-        - 17:21.086
-    - `python3 process_data.py "GADM" "WorldPop pop count" -a 2 -3 "PER"`:
-        - 1:53.670
-    - `python3 process_data.py "GADM" "WorldPop pop count" -a 3 -3 "PER"`:
-        - 7:20.111
-=======
     - `python3 process_data.py GADM "WorldPop pop count" -a 0`:
         - 00:10.182
     - `python3 process_data.py GADM "WorldPop pop count" -a 0 -3 PER`:
@@ -1401,7 +1347,6 @@
         - 01:53.670
     - `python3 process_data.py GADM "WorldPop pop count" -a 3 -3 PER`:
         - 07:20.111
->>>>>>> 3fd3f878
     """
     data_type = 'Geospatial and Socio-Demographic Data'
     data_name = 'GADM administrative map and WorldPop population count'
@@ -1575,19 +1520,11 @@
     Run times:
 
     - `python3 process_data.py "GADM admin map" "WorldPop pop density" -a 0`
-<<<<<<< HEAD
-        - 0:01.688
-    - `python3 process_data.py "GADM admin map" "WorldPop pop density" -a 1`
-        - 0:13.474
-    - `python3 process_data.py "GADM admin map" "WorldPop pop density" -a 2`
-        - 2:12.969
-=======
         - 00:01.688
     - `python3 process_data.py "GADM admin map" "WorldPop pop density" -a 1`
         - 00:13.474
     - `python3 process_data.py "GADM admin map" "WorldPop pop density" -a 2`
         - 02:12.969
->>>>>>> 3fd3f878
     - `python3 process_data.py "GADM admin map" "WorldPop pop density" -a 3`
         - 21:20.179
     """
@@ -1806,11 +1743,8 @@
 
     if data_name == []:
         print('No data name has been provided. Exiting the programme.')
-<<<<<<< HEAD
     elif data_type == ['Economic Data']:
         process_economic_data(data_name[0], iso3)
-=======
->>>>>>> 3fd3f878
     elif data_type == ['Epidemiological Data']:
         process_epidemiological_data(data_name[0], iso3, admin_level)
     elif data_type == ['Geospatial Data']:
