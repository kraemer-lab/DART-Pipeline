--- conflicted
+++ resolved
@@ -61,10 +61,6 @@
 format for country codes.
 """
 # External libraries
-<<<<<<< HEAD
-import pandas as pd
-=======
->>>>>>> aff33329
 from matplotlib import pyplot as plt
 from matplotlib.colors import LinearSegmentedColormap
 from pyquadkey2 import quadkey
@@ -80,19 +76,6 @@
 import pandas as pd
 import pycountry
 import rasterio
-<<<<<<< HEAD
-from rasterio.features import geometry_mask
-from rasterio.transform import xy
-import netCDF4 as nc
-# Built-in modules
-import argparse
-import gzip
-import json
-import os
-from pathlib import Path
-import struct
-from datetime import datetime, timedelta
-=======
 # Built-in modules
 from datetime import date, datetime, timedelta
 from pathlib import Path
@@ -100,7 +83,6 @@
 import math
 import os
 import warnings
->>>>>>> aff33329
 # Custom modules
 import utils
 # Create the requirements file with:
@@ -124,19 +106,6 @@
     '''
 )
 
-<<<<<<< HEAD
-def days_to_date(days_since_1900):
-    base_date = datetime(1900, 1, 1)
-    target_date = base_date + timedelta(days=days_since_1900)
-
-    return target_date
-
-
-def plot_pop_density(df, folderpath, filename):
-    """
-    Plot the population for a region.
-=======
->>>>>>> aff33329
 
 def days_to_date(days_since_1900):
     """Convert a of number of days since 1900-01-01 into a date."""
@@ -169,71 +138,14 @@
     return lat, lon
 
 
-<<<<<<< HEAD
-def process_geospatial_data(data_name, admin_level, country_iso3):
-    """Process Geospatial data."""
-    if data_name == 'GADM administrative map':
-        process_gadm_admin_map_data(admin_level, country_iso3)
-=======
 def process_economic_data(data_name, iso3):
     """Process economic data."""
     if data_name == 'Relative Wealth Index':
         process_relative_wealth_index_data(iso3)
->>>>>>> aff33329
     else:
         raise ValueError(f'Unrecognised data name "{data_name}"')
 
 
-<<<<<<< HEAD
-def process_gadm_admin_map_data(admin_level, iso3):
-    """
-    Process GADM administrative map data.
-
-    Run times:
-
-    - `time python3 process_data.py "GADM admin map" -a 0`: 00:01.036
-    - `time python3 process_data.py "GADM admin map" -a 1`: 00:03.830
-    - `time python3 process_data.py "GADM admin map" -a 2`: 00:33.953
-    - `time python3 process_data.py "GADM admin map" -a 3`: 12:30.51
-    - `time python3 process_data.py "GADM admin map" -a 0 -3 PER`: 00:01.036
-    - `time python3 process_data.py "GADM admin map" -a 1 -3 PER`: 00:02.080
-    - `time python3 process_data.py "GADM admin map" -a 2 -3 PER`: 00:09.854
-    - `time python3 process_data.py "GADM admin map" -a 3 -3 PER`: 01:27.87
-    """
-    data_type = 'Geospatial Data'
-    data_name = 'GADM administrative map'
-
-    # Import the shape file
-    filename = f'gadm41_{iso3}_{admin_level}.shp'
-    path = Path(
-        base_dir, 'A Collate Data', data_type, data_name, iso3,
-        f'gadm41_{iso3}_shp', filename
-    )
-    gdf = gpd.read_file(path)
-
-    # en.wikipedia.org/wiki/List_of_national_coordinate_reference_systems
-    national_crs = {
-        'GBR': 'EPSG:27700',
-        'PER': 'EPSG:24892',  # Peru central zone
-        'VNM': 'EPSG:4756',
-    }
-    gdf = gdf.to_crs(national_crs[iso3])
-
-    # Plot
-    A = 6  # We want figures to be A6
-    figsize = (46.82 * .5**(.5 * A), 33.11 * .5**(.5 * A))
-    fig = plt.figure(figsize=figsize)
-    ax = fig.add_subplot()
-    gdf.plot(ax=ax)
-    name = gdf.loc[0, 'COUNTRY']
-    plt.title(f'{name} - Admin Level {admin_level}')
-    plt.xlabel('Longitude')
-    plt.ylabel('Latitude')
-    # Export
-    path = Path(
-        base_dir, 'B Process Data', data_type, data_name, iso3,
-        f'Admin Level {admin_level}.png'
-=======
 def process_relative_wealth_index_data(iso3):
     """
     Process Relative Wealth Index data.
@@ -310,293 +222,12 @@
     path = Path(
         base_dir, 'B Process Data', 'Economic Data', 'Relative Wealth Index',
         iso3 + ' - With Map.png'
->>>>>>> aff33329
     )
     path.parent.mkdir(parents=True, exist_ok=True)
     print(f'Exporting "{path}"')
     plt.savefig(path)
     plt.close()
 
-<<<<<<< HEAD
-    # Initialise output data frame
-    output = pd.DataFrame()
-    # Iterate over the regions in the shape file
-    for _, region in gdf.iterrows():
-        # Initialise a new row for the output data frame
-        new_row = {}
-        new_row['Admin Level 0'] = region['COUNTRY']
-        # Initialise the title
-        title = region['COUNTRY']
-        # Update the new row and the title if the admin level is high enough
-        if int(admin_level) >= 1:
-            new_row['Admin Level 1'] = region['NAME_1']
-            title = region['NAME_1']
-        if int(admin_level) >= 2:
-            new_row['Admin Level 2'] = region['NAME_2']
-            title = region['NAME_2']
-        if int(admin_level) >= 3:
-            new_row['Admin Level 3'] = region['NAME_3']
-            title = region['NAME_3']
-
-        # Plot
-        fig = plt.figure(figsize=(10, 10))
-        ax = fig.add_subplot()
-        if region['geometry'].geom_type == 'MultiPolygon':
-            for polygon in region['geometry'].geoms:
-                x, y = polygon.exterior.xy
-                plt.plot(x, y)
-        elif region['geometry'].geom_type == 'Polygon':
-            x, y = region['geometry'].exterior.xy
-            plt.plot(x, y)
-        ax.set_aspect('equal')
-        plt.title(title)
-        plt.xlabel('Longitude')
-        plt.ylabel('Latitude')
-        # Export
-        path = Path(
-            base_dir, 'B Process Data', data_type, data_name, iso3,
-            f'Admin Level {admin_level}', str(title) + '.png'
-        )
-        path.parent.mkdir(parents=True, exist_ok=True)
-        print(f'Exporting "{path}"')
-        plt.savefig(path)
-        plt.close()
-
-        # Calculate area in square metres
-        area = region.geometry.area
-        # Convert to square kilometers
-        area_sq_km = area / 1e6
-        # Add to output data frame
-        new_row['Area [km²]'] = area_sq_km
-        new_row_df = pd.DataFrame(new_row, index=[0])
-        output = pd.concat([output, new_row_df], ignore_index=True)
-
-    # Export
-    path = Path(
-        base_dir, 'B Process Data', data_type, data_name, iso3,
-        f'Admin Level {admin_level}', 'Area.csv'
-    )
-    print(f'Exporting "{path}"')
-    output.to_csv(path, index=False)
-
-
-def process_meteorological_data(data_name):
-    """Process meteorological data."""
-    if data_name == 'APHRODITE Daily accumulated precipitation (V1901)':
-        process_aphrodite_precipitation_data()
-    elif data_name == 'APHRODITE Daily mean temperature product (V1808)':
-        process_aphrodite_temperature_data()
-    elif data_name.startswith('CHIRPS: Rainfall Estimates from Rain Gauge an'):
-        process_chirps_rainfall_data()
-    elif data_name == 'ERA5 atmospheric reanalysis':
-        process_era5_reanalysis_data()
-    elif data_name.startswith('TerraClimate gridded temperature, precipitati'):
-        process_terraclimate_data()
-    else:
-        raise ValueError(f'Unrecognised data name "{data_name}"')
-
-
-def process_aphrodite_precipitation_data():
-    """
-    Process APHRODITE Daily accumulated precipitation (V1901) data.
-
-    Run times:
-
-    - `time python3 process_data.py "APHRODITE precipitation"`: 0m1.150s
-    """
-    for res in ['025deg', '050deg']:
-        dir_path = Path(
-            base_dir, 'A Collate Data', 'Meteorological Data',
-            'APHRODITE Daily accumulated precipitation (V1901)', 'product',
-            'APHRO_V1901', 'APHRO_MA', res,
-        )
-
-        # Version of AphorTemp
-        version = 'V1901'
-
-        if res == '025deg':
-            nx = 360
-            ny = 280
-        elif res == '050deg':
-            nx = 180
-            ny = 140
-        else:
-            raise ValueError('ERROR: Invalid resolution specified')
-
-        year = 2015
-        # Check leap year
-        if (year % 4 == 0 and year % 100 != 0) or year % 400 == 0:
-            nday = 366
-        else:
-            nday = 365
-        # Construct filename
-        fname = Path(dir_path, f'APHRO_MA_{res}_{version}.{year}.gz')
-
-        # Initialise output lists
-        temp = []
-        rstn = []
-
-        print(f'Reading: {fname}')
-        print('iday', 'temp', 'rstn')
-        for iday in range(1, nday + 1):
-            try:
-                with open(fname, 'rb') as f:
-                    # Seek to the appropriate position in the file for the
-                    # current day's data
-                    # 4 bytes per float, 2 variables (temp and rstn)
-                    f.seek((iday - 1) * nx * ny * 4 * 2)
-                    # Read the data for the current day
-                    # 2 variables (temp and rstn)
-                    data = np.fromfile(f, dtype=np.float32, count=nx * ny * 2)
-                    # Replace undefined values with NaN
-                    data = np.where(data == -99.9, np.nan, data)
-                    data = np.where(data == -np.inf, np.nan, data)
-                    data = np.where(data == np.inf, np.nan, data)
-                    data = np.where(abs(data) < 0.000000001, np.nan, data)
-                    data = np.where(abs(data) > 99999999999, np.nan, data)
-                    # Reshape the data based on Fortran's column-major order
-                    data = data.reshape((2, nx, ny), order='F')
-                    temp_data = data[0, :, :]
-                    rstn_data = data[1, :, :]
-                    # Get the averages
-                    mean_temp = np.nanmean(temp_data)
-                    mean_rstn = np.nanmean(rstn_data)
-                    # Print average values for temp and rstn
-                    print(f'Day {iday}: ', end='')
-                    print(f'Temp average = {mean_temp:.2f}, ', end='')
-                    print(f'Rstn average = {mean_rstn:.2f}')
-                    temp.append(mean_temp)
-                    rstn.append(mean_rstn)
-            except FileNotFoundError:
-                print(f'ERROR: File not found - {fname}')
-            except ValueError:
-                pass
-
-        # Convert lists to DataFrame
-        dct = {'temp': temp, 'rstn': rstn}
-        df = pd.DataFrame(dct)
-
-        # Export
-        path = Path(
-            base_dir, 'B Process Data', 'Meteorological Data',
-            'APHRODITE Daily accumulated precipitation (V1901)',
-            f'{res}.csv'
-        )
-        path.parent.mkdir(parents=True, exist_ok=True)
-        df.to_csv(path)
-
-
-def process_aphrodite_temperature_data():
-    """
-    Process APHRODITE Daily mean temperature product (V1808) data.
-
-    Run times:
-
-    - `time python3 process_data.py "APHRODITE temperature"`: 0m3.018s
-    """
-    for res in ['005deg', '025deg', '050deg_nc']:
-        # Directory where data is stored
-        dir_path = Path(
-            base_dir, 'A Collate Data', 'Meteorological Data',
-            'APHRODITE Daily mean temperature product (V1808)', 'product',
-            'APHRO_V1808_TEMP', 'APHRO_MA', res,
-        )
-
-        # Version of AphorTemp
-        version = 'V1808'
-
-        # Product name
-        # The name of the product uses the template "TAVE_YYYdeg" were YYY is
-        # 025 or 050
-        if res == '005deg':
-            product = 'TAVE_CLM_005deg'
-            nx = 1800
-            ny = 1400
-        elif res == '025deg':
-            product = 'TAVE_025deg'
-            nx = 360
-            ny = 280
-        elif res == '050deg_nc':
-            product = 'TAVE_050deg'
-            nx = 180
-            ny = 140
-        else:
-            raise ValueError('ERROR: Invalid resolution specified')
-
-        # Number of days and filename
-        if product == 'TAVE_CLM_005deg':
-            nday = 366
-            # Construct filename
-            fname = Path(dir_path, f'APHRO_MA_{product}_{version}.grd.gz')
-        elif product == 'TAVE_025deg':
-            year = 2015
-            # Check leap year
-            if (year % 4 == 0 and year % 100 != 0) or year % 400 == 0:
-                nday = 366
-            else:
-                nday = 365
-            # Construct filename
-            fname = Path(dir_path, f'APHRO_MA_{product}_{version}.{year}.gz')
-        elif product == 'TAVE_050deg':
-            year = 2015
-            # Check leap year
-            if (year % 4 == 0 and year % 100 != 0) or year % 400 == 0:
-                nday = 366
-            else:
-                nday = 365
-            # Construct filename
-            fname = f'APHRO_MA_{product}_{version}.{year}.nc.gz'
-            fname = Path(dir_path, fname)
-        else:
-            raise ValueError('ERROR: Invalid product specified')
-
-        # Initialise output lists
-        temp = []
-        rstn = []
-
-        try:
-            with open(fname, 'rb') as f:
-                print(f'Reading: {fname}')
-                print('iday', 'temp', 'rstn')
-                for iday in range(1, nday + 1):
-                    temp_data = np.fromfile(f, dtype=np.float32, count=nx * ny)
-                    rstn_data = np.fromfile(f, dtype=np.float32, count=nx * ny)
-                    temp_data = temp_data.reshape((nx, ny))
-                    rstn_data = rstn_data.reshape((nx, ny))
-                    print(iday, temp_data[0, 0], rstn_data[0, 0])
-                    temp.append(temp_data[0, 0])
-                    rstn.append(rstn_data[0, 0])
-        except FileNotFoundError:
-            print(f'ERROR: File not found - {fname}')
-        except ValueError:
-            pass
-
-        # Convert lists to DataFrame
-        dct = {'temp': temp, 'rstn': rstn}
-        df = pd.DataFrame(dct)
-
-        # Export
-        path = Path(
-            base_dir, 'B Process Data', 'Meteorological Data',
-            'APHRODITE Daily mean temperature product (V1808)',
-            f'{res}.csv'
-        )
-        path.parent.mkdir(parents=True, exist_ok=True)
-        df.to_csv(path)
-
-
-def process_chirps_rainfall_data():
-    """
-    Process CHIRPS Rainfall data.
-
-    "CHIRPS" stands for Climate Hazards Group InfraRed Precipitation with
-    Station.
-
-    Run times:
-
-    - `time python3 process_data.py "CHIRPS rainfall"`: s2m14.596s (one file)
-    """
-=======
 
 def process_epidemiological_data(data_name, iso3, admin_level):
     """Process Epidemiological Data."""
@@ -1152,24 +783,16 @@
     print('Data names: ', data_name)
     print('Year:       ', year)
 
->>>>>>> aff33329
     path = Path(
         base_dir, 'A Collate Data', 'Meteorological Data',
         'CHIRPS - Rainfall Estimates from Rain Gauge and Satellite ' +
         'Observations', 'products', 'CHIRPS-2.0', 'global_daily', 'tifs',
-<<<<<<< HEAD
-        'p05', '2024'
-=======
         'p05', year
->>>>>>> aff33329
     )
     filepaths = list(path.iterdir())
     # Only process the GeoTIF files
     filepaths = [f for f in filepaths if f.suffix == '.tif']
-<<<<<<< HEAD
-=======
     filepaths.sort()
->>>>>>> aff33329
 
     for filepath in filepaths:
         print(f'Processing "{filepath.name}"')
@@ -1192,24 +815,6 @@
         # Construct the coordinates for each pixel
         all_rows, all_cols = np.indices((rows, cols))
         lon, lat = xy(transform, all_rows.flatten(), all_cols.flatten())
-<<<<<<< HEAD
-
-        # Create a data frame
-        df = pd.DataFrame({
-            'longitude': lon,
-            'latitude': lat,
-            'rainfall': rainfall,
-        })
-        # Export
-        path = Path(
-            'Meteorological Data',
-            'CHIRPS - Rainfall Estimates from Rain Gauge and Satellite ' +
-            'Observations', Path(filepath.name).with_suffix('.csv')
-        )
-        path.parent.mkdir(parents=True, exist_ok=True)
-        df.to_csv(path, index=False)
-=======
->>>>>>> aff33329
 
         # Plot
         plt.figure(figsize=(20, 8))
@@ -1224,188 +829,6 @@
         plt.title('Rainfall Estimates')
         plt.grid(True)
         path = Path(
-<<<<<<< HEAD
-            'Meteorological Data',
-            'CHIRPS - Rainfall Estimates from Rain Gauge and Satellite ' +
-            'Observations', Path(filepath.name).with_suffix('.png')
-        )
-        plt.savefig(path)
-
-        # Plot - log transformed
-        plt.figure(figsize=(20, 8))
-        extent = [np.min(lon), np.max(lon), np.min(lat), np.max(lat)]
-        # Hide nulls
-        data[data == -9999] = 0
-        # Log transform
-        data = np.log(data)
-        cmap = plt.cm.get_cmap('Blues')
-        plt.imshow(data, extent=extent, cmap=cmap)
-        plt.colorbar(shrink=0.8, label='Rainfall [mm, log transformed]')
-        plt.xlabel('Longitude')
-        plt.ylabel('Latitude')
-        plt.title('Rainfall Estimates - Log Transformed')
-        plt.grid(True)
-        path = str(path).removesuffix('.png') + ' - Log Transformed.png'
-        plt.savefig(path)
-
-
-def process_era5_reanalysis_data():
-    """
-    Process ERA5 atmospheric reanalysis data.
-
-    Run times:
-
-    - `time python3 process_data.py "ERA5 reanalysis"`: 0m2.265s
-    """
-    path = Path(
-        base_dir, 'A Collate Data', 'Meteorological Data',
-        'ERA5 atmospheric reanalysis', 'ERA5-ml-temperature-subarea.nc'
-    )
-    file = nc.Dataset(path, 'r')
-
-    # Import variables as arrays
-    longitude = file.variables['longitude'][:]
-    latitude = file.variables['latitude'][:]
-    level = file.variables['level'][:]
-    time = file.variables['time'][:]
-    temp = file.variables['t'][:]
-    # Convert Kelvin to Celcius
-    temp = temp - 273.15
-
-    longitudes = []
-    latitudes = []
-    levels = []
-    times = []
-    temperatures = []
-    for i, lon in enumerate(longitude):
-        for j, lat in enumerate(latitude):
-            for k, lev in enumerate(level):
-                for l, t in enumerate(time):
-                    longitudes.append(lon)
-                    latitudes.append(lat)
-                    levels.append(lev)
-                    times.append(t)
-                    temperatures.append(temp[l, k, j, i])
-
-    # Convert lists to DataFrame
-    dct = {
-        'longitude': longitudes,
-        'latitude': latitudes,
-        'level': levels,
-        'time': times,
-        'temperature': temperatures,
-    }
-    df = pd.DataFrame(dct)
-
-    # Export
-    path = Path(
-        base_dir, 'B Process Data', 'Meteorological Data',
-        'ERA5 atmospheric reanalysis', 'ERA5-ml-temperature-subarea.csv'
-    )
-    path.parent.mkdir(parents=True, exist_ok=True)
-    df.to_csv(path, index=False)
-
-    # Close the file
-    file.close()
-
-
-def process_terraclimate_data():
-    """
-    Process TerraClimate gridded temperature, precipitation, etc.
-
-    Run times:
-
-    - `time python3 process_data.py "TerraClimate data"`: 8m59.88s
-    """
-    metrics = [
-        'aet',  # water_evaporation_amount_mm
-        'def',  # water_potential_evaporation_amount_minus_water_evaporation_
-        'pdsi',  # palmer_drought_severity_index (unitless)
-        'pet',  # water_potential_evaporation_amount_mm
-        'ppt',  # precipitation_amount_mm
-        'q',  # runoff_amount_mm
-        'soil',  # soil_moisture_content_mm
-        'srad',  # downwelling_shortwave_flux_in_air_W_per_m_squared
-        'swe',  # liquid_water_content_of_surface_snow_mm
-        'tmax',  # air_temperature_max_degC
-        'tmin',  # air_temperature_min_degC
-        'vap',  # water_vapor_partial_pressure_in_air_kPa
-        'vpd',  # vapor_pressure_deficit_kPa
-        'ws',  # wind_speed_m_per_s
-    ]
-    for year in ['2023']:
-        for metric in metrics:
-            filename = f'TerraClimate_{metric}_{year}.nc'
-            print(f'Processing "{filename}"')
-            path = Path(
-                base_dir, 'A Collate Data', 'Meteorological Data',
-                'TerraClimate gridded temperature, precipitation, and other',
-                'TERRACLIMATE-DATA', filename
-            )
-            file = nc.Dataset(path, 'r')
-
-            # Construct the metric name
-            if metric == 'pdsi':
-                metric_name = 'palmer_drought_severity_index'  # unitless
-            elif metric == 'tmax':
-                metric_name = 'air_temperature_max_degC'
-            elif metric == 'tmin':
-                metric_name = 'air_temperature_min_degC'
-            else:
-                units = file[metric].units
-                units = units.replace('/', '_per_')
-                units = units.replace('^2', '_squared')
-                metric_name = file[metric].long_name + '_' + units
-
-            # Import variables as arrays
-            longitude = file.variables['lon'][:]
-            latitude = file.variables['lat'][:]
-            time = file.variables['time'][:]
-            raw_data = file.variables[metric][:]
-
-            for i, t in enumerate(time[-1:]):
-                lat = np.repeat(latitude, 8640)
-                lon = np.tile(longitude, 4320)
-                # Get the data for this timepoint, for all lat and lon
-                data = raw_data[i, :, :]
-                data = data.reshape(4320 * 8640)
-
-                # Stack the latitude, longitude and data arrays horizontally
-                ar = np.column_stack((lat, lon, data))
-
-                # Get the date this data represents
-                date = days_to_date(t)
-                date = date.strftime('%Y-%m-%d')
-
-                # Export
-                filename = metric_name + '.csv'
-                print(f'Exporting "{date}/{filename}"')
-                path = Path(
-                    base_dir, 'B Process Data', 'Meteorological Data',
-                    'TerraClimate', year, date, filename
-                )
-                path.parent.mkdir(parents=True, exist_ok=True)
-                header = f'latitude,longitude,{metric_name}'
-                np.savetxt(path, ar, delimiter=',', header=header, fmt='%f')
-
-            # Close the file
-            file.close()
-
-
-def process_socio_demographic_data(data_name, year, country_iso3, rt):
-    """Process socio-demographic data."""
-    if data_name == 'WorldPop population count':
-        process_worldpop_pop_count_data(year, country_iso3, rt)
-    elif data_name == 'WorldPop population density':
-        process_worldpop_pop_density_data(year, country_iso3)
-    else:
-        raise ValueError(f'Unrecognised data name "{data_name}"')
-
-
-def process_worldpop_pop_count_data(year, country_iso3, rt):
-    """
-    Process WorldPop population count.
-=======
             base_dir, 'B Process Data', 'Meteorological Data',
             'CHIRPS - Rainfall Estimates from Rain Gauge and Satellite ' +
             'Observations', Path(filepath.name).with_suffix('.png')
@@ -1800,39 +1223,18 @@
     else:
         print('Resolution: ', rt)
     print('')
->>>>>>> aff33329
-
-    - EPSG:9217: https://epsg.io/9217
-    - EPSG:4326: https://epsg.io/4326
-    - EPSG = European Petroleum Survey Group
-
-    Run times:
-
-    - `time python3 process_data.py "WorldPop pop count"`: 43.332s
-    """
+
     # Import
-<<<<<<< HEAD
-    filename = Path(f'{country_iso3}_{rt}_v2b_{year}_UNadj.tif')
-    print(f'Processing "{filename}"')
-    path = Path(
-        base_dir, 'A Collate Data', 'Socio-Demographic Data',
-        'WorldPop population count', 'GIS', 'Population',
-        'Individual_countries', country_iso3, filename
-=======
     filename = Path(f'{iso3}_{rt}_v2b_{year}_UNadj.tif')
     path = Path(
         base_dir, 'A Collate Data', data_type, data_name, 'GIS', 'Population',
         'Individual_countries', iso3,
         country.replace(' ', '_') + '_100m_Population', filename,
->>>>>>> aff33329
     )
     # Load the data
     print(f'Processing "{filename}"')
     src = rasterio.open(path)
-<<<<<<< HEAD
-=======
-
->>>>>>> aff33329
+
     # Get the affine transformation coefficients
     transform = src.transform
     # Read data from band 1
@@ -1853,14 +1255,8 @@
     plt.colorbar(shrink=0.3, label='Population')
     # Export
     path = Path(
-<<<<<<< HEAD
-        base_dir, 'B Process Data', 'Socio-Demographic Data',
-        'WorldPop population count', country_iso3,
-        filename.stem + ' - Naive.png'
-=======
         base_dir, 'B Process Data', data_type, data_name, iso3,
         filename.stem + ' - Raw.png'
->>>>>>> aff33329
     )
     if not path.exists():
         path.parent.mkdir(parents=True, exist_ok=True)
@@ -1902,12 +1298,7 @@
 
     # Plot - no normalisation
     path = Path(
-<<<<<<< HEAD
-        base_dir, 'B Process Data', 'Socio-Demographic Data',
-        'WorldPop population count', country_iso3,
-=======
         base_dir, 'B Process Data', data_type, data_name, iso3,
->>>>>>> aff33329
         filename.stem + '.png'
     )
     if not path.exists():
@@ -1931,12 +1322,7 @@
 
     # Plot - log transformed
     path = Path(
-<<<<<<< HEAD
-        base_dir, 'B Process Data', 'Socio-Demographic Data',
-        'WorldPop population count', country_iso3,
-=======
         base_dir, 'B Process Data', data_type, data_name, iso3,
->>>>>>> aff33329
         filename.stem + ' - Log Scale.png'
     )
     if not path.exists():
@@ -1971,12 +1357,7 @@
     df = pd.DataFrame(source_data, index=lat, columns=lon)
     # Export
     path = Path(
-<<<<<<< HEAD
-        base_dir, 'B Process Data', 'Socio-Demographic Data',
-        'WorldPop population count', country_iso3,
-=======
         base_dir, 'B Process Data', data_type, data_name, iso3,
->>>>>>> aff33329
         filename.stem + '.csv'
     )
     if not path.exists():
@@ -1988,12 +1369,7 @@
 
     # Plot - transformed
     path = Path(
-<<<<<<< HEAD
-        base_dir, 'B Process Data', 'Socio-Demographic Data',
-        'WorldPop population count', country_iso3,
-=======
         base_dir, 'B Process Data', data_type, data_name, iso3,
->>>>>>> aff33329
         filename.stem + ' - Transformed.png'
     )
     if not path.exists():
@@ -2004,36 +1380,12 @@
         plt.close()
 
 
-<<<<<<< HEAD
-def process_worldpop_pop_density_data(year, country_iso3):
-=======
 def process_worldpop_pop_density_data(year, iso3):
->>>>>>> aff33329
     """
     Process WorldPop population density.
 
     Run times:
 
-<<<<<<< HEAD
-    - `time python3 process_data.py "WorldPop pop density"`: 1.954s
-    """
-    # Import the population density data
-    relative_path = Path(
-        'Socio-Demographic Data', 'WorldPop population density', 'GIS',
-        'Population_Density', 'Global_2000_2020_1km_UNadj', year, country_iso3,
-    )
-    iso3_lower = country_iso3.lower()
-    filename = Path(f'{iso3_lower}_pd_{year}_1km_UNadj_ASCII_XYZ.zip')
-    path = Path(base_dir, 'A Collate Data', relative_path, filename)
-    df = pd.read_csv(path)
-
-    # Export as-is
-    filename = Path(filename.stem + '.csv')
-    path = Path(
-        base_dir, 'B Process Data', 'Socio-Demographic Data',
-        'WorldPop population density', year, country_iso3,
-        str(filename.stem) + '.csv'
-=======
     - `time python3 process_data.py "WorldPop pop density"`: 00:02.026
     - `time python3 process_data.py "WorldPop pop density" -3 PER`: 00:04.311
     - `time python3 process_data.py "WorldPop pop density" -y 2020 -3 VNM`:
@@ -2061,35 +1413,18 @@
     path = Path(
         base_dir, 'B Process Data', data_type, data_name, iso3,
         Path(filename).with_suffix('.csv')
->>>>>>> aff33329
     )
     path.parent.mkdir(parents=True, exist_ok=True)
     print(f'Exporting "{path}"')
     df.to_csv(path, index=False)
 
     # Plot
-<<<<<<< HEAD
-    A = 3  # We want figures to be A3
-=======
     A = 5  # We want figures to be A5
->>>>>>> aff33329
     figsize = (33.11 * .5**(.5 * A), 46.82 * .5**(.5 * A))
     fig, ax = plt.subplots(figsize=figsize)
     pt = df.pivot_table(index='Y', columns='X', values='Z')
     im = ax.imshow(pt, cmap='GnBu')
     ax.invert_yaxis()
-<<<<<<< HEAD
-    plt.title('Population Density - Naive')
-    label = f'Population Density {year}, UN Adjusted (pop/km²)'
-    plt.colorbar(im, shrink=0.2, label=label)
-    # Remove ticks and tick labels
-    plt.axis('off')
-    # Export
-    path = Path(
-        base_dir, 'B Process Data', 'Socio-Demographic Data',
-        'WorldPop population density', year, country_iso3,
-        str(filename.stem) + ' - Naive.png'
-=======
     plt.title(
         rf'\centering\bf Population Density\\\normalfont {country}\par',
         y=1.03
@@ -2100,7 +1435,6 @@
     path = Path(
         base_dir, 'B Process Data', data_type, data_name, iso3,
         Path(filename).with_suffix('.png')
->>>>>>> aff33329
     )
     path.parent.mkdir(parents=True, exist_ok=True)
     print(f'Exporting "{path}"')
@@ -2108,14 +1442,6 @@
     plt.close()
 
     # Plot
-<<<<<<< HEAD
-    A = 3  # We want figures to be A3
-    figsize = (33.11 * .5**(.5 * A), 46.82 * .5**(.5 * A))
-    fig, ax = plt.subplots(figsize=figsize)
-    plt.title('Population Density - Re-Scaled')
-    # Re-scale
-    df['Z_rescaled'] = df['Z']**0.01
-=======
     A = 5  # We want figures to be A5
     figsize = (33.11 * .5**(.5 * A), 46.82 * .5**(.5 * A))
     fig, ax = plt.subplots(figsize=figsize)
@@ -2127,34 +1453,17 @@
     # Re-scale
     df = df[df['Z'] > 0]
     df['Z_rescaled'] = np.log(df['Z'])
->>>>>>> aff33329
     pt = df.pivot_table(index='Y', columns='X', values='Z_rescaled')
     im = ax.imshow(pt, cmap='GnBu')
     ax.invert_yaxis()
     # Manually create the colour bar
     ticks = np.linspace(df['Z_rescaled'].min(), df['Z_rescaled'].max(), 5)
-<<<<<<< HEAD
-    ticklabels = ticks**(1 / 0.01)
-=======
     ticklabels = np.exp(ticks)
->>>>>>> aff33329
     ticklabels = ticklabels.astype(int)
     fig.colorbar(
         im,
         ticks=ticks,
         format=mticker.FixedFormatter(ticklabels),
-<<<<<<< HEAD
-        shrink=0.2,
-        label=f'Population Density {year}, UN Adjusted (pop/km²)'
-    )
-    # Remove ticks and tick labels
-    plt.axis('off')
-    # Export
-    path = Path(
-        base_dir, 'B Process Data', 'Socio-Demographic Data',
-        'WorldPop population density', year, country_iso3,
-        str(filename.stem) + ' - Re-Scaled.png'
-=======
         shrink=0.3,
         label=f'Population Density {year}, UN Adjusted (pop/km²)'
     )
@@ -2162,7 +1471,6 @@
     path = Path(
         base_dir, 'B Process Data', data_type, data_name, iso3,
         Path(filename + ' - Log Transformed').with_suffix('.png')
->>>>>>> aff33329
     )
     path.parent.mkdir(parents=True, exist_ok=True)
     print(f'Exporting "{path}"')
@@ -2171,31 +1479,19 @@
 
 
 def process_geospatial_meteorological_data(
-<<<<<<< HEAD
-    data_name, admin_level, iso3, year, rt
-=======
     data_name, admin_level, iso3, year
->>>>>>> aff33329
 ):
     """Process Geospatial and Meteorological Data."""
     data_name_1 = 'GADM administrative map'
     data_name_2 = \
         'CHIRPS: Rainfall Estimates from Rain Gauge and Satellite Observations'
     if data_name == [data_name_1, data_name_2]:
-<<<<<<< HEAD
-        process_gadm_chirps_data(admin_level, iso3, year, rt)
-=======
         process_gadm_chirps_data(admin_level, iso3, year)
->>>>>>> aff33329
     else:
         raise ValueError(f'Unrecognised data names "{data_name}"')
 
 
-<<<<<<< HEAD
-def process_gadm_chirps_data(admin_level, iso3, year, rt):
-=======
 def process_gadm_chirps_data(admin_level, iso3, year):
->>>>>>> aff33329
     """
     Process GADM administrative map and CHIRPS rainfall data.
 
@@ -2210,13 +1506,6 @@
     - `python3 process_data.py GADM "CHIRPS rainfall" -a 2 -3 GBR`: 00:05.626
     - `python3 process_data.py GADM "CHIRPS rainfall" -a 3 -3 GBR`: 00:06.490
     """
-<<<<<<< HEAD
-    data_type = 'Geospatial and Meteorological Data'
-    data_name = 'GADM administrative map and CHIRPS rainfall data'
-
-    # Import the TIFF file
-    filename = Path('chirps-v2.0.2024.01.01.tif')
-=======
     # Sanitise the inputs
     data_type = 'Geospatial and Meteorological Data'
     data_name = 'GADM administrative map and CHIRPS rainfall data'
@@ -2236,18 +1525,12 @@
     print('Year:       ', year)
 
     # Import the TIFF file
->>>>>>> aff33329
     path = Path(
         base_dir, 'A Collate Data', 'Meteorological Data',
         'CHIRPS - Rainfall Estimates from Rain Gauge and Satellite ' +
         'Observations',
-<<<<<<< HEAD
-        'products', 'CHIRPS-2.0', 'global_daily', 'tifs', 'p05', '2024',
-        'chirps-v2.0.2024.01.01.tif'
-=======
         'products', 'CHIRPS-2.0', 'global_daily', 'tifs', 'p05', year,
         f'chirps-v2.0.{year}.01.01.tif'
->>>>>>> aff33329
     )
     src = rasterio.open(path)
     # Read the first band
@@ -2259,17 +1542,10 @@
     raster_bbox = box(bounds.left, bounds.bottom, bounds.right, bounds.top)
 
     # Import the shape file
-<<<<<<< HEAD
-    filename = f'gadm41_{iso3}_{admin_level}.shp'
-    path = Path(
-        base_dir, 'A Collate Data', 'Geospatial Data',
-        'GADM administrative map', iso3, f'gadm41_{iso3}_shp', filename
-=======
     path = Path(
         base_dir, 'A Collate Data', 'Geospatial Data',
         'GADM administrative map', iso3, f'gadm41_{iso3}_shp',
         f'gadm41_{iso3}_{admin_level}.shp'
->>>>>>> aff33329
     )
     gdf = gpd.read_file(path)
     # Transform the shape file to match the GeoTIFF's coordinate system
@@ -2393,27 +1669,6 @@
 
     Run times:
 
-<<<<<<< HEAD
-    - `python3 process_data.py GADM "WorldPop pop count" -a 0`:
-        - 00:10.182
-    - `python3 process_data.py GADM "WorldPop pop count" -a 0 -3 PER`:
-        - 00:28.003
-        - 00:58.943
-    - `python3 process_data.py GADM "WorldPop pop count" -a 1`:
-        - 01:36.789
-    - `python3 process_data.py GADM "WorldPop pop count" -a 1 -3 PER`:
-        - 01:11.465
-        - 01:28.149
-    - `python3 process_data.py GADM "WorldPop pop count" -a 2`:
-        - 17:21.086
-    - `python3 process_data.py GADM "WorldPop pop count" -a 2 -3 PER`:
-        - 01:53.670
-    - `python3 process_data.py GADM "WorldPop pop count" -a 3 -3 PER`:
-        - 07:20.111
-    """
-    data_type = 'Geospatial and Socio-Demographic Data'
-    data_name = 'GADM administrative map and WorldPop population count'
-=======
     - `python3 process_data.py GADM "WorldPop pop count" -a 0`: 10.182s
     - `python3 process_data.py GADM "WorldPop pop count" -a 0 -3 PER`: 58.943s
     - `python3 process_data.py GADM "WorldPop pop count" -a 1 -3 PER`:
@@ -2445,7 +1700,6 @@
     print('Country:    ', country)
     print('Year:       ', year)
     print('Resolution: ', rt)
->>>>>>> aff33329
 
     # Import the TIFF file
     filename = Path(f'{iso3}_{rt}_v2b_{year}_UNadj.tif')
@@ -2587,28 +1841,6 @@
     )
     output.to_csv(path, index=False)
 
-<<<<<<< HEAD
-    # Calculate population density
-    # Import area
-    path = Path(
-        base_dir, 'B Process Data', 'Geospatial Data',
-        'GADM administrative map', iso3, f'Admin Level {admin_level}',
-        'Area.csv'
-    )
-    area = pd.read_csv(path)
-    # Merge
-    level = int(admin_level)
-    on = [f'Admin Level {x}' for x in range(level, level + 1)]
-    df = pd.merge(output, area, how='outer', on=on)
-    # Calculate
-    df['Population Density'] = df['Population'] / df['Area [km²]']
-    # Export
-    path = Path(
-        base_dir, 'B Process Data', data_type, data_name, iso3,
-        f'Admin Level {admin_level}', 'Population Density.csv'
-    )
-    df.to_csv(path, index=False)
-=======
     # # Calculate population density
     # # Import area
     # path = Path(
@@ -2629,7 +1861,6 @@
     #     f'Admin Level {admin_level}', 'Population Density.csv'
     # )
     # df.to_csv(path, index=False)
->>>>>>> aff33329
 
 
 def process_gadm_worldpopdensity_data(admin_level, iso3, year, rt):
@@ -2638,19 +1869,6 @@
 
     Run times:
 
-<<<<<<< HEAD
-    - `python3 process_data.py "GADM admin map" "WorldPop pop density" -a 0`
-        - 00:01.688
-    - `python3 process_data.py "GADM admin map" "WorldPop pop density" -a 1`
-        - 00:13.474
-    - `python3 process_data.py "GADM admin map" "WorldPop pop density" -a 2`
-        - 02:12.969
-    - `python3 process_data.py "GADM admin map" "WorldPop pop density" -a 3`
-        - 21:20.179
-    """
-    data_type = 'Geospatial and Socio-Demographic Data'
-    data_name = 'GADM administrative map and WorldPop population density'
-=======
     - `time python3 process_data.py GADM "WorldPop pop density" -a 0`
         - 1.688s
     - `time python3 process_data.py GADM "WorldPop pop density" -a 1`
@@ -2680,7 +1898,6 @@
     print('Country:    ', country)
     print('Year:       ', year)
     print('Resolution: ', rt)
->>>>>>> aff33329
 
     # Import the population density data
     filename = Path(f'{iso3.lower()}_pd_{year}_1km_UNadj.tif')
@@ -2703,10 +1920,6 @@
     )
     gdf = gpd.read_file(path)
 
-<<<<<<< HEAD
-    # Iterate over the regions in the shape file
-    for _, region in gdf.iterrows():
-=======
     # Get the aspect ratio for this region of the Earth
     miny = gdf.bounds['miny'].values[0]
     maxy = gdf.bounds['maxy'].values[0]
@@ -2724,7 +1937,6 @@
     for _, region in gdf.iterrows():
         geometry = region.geometry
 
->>>>>>> aff33329
         # Initialise new row
         new_row = {}
         new_row['Admin Level 0'] = region['COUNTRY']
@@ -2741,23 +1953,6 @@
             new_row['Admin Level 3'] = region['NAME_3']
             title = region['NAME_3']
         print(title)
-<<<<<<< HEAD
-        # Look at the polygons in the shapefile
-        mask = geometry_mask(
-            [region['geometry']], out_shape=data.shape,
-            transform=src.transform, invert=True
-        )
-        # Use the mask to extract the region
-        region_data = data * mask
-
-        # Plot
-        A = 3  # We want figures to be A3
-        figsize = (33.11 * .5**(.5 * A), 46.82 * .5**(.5 * A))
-        fig = plt.figure(figsize=figsize, dpi=144)
-        ax = plt.axes()
-        if admin_level == 0:
-            arr = region_data
-=======
 
         # Clip the data using the polygon of the current region
         region_data, region_transform = mask(src, [geometry], crop=True)
@@ -2779,7 +1974,6 @@
         ax = plt.axes()
         if admin_level == '0':
             arr = region_data[0]
->>>>>>> aff33329
             arr[arr == 0] = np.nan
             # Re-scale
             arr = arr**0.01
@@ -2792,15 +1986,9 @@
             # Re-scale
             df = df**0.01
             z = df
-<<<<<<< HEAD
-        img = ax.imshow(z, cmap='GnBu')
-        # Manually create the colour bar
-        ticks = np.linspace(z.min().min(), z.max().max(), 5)
-=======
         img = ax.imshow(z, extent=extent, cmap='GnBu')
         # Manually create the colour bar
         ticks = np.linspace(np.nanmin(z), np.nanmax(z), 5)
->>>>>>> aff33329
         ticklabels = ticks**(1 / 0.01)
         ticklabels = ticklabels.astype(int)
         fig.colorbar(
@@ -2810,12 +1998,6 @@
             shrink=0.2,
             label=f'Population Density {year}, UN Adjusted (pop/km²)'
         )
-<<<<<<< HEAD
-        # Format axes
-        ax.set_ylabel('Latitude')
-        ax.set_xlabel('Longitude')
-        plt.axis('off')
-=======
         # Shape data
         gpd.GeoSeries(geometry).plot(ax=ax, color='none')
         # Format axes
@@ -2824,7 +2006,6 @@
         ax.set_xlabel('Longitude')
         # Adjust the aspect ratio to match this part of the Earth
         ax.set_aspect(aspect_ratio)
->>>>>>> aff33329
         # Export
         path = Path(
             base_dir, 'B Process Data', data_type, data_name, iso3,
@@ -2835,134 +2016,6 @@
         plt.close()
 
 
-<<<<<<< HEAD
-class EmptyObject:
-    """Define an empty object for creating a fake args object for Sphinx."""
-
-    def __init__(self):
-        """Initialise."""
-        self.data_name = ''
-
-
-shorthand_to_data_name = {
-    # Meteorological Data
-    'APHRODITE precipitation':
-    'APHRODITE Daily accumulated precipitation (V1901)',
-    'APHRODITE temperature':
-    'APHRODITE Daily mean temperature product (V1808)',
-    'CHIRPS rainfall':
-    'CHIRPS: Rainfall Estimates from Rain Gauge and Satellite Observations',
-    'TerraClimate data':
-    'TerraClimate gridded temperature, precipitation, and other',
-    'ERA5 reanalysis':
-    'ERA5 atmospheric reanalysis',
-
-    # Socio-Demographic Data
-    'WorldPop pop density': 'WorldPop population density',
-    'WorldPop pop count': 'WorldPop population count',
-
-    # Geospatial Data
-    'GADM admin map': 'GADM administrative map',
-}
-
-data_name_to_type = {
-    # Meteorological Data
-    'APHRODITE Daily mean temperature product (V1808)': 'Meteorological Data',
-    'APHRODITE Daily accumulated precipitation (V1901)': 'Meteorological Data',
-    'CHIRPS: Rainfall Estimates from Rain Gauge and Satellite Observations':
-    'Meteorological Data',
-    'TerraClimate gridded temperature, precipitation, and other':
-    'Meteorological Data',
-    'ERA5 atmospheric reanalysis': 'Meteorological Data',
-
-    # Socio-Demographic Data
-    'WorldPop population density': 'Socio-Demographic Data',
-    'WorldPop population count': 'Socio-Demographic Data',
-
-    # Geospatial Data
-    'GADM administrative map': 'Geospatial Data',
-}
-
-# Establish the base directory
-path = Path(__file__)
-base_dir = utils.get_base_directory(path.parent)
-
-# If running directly
-if __name__ == '__main__':
-    # Perform checks
-    utils.check_os()
-    utils.check_python()
-
-    # Create command-line argument parser
-    desc = 'Process data that has been previously downloaded and collated.'
-    parser = argparse.ArgumentParser(description=desc)
-
-    # Add positional arguments
-    message = 'The name of the data field(s) to be processed.'
-    default = []
-    parser.add_argument('data_name', nargs='*', default=default, help=message)
-
-    # Add optional arguments
-    message = '''Some data fields have different data for each administrative
-    level'''
-    parser.add_argument('--admin_level', '-a', help=message)
-    message = '''Some data fields have data available for multiple years.'''
-    parser.add_argument('--year', '-y', help=message)
-    message = '''"ppp" (people per pixel) or "pph" (people per hectare).'''
-    parser.add_argument('--resolution_type', '-r', help=message)
-    message = '''Country code in "ISO 3166-1 alpha-3" format.'''
-    parser.add_argument('--iso3', '-3', help=message)
-    message = '''Show information to help with debugging.'''
-    parser.add_argument('--debug', '-d', help=message, action='store_true')
-
-    # Parse arguments from terminal
-    args = parser.parse_args()
-
-    # Check
-    if args.debug:
-        print('Arguments:')
-        for arg in vars(args):
-            print(f'{arg + ":":20s} {vars(args)[arg]}')
-
-    # Extract the arguments
-    data_name = args.data_name
-    iso3 = args.iso3
-    admin_level = args.admin_level
-    year = args.year
-    rt = args.resolution_type
-
-    # Convert shorthand names to full names
-    for i, name in enumerate(data_name):
-        if name in shorthand_to_data_name.keys():
-            data_name[i] = shorthand_to_data_name[name]
-    # Get macro data type
-    data_type = []
-    for name in data_name:
-        if name in data_name_to_type.keys():
-            data_type.append(data_name_to_type[name])
-
-    if data_name == []:
-        print('No data name has been provided. Exiting the programme.')
-    elif data_type == ['Epidemiological Data']:
-        process_epidemiological_data(data_name[0], iso3, admin_level)
-    elif data_type == ['Geospatial Data']:
-        process_geospatial_data(data_name[0], admin_level, iso3)
-    elif data_type == ['Meteorological Data']:
-        process_meteorological_data(data_name[0])
-    elif data_type == ['Socio-Demographic Data']:
-        process_socio_demographic_data(data_name[0], year, iso3, rt)
-
-    elif data_type == ['Geospatial Data', 'Meteorological Data']:
-        process_geospatial_meteorological_data(
-            data_name, admin_level, iso3, year, rt
-        )
-    elif data_type == ['Geospatial Data', 'Socio-Demographic Data']:
-        process_geospatial_sociodemographic_data(
-            data_name, admin_level, iso3, year, rt
-        )
-
-    else:
-=======
 def process_economic_geospatial_sociodemographic_data(
     data_name, iso3, admin_level
 ):
@@ -3278,7 +2331,6 @@
         )
 
     else:
->>>>>>> aff33329
         raise ValueError(f'Unrecognised data type "{data_type}"')
 
 # If running via Sphinx
