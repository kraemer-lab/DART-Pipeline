--- conflicted
+++ resolved
@@ -240,11 +240,7 @@
         path = Path(
             base_dir, 'B Process Data', 'Meteorological Data',
             'CHIRPS - Rainfall Estimates from Rain Gauge and Satellite ' +
-<<<<<<< HEAD
-            'Observations', 'global_monthly', '2023', 'chirps-v2.0.2023.05.png'
-=======
             'Observations', 'output.csv'
->>>>>>> f496fec6
         )
         self.assertTrue(path.exists())
 
@@ -352,19 +348,11 @@
             'CHIRPS: Rainfall Estimates from Rain Gauge and Satellite ' +
             'Observations'
         ]
-<<<<<<< HEAD
-=======
+        iso3 = 'VNM'
         level = '0'
->>>>>>> f496fec6
-        iso3 = 'VNM'
-        adminlvl = '0'
         # Don't test data from the current year as it will be incomplete
         year = '2023'
-<<<<<<< HEAD
-        process_geospatial_meteorological_data(data_name, iso3, adminlvl, year)
-=======
-        process_geospatial_meteorological_data(data_name, level, iso3, year)
->>>>>>> f496fec6
+        process_geospatial_meteorological_data(data_name, iso3, level, year)
         self.test_process_gadm_chirps_data()
 
     def test_process_gadm_chirps_data(self):
