--- conflicted
+++ resolved
@@ -60,10 +60,6 @@
         actual = lat, lon
         self.assertEqual(expected, actual)
 
-<<<<<<< HEAD
-    def process_geospatial_data():
-        pass
-=======
     def test_process_geospatial_data(self):
         process_geospatial_data('GADM administrative map', '0', 'VNM')
         self.test_process_gadm_admin_map_data()
@@ -277,7 +273,6 @@
         expected = True
         actual = path.exists()
         self.assertEqual(expected, actual)
->>>>>>> 0a1b94ea
 
 
 if __name__ == '__main__':
