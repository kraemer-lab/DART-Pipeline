"""
Run unit tests on process_data.py.

Past runs
---------
- 2024-02-08 on Ubuntu 22.04 using Python 3.12: Ran 2 tests in 0.824s
- 2024-02-09 on macOS Sonoma using Python 3.12: Ran 2 tests in 0.833s
- 2024-05-08 on Ubuntu 20.04 using Python 3.12: Ran 18 tests in 7m1.735s
- 2024-05-09 on Ubuntu 22.04 using Python 3.12: Ran 18 tests in 14m58.102s
- 2024-05-10 on macOS Sonoma using Python 3.12: Ran 18 tests in 4m41.547s
- 2024-07-04 on Ubuntu 22.04 using Python 3.12: Ran 18 tests in 5m39.803s
"""
# External libraries
import rasterio
# Built-in modules
from datetime import datetime, timedelta
from pathlib import Path
import os
import time
import unittest
# Custom modules
from process_data import \
    days_to_date, \
    pixel_to_latlon, \
    process_economic_data, \
    process_relative_wealth_index_data, \
    process_epidemiological_data, \
    process_ministerio_de_salud_peru_data, \
    process_geospatial_data, \
    process_gadm_admin_map_data, \
    process_meteorological_data, \
    process_aphrodite_precipitation_data, \
    process_aphrodite_temperature_data, \
    process_chirps_rainfall_data, \
    process_era5_reanalysis_data, \
    process_terraclimate_data, \
    process_socio_demographic_data, \
    process_meta_pop_density_data, \
    process_worldpop_pop_count_data, \
    process_worldpop_pop_density_data, \
    process_geospatial_meteorological_data, \
    process_gadm_chirps_data, \
    process_geospatial_sociodemographic_data, \
    process_gadm_worldpoppopulation_data, \
    process_gadm_worldpopdensity_data,\
    process_economic_geospatial_sociodemographic_data, \
    process_pop_weighted_relative_wealth_index_data
import utils


class TestCases(unittest.TestCase):

    def test_days_to_date(self):
        """No prerequisite data is required to run this test."""
        expected = datetime(1970, 1, 1)
        actual = days_to_date(25567)
        self.assertEqual(expected, actual)

    def test_pixel_to_latlon(self):
        """No prerequisite data is required to run this test."""
        x = [0]
        y = [0]
        transform = [
            102.14, 0.00, 0.00,
            23.39, 0.00, -0.00,
        ]
        affine_transform = rasterio.Affine.from_gdal(*transform)
        lat, lon = pixel_to_latlon(x, y, affine_transform)

        # Perform the test
        expected = [[23.39]], [[102.14]]
        actual = lat, lon
        self.assertEqual(expected, actual)

    def test_process_economic_data(self):
        # Current time
        unix_time = time.time()
        # Process the data
        process_economic_data('Relative Wealth Index', 'VNM')
        # Check the modification time of the output
        base_dir = utils.get_base_directory()
        path = Path(
            base_dir, 'B Process Data', 'Economic Data',
            'Relative Wealth Index', 'VNM.png'
        )
        modification_time = os.path.getmtime(path)
        # Has the output file been modified since this test started running?
        expected = True
        actual = unix_time < modification_time
        self.assertEqual(expected, actual)

    def test_process_relative_wealth_index_data(self):
        # Current time
        unix_time = time.time()
        # Process the data
        process_relative_wealth_index_data(iso3='VNM')
        # Check the modification time of the output
        base_dir = utils.get_base_directory()
        path = Path(
            base_dir, 'B Process Data', 'Economic Data',
            'Relative Wealth Index', 'VNM.png'
        )
        modification_time = os.path.getmtime(path)
        # Has the output file been modified since this test started running?
        expected = True
        actual = unix_time < modification_time
        self.assertEqual(expected, actual)

    def test_process_epidemiological_data(self):
        process_epidemiological_data(
            'Ministerio de Salud (Peru) data', 'PER', '0'
        )
        self.test_process_ministerio_de_salud_peru_data()

    def test_process_ministerio_de_salud_peru_data(self):
        process_ministerio_de_salud_peru_data('0')
        base_dir = utils.get_base_directory()
        path = Path(
            base_dir, 'B Process Data', 'Epidemiological Data',
            'Ministerio de Salud (Peru) data', 'Admin Level 0',
            'Admin Level 0.csv'
        )
        expected = True
        actual = path.exists()
        self.assertEqual(expected, actual)
        path = Path(
            base_dir, 'B Process Data', 'Epidemiological Data',
            'Ministerio de Salud (Peru) data', 'Admin Level 0',
            'Peru.png'
        )
        expected = True
        actual = path.exists()
        self.assertEqual(expected, actual)

    def test_process_geospatial_data(self):
        process_geospatial_data('GADM administrative map', '0', 'VNM')
        self.test_process_gadm_admin_map_data()

    def test_process_gadm_admin_map_data(self):
        """
        Prerequisite data: gadm41_VNM_0.shp
        Download via: `python3 collate_data.py GADM -1`
        """
        process_gadm_admin_map_data('0', 'VNM')
        base_dir = utils.get_base_directory()
        path = Path(
            base_dir, 'B Process Data', 'Geospatial Data',
            'GADM administrative map', 'VNM', 'gadm41_VNM_shp', 'gadm41_VNM_0',
            'Vietnam.png'
        )
        expected = True
        actual = path.exists()
        self.assertEqual(expected, actual)

    def test_process_meteorological_data(self):
        data_name = 'APHRODITE Daily accumulated precipitation (V1901)'
        process_meteorological_data(data_name, None, None, None)
        self.test_process_aphrodite_precipitation_data()

        data_name = 'APHRODITE Daily mean temperature product (V1808)'
        process_meteorological_data(data_name, None, None, None)
        self.test_process_aphrodite_temperature_data()

        data_name = 'CHIRPS: Rainfall Estimates from Rain Gauge and ' + \
            'Satellite Observations'
        process_meteorological_data(data_name, '2024', None, True)
        self.test_process_chirps_rainfall_data()

        data_name = 'ERA5 atmospheric reanalysis'
        process_meteorological_data(data_name, None, None, None)
        self.test_process_era5_reanalysis_data()

        data_name = 'TerraClimate gridded temperature, precipitation, and ' + \
            'other'
        process_meteorological_data(data_name, '2023', '11', None, test=True)
        self.test_process_terraclimate_data()

    def test_process_aphrodite_precipitation_data(self):
        """
        Prerequisite data: APHRO_MA_050deg_V1901.2015.gz
        Download via: `python3 collate_data.py "APHRODITE precipitation" -1`
        """
        process_aphrodite_precipitation_data()
        base_dir = utils.get_base_directory()
        path = Path(
            base_dir, 'B Process Data', 'Meteorological Data',
            'APHRODITE Daily accumulated precipitation (V1901)',
            '050deg.csv'
        )
        expected = True
        actual = path.exists()
        self.assertEqual(expected, actual)

    def test_process_aphrodite_temperature_data(self):
        """
        Prerequisite data: APHRO_MA_TAVE_050deg_V1808.2015.nc.gz
        Download via: `python3 collate_data.py "APHRODITE temperature" -1`
        """
        process_aphrodite_temperature_data()
        base_dir = utils.get_base_directory()
        path = Path(
            base_dir, 'B Process Data', 'Meteorological Data',
            'APHRODITE Daily mean temperature product (V1808)',
            '005deg.csv'
        )
        expected = True
        actual = path.exists()
        self.assertEqual(expected, actual)

    def test_process_chirps_rainfall_data(self):
        """
        Prerequisite data: chirps-v2.0.2024.01.01.tif
        Download via: `python3 collate_data.py "CHIRPS rainfall" -1`
        """
        process_chirps_rainfall_data('2024', True)
        base_dir = utils.get_base_directory()
        path = Path(
            base_dir, 'B Process Data', 'Meteorological Data',
            'CHIRPS - Rainfall Estimates from Rain Gauge and Satellite ' +
            'Observations', 'chirps-v2.0.2024.01.01.png'
        )
        expected = True
        actual = path.exists()
        self.assertEqual(expected, actual)

    def test_process_era5_reanalysis_data(self):
        """
        Prerequisite data: ERA5-ml-temperature-subarea.nc
        Download via: `python3 collate_data.py "ERA5 reanalysis" -1`
        """
        process_era5_reanalysis_data()
        base_dir = utils.get_base_directory()
        path = Path(
            base_dir, 'B Process Data', 'Meteorological Data',
            'ERA5 atmospheric reanalysis', 'ERA5-ml-temperature-subarea.csv'
        )
        expected = True
        actual = path.exists()
        self.assertEqual(expected, actual)

    def test_process_terraclimate_data(self):
<<<<<<< HEAD
        process_terraclimate_data()
        base_dir = utils.get_base_directory()
        path = Path(
            base_dir, 'B Process Data', 'Meteorological Data',
            'TerraClimate', '2023',
            '2023-12-01/water_evaporation_amount_mm.csv'
=======
        """
        Prerequisite data: TerraClimate_aet_2023.nc
        Download via: `python3 collate_data.py "TerraClimate data" -1`
        """
        process_terraclimate_data('2023', '11', None, test=True)
        base_dir = utils.get_base_directory()
        path = Path(
            base_dir, 'B Process Data', 'Meteorological Data',
            'TerraClimate', '2023-11', 'Water Evaporation Amount.png'
>>>>>>> 9c3536ce
        )
        expected = True
        actual = path.exists()
        self.assertEqual(expected, actual)

    def test_process_socio_demographic_data(self):
        # TODO
        # test_process_meta_pop_density_data()

        data_name = 'WorldPop population count'
        process_socio_demographic_data(data_name, '2020', 'VNM', 'ppp', True)
        self.test_process_worldpop_pop_count_data()

        data_name = 'WorldPop population density'
        process_socio_demographic_data(data_name, '2020', 'VNM', 'ppp')
        self.test_process_worldpop_pop_density_data()

    # TODO
    # test_process_meta_pop_density_data()

    def test_process_worldpop_pop_count_data(self):
        """
        Prerequisite data: VNM_ppp_v2b_2020_UNadj.tif
        Download via: `python3 collate_data.py "WorldPop pop count" -1`
        """
        process_worldpop_pop_count_data('2020', 'VNM', 'ppp', True)
        base_dir = utils.get_base_directory()
        path = Path(
            base_dir, 'B Process Data', 'Socio-Demographic Data',
            'WorldPop population count', 'VNM',
            'VNM_ppp_v2b_2020_UNadj - Naive.png'
        )
        expected = True
        actual = path.exists()
        self.assertEqual(expected, actual)

    def test_process_worldpop_pop_density_data(self):
        """
        Prerequisite data: vnm_pd_2020_1km_UNadj_ASCII_XYZ.zip
        Download via: `python3 collate_data.py "WorldPop pop density" -1`
        """
        process_worldpop_pop_density_data('2020', 'VNM')
        base_dir = utils.get_base_directory()
        path = Path(
            base_dir, 'B Process Data', 'Socio-Demographic Data',
            'WorldPop population density', '2020', 'VNM',
            'vnm_pd_2020_1km_UNadj_ASCII_XYZ - Naive.png'
        )
        expected = True
        actual = path.exists()
        self.assertEqual(expected, actual)

    def test_process_geospatial_meteorological_data(self):
        data_name = [
            'GADM administrative map',
            'CHIRPS: Rainfall Estimates from Rain Gauge and Satellite ' +
            'Observations'
        ]
        process_geospatial_meteorological_data(data_name, '0', 'VNM', '2024')
        self.test_process_gadm_chirps_data()

    def test_process_gadm_chirps_data(self):
        """
        Prerequisite data:
            - gadm41_VNM_shp.zip
            - chirps-v2.0.2024.01.01.tif.gz
        Download via:
            - `python3 collate_data.py GADM -1`
            - `python3 collate_data.py "CHIRPS rainfall" -1`
        """
        process_gadm_chirps_data('0', 'VNM', '2024')
        base_dir = utils.get_base_directory()
        path = Path(
            base_dir, 'B Process Data', 'Geospatial and Meteorological Data',
            'GADM administrative map and CHIRPS rainfall data', 'VNM',
            'Admin Level 0', 'Rainfall.csv'
        )
        expected = True
        actual = path.exists()
        self.assertEqual(expected, actual)
        path = Path(
            base_dir, 'B Process Data', 'Geospatial and Meteorological Data',
            'GADM administrative map and CHIRPS rainfall data', 'VNM',
            'Admin Level 0', 'Vietnam.png'
        )
        expected = True
        actual = path.exists()
        self.assertEqual(expected, actual)

    def test_process_geospatial_sociodemographic_data(self):
        data_name = [
            'GADM administrative map',
            'WorldPop population count'
        ]
        process_geospatial_sociodemographic_data(
            data_name, '0', 'VNM', '2020', 'ppp'
        )
        self.test_process_gadm_worldpoppopulation_data()

        data_name = [
            'GADM administrative map',
            'WorldPop population density'
        ]
        process_geospatial_sociodemographic_data(
            data_name, '0', 'VNM', '2020', 'ppp'
        )
        self.test_process_gadm_worldpopdensity_data()

    def test_process_gadm_worldpoppopulation_data(self):
        """
        Prerequisite data:
            - gadm41_VNM_shp.zip
            - VNM_ppp_v2b_2020_UNadj.tif
        Download via:
            - `python3 collate_data.py GADM -1`
            - `python3 collate_data.py "WorldPop pop count" -1`
        """
        process_gadm_worldpoppopulation_data('0', 'VNM', '2020', 'ppp')
        base_dir = utils.get_base_directory()
        path = Path(
            base_dir, 'B Process Data',
            'Geospatial and Socio-Demographic Data',
            'GADM administrative map and WorldPop population count', 'VNM',
            'Admin Level 0', 'Population.csv'
        )
        expected = True
        actual = path.exists()
        self.assertEqual(expected, actual)
        path = Path(
            base_dir, 'B Process Data',
            'Geospatial and Socio-Demographic Data',
            'GADM administrative map and WorldPop population count', 'VNM',
            'Admin Level 0', 'Vietnam.png'
        )
        expected = True
        actual = path.exists()
        self.assertEqual(expected, actual)

    def test_process_gadm_worldpopdensity_data(self):
        """
        Prerequisite data:
            - gadm41_VNM_shp.zip
            - vnm_pd_2020_1km_UNadj_ASCII_XYZ.zip
        Download via:
            - `python3 collate_data.py GADM -1`
            - `python3 collate_data.py "WorldPop pop density"`
        """
        process_gadm_worldpopdensity_data('0', 'VNM', '2020', 'ppp')
        base_dir = utils.get_base_directory()
        path = Path(
            base_dir, 'B Process Data',
            'Geospatial and Socio-Demographic Data',
            'GADM administrative map and WorldPop population density',
            'VNM', 'Admin Level 0', 'Vietnam.png'
        )
        expected = True
        actual = path.exists()
        self.assertEqual(expected, actual)

    # TODO
    # test_process_economic_geospatial_sociodemographic_data()

    # TODO
    # test_process_pop_weighted_relative_wealth_index_data()


if __name__ == '__main__':
    unittest.main()<|MERGE_RESOLUTION|>--- conflicted
+++ resolved
@@ -42,7 +42,7 @@
     process_gadm_chirps_data, \
     process_geospatial_sociodemographic_data, \
     process_gadm_worldpoppopulation_data, \
-    process_gadm_worldpopdensity_data,\
+    process_gadm_worldpopdensity_data, \
     process_economic_geospatial_sociodemographic_data, \
     process_pop_weighted_relative_wealth_index_data
 import utils
@@ -212,7 +212,7 @@
         Prerequisite data: chirps-v2.0.2024.01.01.tif
         Download via: `python3 collate_data.py "CHIRPS rainfall" -1`
         """
-        process_chirps_rainfall_data('2024', True)
+        process_chirps_rainfall_data('2024', verbose=False, test=True)
         base_dir = utils.get_base_directory()
         path = Path(
             base_dir, 'B Process Data', 'Meteorological Data',
@@ -239,14 +239,6 @@
         self.assertEqual(expected, actual)
 
     def test_process_terraclimate_data(self):
-<<<<<<< HEAD
-        process_terraclimate_data()
-        base_dir = utils.get_base_directory()
-        path = Path(
-            base_dir, 'B Process Data', 'Meteorological Data',
-            'TerraClimate', '2023',
-            '2023-12-01/water_evaporation_amount_mm.csv'
-=======
         """
         Prerequisite data: TerraClimate_aet_2023.nc
         Download via: `python3 collate_data.py "TerraClimate data" -1`
@@ -256,7 +248,7 @@
         path = Path(
             base_dir, 'B Process Data', 'Meteorological Data',
             'TerraClimate', '2023-11', 'Water Evaporation Amount.png'
->>>>>>> 9c3536ce
+
         )
         expected = True
         actual = path.exists()
