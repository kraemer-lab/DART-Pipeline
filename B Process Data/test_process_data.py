"""
Run unit tests on process_data.py.

Past runs
---------
- 2024-02-08 on Ubuntu 22.04 using Python 3.12: Ran 2 tests in 0.824s
- 2024-02-09 on macOS Sonoma using Python 3.12: Ran 2 tests in 0.833s
- 2024-05-08 on Ubuntu 20.04 using Python 3.12: Ran 18 tests in 7m1.735s
- 2024-05-09 on Ubuntu 22.04 using Python 3.12: Ran 18 tests in 14m58.102s
- 2024-05-10 on macOS Sonoma using Python 3.12: Ran 18 tests in 4m41.547s
- 2024-06-19 on macOS Sonoma using Python 3.12: Ran 22 tests in 4m51.553ss
- 2024-07-04 on Ubuntu 22.04 using Python 3.12: Ran 18 tests in 5m39.803s
- 2024-07-10 on Ubuntu 22.04 using Python 3.12: Ran 20 tests in 5m1.282s
"""
# External libraries
import rasterio
# Built-in modules
from datetime import datetime, timedelta
from pathlib import Path
import os
import time
import unittest
# Custom modules
from process_data import \
    days_to_date, \
    pixel_to_latlon, \
    process_economic_data, \
    process_relative_wealth_index_data, \
    process_epidemiological_data, \
    process_ministerio_de_salud_peru_data, \
    process_geospatial_data, \
    process_gadm_admin_map_data, \
    process_meteorological_data, \
    process_aphrodite_precipitation_data, \
    process_aphrodite_temperature_data, \
    process_chirps_rainfall_data, \
    process_era5_reanalysis_data, \
    process_terraclimate_data, \
    process_socio_demographic_data, \
    process_meta_pop_density_data, \
    process_worldpop_pop_count_data, \
    process_worldpop_pop_density_data, \
    process_geospatial_meteorological_data, \
    process_gadm_chirps_data, \
    process_geospatial_sociodemographic_data, \
    process_gadm_worldpoppopulation_data, \
    process_gadm_worldpopdensity_data, \
    process_economic_geospatial_sociodemographic_data, \
    process_pop_weighted_relative_wealth_index_data
import utils


class TestCases(unittest.TestCase):

    def test_days_to_date(self):
        """No prerequisite data is required to run this test."""
        expected = datetime(1970, 1, 1)
        actual = days_to_date(25567)
        self.assertEqual(expected, actual)

    def test_pixel_to_latlon(self):
        """No prerequisite data is required to run this test."""
        x = [0]
        y = [0]
        transform = [
            102.14, 0.00, 0.00,
            23.39, 0.00, -0.00,
        ]
        affine_transform = rasterio.Affine.from_gdal(*transform)
        lat, lon = pixel_to_latlon(x, y, affine_transform)

        # Perform the test
        expected = [[23.39]], [[102.14]]
        actual = lat, lon
        self.assertEqual(expected, actual)

<<<<<<< HEAD
    def process_geospatial_data():
        pass
=======
    def test_process_economic_data(self):
        # Current time
        unix_time = time.time()
        # Process the data
        process_economic_data('Relative Wealth Index', 'VNM')
        # Check the modification time of the output
        base_dir = utils.get_base_directory()
        path = Path(
            base_dir, 'B Process Data', 'Economic Data',
            'Relative Wealth Index', 'VNM.png'
        )
        modification_time = os.path.getmtime(path)
        # Has the output file been modified since this test started running?
        expected = True
        actual = unix_time < modification_time
        self.assertEqual(expected, actual)

    def test_process_relative_wealth_index_data(self):
        """
        Prerequisite data: Relative Wealth Index/VNM.csv'
        Download via: `python3 collate_data.py RWI -3 VNM`
        """
        # Current time
        unix_time = time.time()
        # Process the data
        process_relative_wealth_index_data(iso3='VNM')
        # Check the modification time of the output
        base_dir = utils.get_base_directory()
        path = Path(
            base_dir, 'B Process Data', 'Economic Data',
            'Relative Wealth Index', 'VNM.png'
        )
        modification_time = os.path.getmtime(path)
        # Has the output file been modified since this test started running?
        expected = True
        actual = unix_time < modification_time
        self.assertEqual(expected, actual)

    def test_process_epidemiological_data(self):
        process_epidemiological_data(
            'Ministerio de Salud (Peru) data', 'PER', '0'
        )
        self.test_process_ministerio_de_salud_peru_data()

    def test_process_ministerio_de_salud_peru_data(self):
        process_ministerio_de_salud_peru_data('0')
        base_dir = utils.get_base_directory()
        path = Path(
            base_dir, 'B Process Data', 'Epidemiological Data',
            'Ministerio de Salud (Peru) data', 'Admin Level 0',
            'Admin Level 0.csv'
        )
        expected = True
        actual = path.exists()
        self.assertEqual(expected, actual)
        path = Path(
            base_dir, 'B Process Data', 'Epidemiological Data',
            'Ministerio de Salud (Peru) data', 'Admin Level 0',
            'Peru.png'
        )
        expected = True
        actual = path.exists()
        self.assertEqual(expected, actual)

    def test_process_geospatial_data(self):
        data_name = 'GADM administrative map'
        admin_level = '0'
        iso3 = 'VNM'
        process_geospatial_data(data_name, admin_level, iso3)
        self.test_process_gadm_admin_map_data()

    def test_process_gadm_admin_map_data(self):
        """
        Prerequisite data: gadm41_VNM_0.shp
        Download via: `python3 collate_data.py GADM -1`
        """
        admin_level = '0'
        iso3 = 'VNM'
        process_gadm_admin_map_data(admin_level, iso3)
        base_dir = utils.get_base_directory()
        path = Path(
            base_dir, 'B Process Data', 'Geospatial Data',
            'GADM administrative map', 'VNM', 'Admin Level 0', 'Vietnam.png'
        )
        expected = True
        actual = path.exists()
        self.assertEqual(expected, actual)

    def test_process_meteorological_data(self):
        data_name = 'APHRODITE Daily accumulated precipitation (V1901)'
        process_meteorological_data(data_name, None, None, None)
        self.test_process_aphrodite_precipitation_data()

        data_name = 'APHRODITE Daily mean temperature product (V1808)'
        process_meteorological_data(data_name, None, None, None)
        self.test_process_aphrodite_temperature_data()

        data_name = 'CHIRPS: Rainfall Estimates from Rain Gauge and ' + \
            'Satellite Observations'
        process_meteorological_data(data_name, '2024', None, True)
        self.test_process_chirps_rainfall_data()

        data_name = 'ERA5 atmospheric reanalysis'
        process_meteorological_data(data_name, None, None, None)
        self.test_process_era5_reanalysis_data()

        data_name = 'TerraClimate gridded temperature, precipitation, and ' + \
            'other'
        process_meteorological_data(data_name, '2023', '11', None, test=True)
        self.test_process_terraclimate_data()

    def test_process_aphrodite_precipitation_data(self):
        """
        Prerequisite data: APHRO_MA_050deg_V1901.2015.gz
        Download via: `python3 collate_data.py "APHRODITE precipitation" -1`
        """
        process_aphrodite_precipitation_data()
        base_dir = utils.get_base_directory()
        path = Path(
            base_dir, 'B Process Data', 'Meteorological Data',
            'APHRODITE Daily accumulated precipitation (V1901)',
            '050deg.csv'
        )
        expected = True
        actual = path.exists()
        self.assertEqual(expected, actual)

    def test_process_aphrodite_temperature_data(self):
        """
        Prerequisite data: APHRO_MA_TAVE_050deg_V1808.2015.nc.gz
        Download via: `python3 collate_data.py "APHRODITE temperature" -1`
        """
        process_aphrodite_temperature_data()
        base_dir = utils.get_base_directory()
        path = Path(
            base_dir, 'B Process Data', 'Meteorological Data',
            'APHRODITE Daily mean temperature product (V1808)',
            '005deg.csv'
        )
        expected = True
        actual = path.exists()
        self.assertEqual(expected, actual)

    def test_process_chirps_rainfall_data(self):
        """
        Prerequisite data: chirps-v2.0.2024.01.01.tif
        Download via: `python3 collate_data.py "CHIRPS rainfall" -1`
        """
        process_chirps_rainfall_data('2024', verbose=False, test=True)
        base_dir = utils.get_base_directory()
        path = Path(
            base_dir, 'B Process Data', 'Meteorological Data',
            'CHIRPS - Rainfall Estimates from Rain Gauge and Satellite ' +
            'Observations', 'chirps-v2.0.2024.01.01.png'
        )
        expected = True
        actual = path.exists()
        self.assertEqual(expected, actual)

    def test_process_era5_reanalysis_data(self):
        """
        Prerequisite data: ERA5-ml-temperature-subarea.nc
        Download via: `python3 collate_data.py "ERA5 reanalysis" -1`
        """
        process_era5_reanalysis_data()
        base_dir = utils.get_base_directory()
        path = Path(
            base_dir, 'B Process Data', 'Meteorological Data',
            'ERA5 atmospheric reanalysis', 'ERA5-ml-temperature-subarea.csv'
        )
        expected = True
        actual = path.exists()
        self.assertEqual(expected, actual)

    def test_process_terraclimate_data(self):
        """
        Prerequisite data: TerraClimate_aet_2023.nc
        Download via: `python3 collate_data.py "TerraClimate data" -1`
        """
        process_terraclimate_data('2023', '11', verbose=False, test=True)
        base_dir = utils.get_base_directory()
        path = Path(
            base_dir, 'B Process Data', 'Meteorological Data',
            'TerraClimate', '2023-11', 'Water Evaporation Amount.png'

        )
        expected = True
        actual = path.exists()
        self.assertEqual(expected, actual)

    def test_process_socio_demographic_data(self):
        data_name = 'Meta population density'
        year = '2020'
        iso3 = 'VNM'
        rt = None
        test = None
        process_socio_demographic_data(data_name, year, iso3, rt, test)
        self.test_process_meta_pop_density_data()

        data_name = 'WorldPop population count'
        process_socio_demographic_data(data_name, '2020', 'VNM', 'ppp', True)
        self.test_process_worldpop_pop_count_data()

        data_name = 'WorldPop population density'
        process_socio_demographic_data(data_name, '2020', 'VNM', 'ppp')
        self.test_process_worldpop_pop_density_data()

    def test_process_meta_pop_density_data(self):
        """
        Prerequisite data: vnm_general_2020.csv
        Download via: `python3 collate_data.py "Meta pop density" -1 -3 VNM`
        """
        year = '2020'
        iso3 = 'VNM'
        process_meta_pop_density_data(year, iso3)
        base_dir = utils.get_base_directory()
        path = Path(
            base_dir, 'B Process Data', 'Socio-Demographic Data',
            'Meta population density', 'VNM', '2020',
            'Vietnam.png'
        )
        expected = True
        actual = path.exists()
        self.assertEqual(expected, actual)

    def test_process_worldpop_pop_count_data(self):
        """
        Prerequisite data: VNM_ppp_v2b_2020_UNadj.tif
        Download via: `python3 collate_data.py "WorldPop pop count" -1`
        """
        process_worldpop_pop_count_data('2020', 'VNM', 'ppp', True)
        base_dir = utils.get_base_directory()
        path = Path(
            base_dir, 'B Process Data', 'Socio-Demographic Data',
            'WorldPop population count', 'VNM',
            'VNM_ppp_v2b_2020_UNadj - Raw.png'
        )
        expected = True
        actual = path.exists()
        self.assertEqual(expected, actual)

    def test_process_worldpop_pop_density_data(self):
        """
        Prerequisite data: vnm_pd_2020_1km_UNadj_ASCII_XYZ.zip
        Download via: `python3 collate_data.py "WorldPop pop density" -1`
        """
        process_worldpop_pop_density_data('2020', 'VNM')
        base_dir = utils.get_base_directory()
        path = Path(
            base_dir, 'B Process Data', 'Socio-Demographic Data',
            'WorldPop population density', 'VNM',
            'vnm_pd_2020_1km_UNadj_ASCII_XYZ.png'
        )
        expected = True
        actual = path.exists()
        self.assertEqual(expected, actual)

    def test_process_geospatial_meteorological_data(self):
        data_name = [
            'GADM administrative map',
            'CHIRPS: Rainfall Estimates from Rain Gauge and Satellite ' +
            'Observations'
        ]
        process_geospatial_meteorological_data(data_name, '0', 'VNM', '2024')
        self.test_process_gadm_chirps_data()

    def test_process_gadm_chirps_data(self):
        """
        Prerequisite data:
            - gadm41_VNM_shp.zip
            - chirps-v2.0.2024.01.01.tif.gz
        Download via:
            - `python3 collate_data.py GADM -1`
            - `python3 collate_data.py "CHIRPS rainfall" -1`
        """
        process_gadm_chirps_data('0', 'VNM', '2024')
        base_dir = utils.get_base_directory()
        path = Path(
            base_dir, 'B Process Data', 'Geospatial and Meteorological Data',
            'GADM administrative map and CHIRPS rainfall data', 'VNM',
            'Admin Level 0', 'Rainfall.csv'
        )
        expected = True
        actual = path.exists()
        self.assertEqual(expected, actual)
        path = Path(
            base_dir, 'B Process Data', 'Geospatial and Meteorological Data',
            'GADM administrative map and CHIRPS rainfall data', 'VNM',
            'Admin Level 0', 'Vietnam.png'
        )
        expected = True
        actual = path.exists()
        self.assertEqual(expected, actual)

    def test_process_geospatial_sociodemographic_data(self):
        data_name = [
            'GADM administrative map',
            'WorldPop population count'
        ]
        process_geospatial_sociodemographic_data(
            data_name, '0', 'VNM', '2020', 'ppp'
        )
        self.test_process_gadm_worldpoppopulation_data()

        data_name = [
            'GADM administrative map',
            'WorldPop population density'
        ]
        process_geospatial_sociodemographic_data(
            data_name, '0', 'VNM', '2020', 'ppp'
        )
        self.test_process_gadm_worldpopdensity_data()

    def test_process_gadm_worldpoppopulation_data(self):
        """
        Prerequisite data:
            - gadm41_VNM_shp.zip
            - VNM_ppp_v2b_2020_UNadj.tif
        Download via:
            - `python3 collate_data.py GADM -1`
            - `python3 collate_data.py "WorldPop pop count" -1`
        """
        process_gadm_worldpoppopulation_data('0', 'VNM', '2020', 'ppp')
        base_dir = utils.get_base_directory()
        path = Path(
            base_dir, 'B Process Data',
            'Geospatial and Socio-Demographic Data',
            'GADM administrative map and WorldPop population count', 'VNM',
            'Admin Level 0', 'Population.csv'
        )
        expected = True
        actual = path.exists()
        self.assertEqual(expected, actual)
        path = Path(
            base_dir, 'B Process Data',
            'Geospatial and Socio-Demographic Data',
            'GADM administrative map and WorldPop population count', 'VNM',
            'Admin Level 0', 'Vietnam.png'
        )
        expected = True
        actual = path.exists()
        self.assertEqual(expected, actual)

    def test_process_gadm_worldpopdensity_data(self):
        """
        Prerequisite data:
            - gadm41_VNM_shp.zip
            - vnm_pd_2020_1km_UNadj_ASCII_XYZ.zip
        Download via:
            - `python3 collate_data.py GADM -1`
            - `python3 collate_data.py "WorldPop pop density"`
        """
        process_gadm_worldpopdensity_data('0', 'VNM', '2020', 'ppp')
        base_dir = utils.get_base_directory()
        path = Path(
            base_dir, 'B Process Data',
            'Geospatial and Socio-Demographic Data',
            'GADM administrative map and WorldPop population density',
            'VNM', 'Admin Level 0', 'Vietnam.png'
        )
        expected = True
        actual = path.exists()
        self.assertEqual(expected, actual)

    def test_process_economic_geospatial_sociodemographic_data(self):
        data_name_1 = 'Relative Wealth Index'
        data_name_2 = 'GADM administrative map'
        data_name_3 = 'Meta population density'
        data_name = [data_name_1, data_name_2, data_name_3]
        iso3 = 'VNM'
        admin_level = '0'
        process_economic_geospatial_sociodemographic_data(
            data_name, iso3, admin_level
        )
        self.test_process_pop_weighted_relative_wealth_index_data()

    def test_process_pop_weighted_relative_wealth_index_data(self):
        """
        Prerequisite data:
            - Relative Wealth Index/VNM.csv
            - gadm41_VNM_0.shp
            - vnm_general_2020.csv
        Download via:
            - `python3 collate_data.py RWI -3 VNM`
            - `python3 collate_data.py "Meta pop density" -1 -3 VNM`
            - `python3 collate_data.py GADM -1`
        """
        iso3 = 'VNM'
        admin_level = '0'
        process_pop_weighted_relative_wealth_index_data(iso3, admin_level)
        base_dir = utils.get_base_directory()
        path = Path(
            base_dir, 'B Process Data',
            'Economic, Geospatial and Socio-Demographic Data',
            'Relative Wealth Index, GADM administrative map and ' +
            'Meta population density',
            iso3, f'Admin Level {admin_level}.png'
        )
        expected = True
        actual = path.exists()
        self.assertEqual(expected, actual)
>>>>>>> aff33329


if __name__ == '__main__':
    unittest.main()<|MERGE_RESOLUTION|>--- conflicted
+++ resolved
@@ -74,10 +74,6 @@
         actual = lat, lon
         self.assertEqual(expected, actual)
 
-<<<<<<< HEAD
-    def process_geospatial_data():
-        pass
-=======
     def test_process_economic_data(self):
         # Current time
         unix_time = time.time()
@@ -479,7 +475,6 @@
         expected = True
         actual = path.exists()
         self.assertEqual(expected, actual)
->>>>>>> aff33329
 
 
 if __name__ == '__main__':
