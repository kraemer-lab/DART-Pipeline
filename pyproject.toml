--- conflicted
+++ resolved
@@ -7,10 +7,7 @@
 dependencies = [
     "beautifulsoup4==4.*",
     "cdsapi==0.7.5",
-<<<<<<< HEAD
-=======
     "freezegun==0.3.4",
->>>>>>> 141bda8e
     "geopandas==0.14.4",
     "lxml==4.9.*",
     "matplotlib>=3.9.2",
@@ -23,10 +20,6 @@
     "rasterio==1.*",
     "requests>=2",
     "shapely>2.0.5",
-<<<<<<< HEAD
-    "freezegun==0.3.4",
-=======
->>>>>>> 141bda8e
 ]
 scripts = { dart-pipeline = "dart_pipeline:main" }
 
