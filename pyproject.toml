--- conflicted
+++ resolved
@@ -7,10 +7,6 @@
 dependencies = [
     "beautifulsoup4==4.*",
     "cdsapi==0.7.5",
-<<<<<<< HEAD
-    "freezegun==0.3.4",
-=======
->>>>>>> 05e9c52e
     "geopandas==0.14.4",
     "lxml==4.9.*",
     "matplotlib>=3.9.2",
