--- conflicted
+++ resolved
@@ -160,16 +160,12 @@
         corrected_forecast_instant,
         corrected_forecast_accum,
     )
-<<<<<<< HEAD
     pop = get_worldpop(region, pop_year)
-=======
-    pop = get_worldpop(iso3, pop_year)
 
     # Check raster and population bounding boxes:
     # If one is enclosed in the other, then crop, otherwise
     # compute overlap fraction and show a warning if the bounding
     # boxes have insufficient overlap
->>>>>>> be345124
     raster_bbox = Bbox.from_xarray(ds)
 
     if raster_bbox < pop.bbox:
