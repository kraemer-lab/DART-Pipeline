"""Main code for DART Pipeline."""

<<<<<<< HEAD
=======
import os
import inspect
import argparse
import textwrap
>>>>>>> 03fa4548
from pathlib import Path
from typing import cast
import argparse
import inspect
import logging
import os
import textwrap

from .types import DataFile, URLCollection
from .constants import (
    DEFAULT_SOURCES_ROOT,
    DEFAULT_OUTPUT_ROOT,
    MSG_PROCESS,
    MSG_SOURCE,
    INTEGER_PARAMS,
)
from .collate import SOURCES, REQUIRES_AUTH
from .process import PROCESSORS
from .util import (
    abort,
    bold_brackets,
    download_files,
    get_credentials,
    only_one_from_collection,
    output_path,
    update_or_create_output
)

DATA_PATH = Path(os.getenv("DART_PIPELINE_SOURCES_PATH", DEFAULT_SOURCES_ROOT))

USAGE = f"""[DART] – [D]engue [A]dvanced [R]eadiness [T]ools pipeline

The aim of this project is to develop a scalable and reproducible
pipeline for the joint analysis of epidemiological, climate, and
behavioural data to anticipate and predict dengue outbreaks.

The [dart-pipeline] command line tool downloads and processes data for
ingestion into a database. It has the following subcommands

   [check]    Checks that data from a particular source exists
     [get]    Gets data from a particular source. Sources may need
            additional parameters to be set.
    [list]    Lists sources and processors of the data
 [process]    Processes data downloaded by a particular source

To see detailed help on any of these, run
    uv run dart-pipeline <subcommand> --help

[EXAMPLES]

To get geospatial GADM data for Vietnam:
    uv run dart-pipeline get geospatial/gadm iso3=VNM

If a processor with the same name exists, you can also process the data
at the same time by adding a [-p] flag:
    uv run dart-pipeline get geospatial/gadm iso3=VNM -p

To find out if a processor or a getter requires parameters, run without:
    uv run dart-pipeline process geospatial/gadm
    ❗ geospatial/gadm missing required parameters {'iso3', 'admin_level'}

[PATHS]

       Default sources path = {DEFAULT_SOURCES_ROOT}
Default process output path = {DEFAULT_OUTPUT_ROOT}

Files will be downloaded into the sources path and process
functions will write to the output path.
"""


def list_all() -> list[str]:
    "Lists all sources and processors"
    return [f"{MSG_SOURCE} {source}" for source in sorted(SOURCES)] + [
        f"{MSG_PROCESS} {process}" for process in sorted(PROCESSORS)
    ]


def get(
    source: str,
    only_one: bool = True,
    update: bool = False,
    process: bool = False,
    **kwargs,
):
    """Get files for a source."""
    if source not in SOURCES:
        abort("source not found:", source)
    link_getter = SOURCES[source]
    non_default_params = {
        p.name
        for p in inspect.signature(link_getter).parameters.values()
        if p.default is p.empty
    }
    if missing_params := non_default_params - set(kwargs):
        abort(source, f"missing required parameters {missing_params}")

    if not (path := DATA_PATH / source).exists():
        path.mkdir(parents=True, exist_ok=True)
    links = SOURCES[source](**kwargs)
    source_fmt = f"\033[1m{source}\033[0m"
    links = links if isinstance(links, list) else [links]
    if isinstance(links[0], DataFile):
        print(f"-- {source_fmt} fetches data directly, nothing to do")
        return
    links = cast(list[URLCollection], links)
    auth = get_credentials(source) if source in REQUIRES_AUTH else None
    # If only one link is being downloaded, reduce the list of links to one
    if only_one:
        links = map(only_one_from_collection, links)
    # Iterate over the links
    for coll in links:
        if not coll.missing_files(DATA_PATH / source) and not update:
            print(f"✅ SKIP {source_fmt} {coll}")
            continue
        msg = f" GET {source_fmt} {coll}"
        print(f" • {msg}", end="\r")
        success = download_files(coll, path, auth=auth)
        n_ok = sum(success)
        if n_ok == len(success):
            print(f"✅ {msg}")
        elif n_ok > 0:
            print(f"🟡 {msg} [{n_ok}/{len(success)} OK]")
        else:
            print(f"❌ {msg}")
    if process and source in PROCESSORS:
        process_cli(source, **kwargs)


def process_cli(source: str, **kwargs):
    """Process a data source according to inputs from the command line."""
    if source not in PROCESSORS:
        abort("source not found:", source)
    # print(f" • PROC \033[1m{source}\033[0m ...", end="\r")
    processor = PROCESSORS[source]
    non_default_params = {
        p.name
        for p in inspect.signature(processor).parameters.values()
        if p.default is p.empty
    }
    if missing_params := non_default_params - set(kwargs):
        abort(source, f"missing required parameters {missing_params}")
    result = processor(**kwargs)
    base_path = output_path(source)
    result = result if isinstance(result, list) else [result]
    for df, filename in result:
        out = base_path / filename
        if not out.parent.exists():
            out.parent.mkdir(parents=True)
        update_or_create_output(df, out)
        print(f"✅ PROC \033[1m{source}\033[0m {out}")


def check(source: str, only_one: bool = True, **kwargs):
    "Check files exist for a source"
    links = SOURCES[source](**kwargs)
    links = links if isinstance(links, list) else [links]
    if isinstance(links, list) and isinstance(links[0], DataFile):
        print("-- \033[1m{source}\033[0m directly returns data, checking not supported")
    links = cast(list[URLCollection], links)
    for coll in links if not only_one else map(only_one_from_collection, links):
        missing = coll.missing_files(DATA_PATH / source)
        indicator = "✅" if not missing else "❌"
        print(f"{indicator} PROC \033[1m{source}\033[0m {coll}")
        if missing:
            print("\n".join("   missing " + str(p) for p in missing))


def parse_params(params: list[str]) -> dict[str, str | int]:
    """
    Parse the parameters that have been passed to the script via the CLI.

    Including a parameter such as `admin_level=0` on the command line will
    result in it being parsed as a dictionary: `{'admin_level': '0'}`.

    Command line arguments whose values get converted into integers:

    - `year`

    Shorthands that are recognised as standing for longer arguments:

    - `a` (for `admin_level`)
    - `3` (for `iso3`)
<<<<<<< HEAD
    - `d` (for `partial_date`)
    - `l` (for `logging_level`)
    """
    out = {}
    for param in params:
        if '=' in param:
            k, v = param.split("=")
            key = k.replace("-", "_")
            v = int(v) if key in INTEGER_PARAMS else v
            out[key] = v
        else:
            # This is a Boolean
            out[param] = True
=======
    """
    out = {}
    for param in params:
        k, v = param.split("=")
        key = k.replace("-", "_")
        v = int(v) if key in INTEGER_PARAMS else v
        out[key] = v
>>>>>>> 03fa4548
    # Replace shorthand kwargs
    if 'a' in out:
        out['admin_level'] = out.pop('a')
    if '3' in out:
        out['iso3'] = out.pop('3')
<<<<<<< HEAD
    if 'd' in out:
        out['partial_date'] = out.pop('d')
    if 'l' in out:
        out['logging_level'] = out.pop('l')
=======
>>>>>>> 03fa4548

    return out


def main():
    parser = argparse.ArgumentParser(description="DART Pipeline Operations")

    subparsers = parser.add_subparsers(dest="command")
    _ = subparsers.add_parser("list", help="List sources and processes")
    check_parser = subparsers.add_parser(
        "check", help="Check files exist for a given source"
    )
    check_parser.add_argument("source", help="Source to check files for")

    get_parser = subparsers.add_parser("get", help="Get files for a source")
    get_parser.add_argument("source", help="Source to get files for")
    get_parser.add_argument("--update", help="Update cached files")
    get_parser.add_argument(
        "-1", "--only-one", help="Get only one file", action="store_true"
    )
    get_parser.add_argument(
        "-p",
        "--process",
        help="If the source can be directly processed, process immediately",
        action="store_true",
    )

    process_parser = subparsers.add_parser(
        "process",
        formatter_class=argparse.RawDescriptionHelpFormatter,
        help="Process a source",
        usage="dart-pipeline process [-h] source [**kwargs]",
        description="Process a source with optional keyword arguments.",
        epilog=textwrap.dedent("""
        keyword arguments:
<<<<<<< HEAD
          3=, iso3=          an ISO 3166-1 alpha-3 country code
          a=, admin_level=   an administrative level for the given country;
                             must be one of the following: 0, 1, 2 or 3.
          d=, partial_date=  either a year in YYYY format, a month in YYYY-MM
                             format or a day in YYYY-MM-DD format.
          l=, logging_level= minimum logging level to display, defaults to
                             'WARNING'
        Boolean flags:
          plots              plots will be created
=======
          3=, iso3=         an ISO 3166-1 alpha-3 country code
          a=, admin_level=  an administrative level for the given country; must
                            be one of the following: 0, 1, 2 or 3.
          partial_date=     either a year in YYYY format, a month in YYYY-MM
                            format or a day in YYYY-MM-DD format.
>>>>>>> 03fa4548
        """)
    )
    process_parser.add_argument("source", help="source to process")

    args, unknownargs = parser.parse_known_args()
    kwargs = parse_params(unknownargs)

    if 'logging_level' in kwargs:
        match kwargs['logging_level']:
            case 'DEBUG':
                logging.basicConfig(level=logging.DEBUG)
            case 'INFO':
                logging.basicConfig(level=logging.INFO)
            case 'ERROR':
                logging.basicConfig(level=logging.ERROR)
            case 'CRITICAL':
                logging.basicConfig(level=logging.CRITICAL)
        del kwargs['logging_level']

    match args.command:
        case "list":
            print("\n".join(list_all()))
        case "get":
            get(
                args.source, args.only_one, args.update, args.process, **kwargs
            )
        case "check":
            check(args.source, args.only_one)
        case "process":
            process_cli(args.source, **kwargs)
        case _:
            print(bold_brackets(USAGE))


if __name__ == "__main__":
    main()<|MERGE_RESOLUTION|>--- conflicted
+++ resolved
@@ -1,12 +1,4 @@
 """Main code for DART Pipeline."""
-
-<<<<<<< HEAD
-=======
-import os
-import inspect
-import argparse
-import textwrap
->>>>>>> 03fa4548
 from pathlib import Path
 from typing import cast
 import argparse
@@ -190,7 +182,6 @@
 
     - `a` (for `admin_level`)
     - `3` (for `iso3`)
-<<<<<<< HEAD
     - `d` (for `partial_date`)
     - `l` (for `logging_level`)
     """
@@ -204,27 +195,15 @@
         else:
             # This is a Boolean
             out[param] = True
-=======
-    """
-    out = {}
-    for param in params:
-        k, v = param.split("=")
-        key = k.replace("-", "_")
-        v = int(v) if key in INTEGER_PARAMS else v
-        out[key] = v
->>>>>>> 03fa4548
     # Replace shorthand kwargs
     if 'a' in out:
         out['admin_level'] = out.pop('a')
     if '3' in out:
         out['iso3'] = out.pop('3')
-<<<<<<< HEAD
     if 'd' in out:
         out['partial_date'] = out.pop('d')
     if 'l' in out:
         out['logging_level'] = out.pop('l')
-=======
->>>>>>> 03fa4548
 
     return out
 
@@ -260,7 +239,6 @@
         description="Process a source with optional keyword arguments.",
         epilog=textwrap.dedent("""
         keyword arguments:
-<<<<<<< HEAD
           3=, iso3=          an ISO 3166-1 alpha-3 country code
           a=, admin_level=   an administrative level for the given country;
                              must be one of the following: 0, 1, 2 or 3.
@@ -270,13 +248,6 @@
                              'WARNING'
         Boolean flags:
           plots              plots will be created
-=======
-          3=, iso3=         an ISO 3166-1 alpha-3 country code
-          a=, admin_level=  an administrative level for the given country; must
-                            be one of the following: 0, 1, 2 or 3.
-          partial_date=     either a year in YYYY format, a month in YYYY-MM
-                            format or a day in YYYY-MM-DD format.
->>>>>>> 03fa4548
         """)
     )
     process_parser.add_argument("source", help="source to process")
