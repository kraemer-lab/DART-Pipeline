--- conflicted
+++ resolved
@@ -83,7 +83,6 @@
     only_one: bool = True,
     update: bool = False,
     process: bool = False,
-    unpack: bool = True,
     **kwargs,
 ):
     """Get files for a source."""
@@ -123,11 +122,7 @@
             # been unpacked
             if unpack:
                 for file in coll.files:
-<<<<<<< HEAD
-                    to_unpack = path / Path(file).name
-=======
                     to_unpack = path / coll.relative_path / Path(file).name
->>>>>>> 05e9c52e
                     print(f'• UNPACKING {to_unpack}', end='\r')
                     unpack_file(to_unpack, same_folder=True)
                     print(f'✅ UNPACKED {to_unpack}')
@@ -260,12 +255,6 @@
         help="if the source can be directly processed, process immediately",
         action="store_true",
     )
-    get_parser.add_argument(
-        '-u',
-        '--unpack',
-        help='If the raw files are zipped, unpack them.',
-        action="store_true",
-    )
 
     process_parser = subparsers.add_parser(
         "process",
@@ -308,8 +297,7 @@
             print("\n".join(list_all()))
         case "get":
             get(
-                args.source, args.only_one, args.update, args.process,
-                args.unpack, **kwargs
+                args.source, args.only_one, args.update, args.process, **kwargs
             )
         case "check":
             check(args.source, args.only_one)
