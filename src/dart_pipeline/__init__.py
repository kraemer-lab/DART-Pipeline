--- conflicted
+++ resolved
@@ -1,12 +1,4 @@
 """Main code for DART Pipeline."""
-<<<<<<< HEAD
-
-import os
-import inspect
-import argparse
-import textwrap
-=======
->>>>>>> ac6699e3
 from pathlib import Path
 from typing import cast
 import argparse
@@ -14,9 +6,6 @@
 import logging
 import os
 import textwrap
-
-import pandas as pd
-import numpy as np
 
 from .types import DataFile, URLCollection
 from .constants import (
@@ -113,16 +102,7 @@
     source_fmt = f"\033[1m{source}\033[0m"
     links = links if isinstance(links, list) else [links]
     if isinstance(links[0], DataFile):
-        for datafile in links:
-            decoded_bytes = datafile.data
-            path = Path(
-                DATA_PATH, source, datafile.relative_path, datafile.file
-            )
-            msg = f" GET {source_fmt} {datafile.file}"
-            print(f" • {msg}", end="\r")
-            with open(path, 'wb') as f:
-                f.write(decoded_bytes)
-            print(f"✅ {msg}")
+        print(f"-- {source_fmt} fetches data directly, nothing to do")
         return
     links = cast(list[URLCollection], links)
     auth = get_credentials(source) if source in REQUIRES_AUTH else None
@@ -140,26 +120,10 @@
         n_ok = sum(success)
         if n_ok == len(success):
             print(f"✅ {msg}")
-        return
-    else:
-        links = cast(list[URLCollection], links)
-        auth = get_credentials(source) if source in REQUIRES_AUTH else None
-        for coll in links if not only_one else map(
-            only_one_from_collection, links
-        ):
-            if not coll.missing_files(DATA_PATH / source) and not update:
-                print(f"✅ SKIP {source_fmt} {coll}")
-                continue
-            msg = f" GET {source_fmt} {coll}"
-            print(f" • {msg}", end="\r")
-            success = download_files(coll, path, auth=auth)
-            n_ok = sum(success)
-            if n_ok == len(success):
-                print(f"✅ {msg}")
-            elif n_ok > 0:
-                print(f"🟡 {msg} [{n_ok}/{len(success)} OK]")
-            else:
-                print(f"❌ {msg}")
+        elif n_ok > 0:
+            print(f"🟡 {msg} [{n_ok}/{len(success)} OK]")
+        else:
+            print(f"❌ {msg}")
     if process and source in PROCESSORS:
         process_cli(source, **kwargs)
 
@@ -193,8 +157,7 @@
     links = SOURCES[source](**kwargs)
     links = links if isinstance(links, list) else [links]
     if isinstance(links, list) and isinstance(links[0], DataFile):
-        print(f"-- \033[1m{source}\033[0m directly returns data, checking not supported")
-        return
+        print("-- \033[1m{source}\033[0m directly returns data, checking not supported")
     links = cast(list[URLCollection], links)
     for coll in links if not only_one else map(only_one_from_collection, links):
         missing = coll.missing_files(DATA_PATH / source)
@@ -219,15 +182,6 @@
 
     - `a` (for `admin_level`)
     - `3` (for `iso3`)
-<<<<<<< HEAD
-    """
-    out = {}
-    for param in params:
-        k, v = param.split("=")
-        key = k.replace("-", "_")
-        v = int(v) if key in INTEGER_PARAMS else v
-        out[key] = v
-=======
     - `d` (for `partial_date`)
     - `l` (for `logging_level`)
     """
@@ -241,36 +195,28 @@
         else:
             # This is a Boolean
             out[param] = True
->>>>>>> ac6699e3
     # Replace shorthand kwargs
     if 'a' in out:
         out['admin_level'] = out.pop('a')
     if '3' in out:
         out['iso3'] = out.pop('3')
-<<<<<<< HEAD
-=======
     if 'd' in out:
         out['partial_date'] = out.pop('d')
     if 'l' in out:
         out['logging_level'] = out.pop('l')
->>>>>>> ac6699e3
 
     return out
 
 
 def main():
     parser = argparse.ArgumentParser(description="DART Pipeline Operations")
+
     subparsers = parser.add_subparsers(dest="command")
-
     _ = subparsers.add_parser("list", help="List sources and processes")
-
     check_parser = subparsers.add_parser(
         "check", help="Check files exist for a given source"
     )
     check_parser.add_argument("source", help="Source to check files for")
-    check_parser.add_argument(
-        "-1", "--only-one", help="Get only one file", action="store_true"
-    )
 
     get_parser = subparsers.add_parser("get", help="Get files for a source")
     get_parser.add_argument("source", help="Source to get files for")
@@ -293,13 +239,6 @@
         description="Process a source with optional keyword arguments.",
         epilog=textwrap.dedent("""
         keyword arguments:
-<<<<<<< HEAD
-          3=, iso3=         an ISO 3166-1 alpha-3 country code
-          a=, admin_level=  an administrative level for the given country; must
-                            be one of the following: 0, 1, 2 or 3.
-          partial_date=     either a year in YYYY format, a month in YYYY-MM
-                            format or a day in YYYY-MM-DD format.
-=======
           3=, iso3=          an ISO 3166-1 alpha-3 country code
           a=, admin_level=   an administrative level for the given country;
                              must be one of the following: 0, 1, 2 or 3.
@@ -309,7 +248,6 @@
                              'WARNING'
         Boolean flags:
           plots              plots will be created
->>>>>>> ac6699e3
         """)
     )
     process_parser.add_argument("source", help="source to process")
