--- conflicted
+++ resolved
@@ -122,11 +122,7 @@
             # been unpacked
             if unpack:
                 for file in coll.files:
-<<<<<<< HEAD
-                    to_unpack = path / Path(file).name
-=======
                     to_unpack = path / coll.relative_path / Path(file).name
->>>>>>> 05e9c52e
                     print(f'• UNPACKING {to_unpack}', end='\r')
                     unpack_file(to_unpack, same_folder=True)
                     print(f'✅ UNPACKED {to_unpack}')
