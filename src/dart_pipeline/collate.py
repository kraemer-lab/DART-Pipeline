"""
Collate functions for DART pipeline that fetch data for the metrics.

Password management for metrics requiring authentication is done by creating a
file called `credentials.json` in the top-level of the `DART-Pipeline`
directory and adding login credentials into it in the following format:

.. code-block::

    {
        "Example metric": {
            "username": "example@email.com",
            "password": "correct horse battery staple"
        }
    }

This file is automatically ignored by Git but can be imported into scripts.

**Example Usage**

To download Daily mean temperature product (V1808) meteorological data an
`APHRODITE account <http://aphrodite.st.hirosaki-u.ac.jp/download/>`_ is
needed and the username and password need to be added to the `credentials.json`
file as described above. The script can then be run as follows (note that these
examples use the `--only-one` flags which are meant for script
testing purposes only):

.. code-block::

    # To download only one file
    uv run dart-pipeline get meteorological/aphrodite-daily-mean-temp --only-one
    # To download all files
    uv run dart-pipeline get meteorological/aphrodite-daily-mean-temp

This will create a `data/sources/meteorological/aphrodite-daily-mean-temp` folder
into which data will be downloaded.
"""

import logging
import base64
import re
from datetime import date, timedelta
from typing import Final, Callable

from bs4 import BeautifulSoup
import requests

from .collate_api import download_era5_reanalysis_data
from .constants import TERRACLIMATE_METRICS, PERU_REGIONS
from .types import URLCollection, DataFile, PartialDate
from .util import daterange, use_range, get_country_name


def gadm_data(iso3: str) -> URLCollection:
    """Download and unpack GADM (Database of Global Administrative Areas) data.

    See :doc:`geospatial` for more information."""
    return URLCollection(
        "https://geodata.ucdavis.edu/gadm/gadm4.1",
        [
            f"shp/gadm41_{iso3}_shp.zip",
            f"gpkg/gadm41_{iso3}.gpkg",
            f"json/gadm41_{iso3}_0.json",
            f"json/gadm41_{iso3}_1.json.zip",
            f"json/gadm41_{iso3}_2.json.zip",
            f"json/gadm41_{iso3}_3.json.zip",
        ],
        relative_path=iso3,
    )


def relative_wealth_index(iso3: str) -> URLCollection:
    """This dataset contains the relative wealth index, which is the relative
    standard of living, obtained from connectivity data, satellite imagery and
    other sources. Cite the following if using this dataset:

        Microestimates of wealth for all low- and middle-income countries.
        Guanghua Chi, Han Fang, Sourav Chatterjee, Joshua E. Blumenstock
        Proceedings of the National Academy of Sciences
        Jan 2022, 119 (3) e2113658119; DOI: 10.1073/pnas.2113658119

    Upstream URL: https://data.humdata.org/dataset/relative-wealth-index
    """
    if not iso3:
        raise ValueError("No ISO3 code has been provided")
    url = "https://data.humdata.org/dataset/relative-wealth-index"
    if (r := requests.get(url)).status_code == 200:
        # Search for a URL in the HTML content
        soup = BeautifulSoup(r.text, "html.parser")
        # Find all anchor tags (<a>) with href attribute containing the ISO3
        target = iso3.lower()
        links = soup.find_all("a", href=lambda href: href and target in href)  # type: ignore
        # Return the first link found
        if links:
            csv_url = links[0]["href"]
            return URLCollection("https://data.humdata.org", [csv_url])
        else:
            raise ValueError(f'Could not find a link containing "{target}"')
    else:
        raise ValueError(f'Bad response for page: "{r.status_code}"')


def ministerio_de_salud_peru_data() -> list[DataFile]:
    """
    Download data from the Ministerio de Salud (Peru).

    https://www.dge.gob.pe/sala-situacional-dengue
    """
    pages = ["Nacional_dengue"] + \
        ["sala_dengue_" + region for region in PERU_REGIONS]
    # If the user specifies that only one dataset should be downloaded
    data: list[DataFile] = []
    for page in pages:
        url = "https://www.dge.gob.pe/sala-situacional-dengue/uploads/" + \
            f"{page}.html"
        print(f'Accessing {url}')
        response = requests.get(url)
        # Raise an exception for bad response status
        response.raise_for_status()
        # Parse HTML content
        soup = BeautifulSoup(response.content, "html.parser")
        # Find links with the onclick attribute in both <a> and <button> tags
        onclick_elements = soup.find_all(
            lambda tag: tag.name in ["a", "button"] and tag.has_attr("onclick")
        )
        links = [element.get("onclick") for element in onclick_elements]
        if not links:
            raise ValueError("No links found on the page")

        for link in links:
            # Search the link for the data embedded in it
            matches = re.findall(r"base64,(.*?)(?='\).then)", link, re.DOTALL)
            if matches:
                base64_string = matches[0]
            else:
                raise ValueError("No data found embedded in the link")

            # Search the link for the filename
            matches = re.findall(r"a\.download = '(.*?)';\s*a\.click", link)
            if matches:
                # There is an actual filename for this data
                filename = matches[0]
            else:
                # Use the page name for the file
                filename = page + ".xlsx"

            file = DataFile(filename, ".", base64.b64decode(base64_string))
            data.append(file)
    return data


<<<<<<< HEAD
def aphrodite_precipitation_data() -> list[URLCollection]:
=======
def aphrodite_temperature_data(unpack) -> list[URLCollection]:
    "APHRODITE Daily mean temperature product (V1808) [requires account]"

    base_url = "http://aphrodite.st.hirosaki-u.ac.jp"
    return [
        URLCollection(
            f"{base_url}/product/APHRO_V1808_TEMP/APHRO_MA/050deg_nc",
            [
                "APHRO_MA_TAVE_050deg_V1808.2015.nc.gz",  # 19 MB
                "APHRO_MA_TAVE_050deg_V1808.nc.ctl.gz",  # 347 B
            ],
        ),
        URLCollection(
            f"{base_url}/product/APHRO_V1808_TEMP/APHRO_MA/050deg",
            ["read_aphro_v1808.f90"],
        ),
        URLCollection(
            f"{base_url}/product/APHRO_V1808_TEMP/APHRO_MA/025deg_nc",
            [
                "APHRO_MA_TAVE_025deg_V1808.2015.nc.gz",  # 64 MB
                "APHRO_MA_TAVE_025deg_V1808.nc.ctl.gz",  # 485 B
            ],
        ),
        URLCollection(
            f"{base_url}/product/APHRO_V1808_TEMP/APHRO_MA/025deg",
            [
                "APHRO_MA_TAVE_025deg_V1808.2015.gz",  # 64 MB
                "APHRO_MA_TAVE_025deg_V1808.ctl.gz",  # 312 B
                "read_aphro_v1808.f90",  # 2.6 KB
            ],
        ),
        URLCollection(
            f"{base_url}/product/APHRO_V1808_TEMP/APHRO_MA/005deg_nc",
            [
                "APHRO_MA_TAVE_CLM_005deg_V1808.nc.gz",  # 1.2 GB
            ],
        ),
        URLCollection(
            f"{base_url}/product/APHRO_V1808_TEMP/APHRO_MA/005deg",
            [
                "APHRO_MA_TAVE_CLM_005deg_V1808.ctl.gz",  # 334 B
                "APHRO_MA_TAVE_CLM_005deg_V1808.grd.gz",  # 1.4 GB
                "read_aphro_clm_v1808.f90",  # 2.1 KB
            ],
        ),
    ]


def aphrodite_precipitation_data(unpack) -> list[URLCollection]:
>>>>>>> 05e9c52e
    "APHRODITE Daily accumulated precipitation (V1901) [requires account]"
    base_url = "http://aphrodite.st.hirosaki-u.ac.jp"
    return [
        # 0.05 degree
        URLCollection(
            f"{base_url}/product/APHRO_V1901/APHRO_MA/005deg",
            ["APHRO_MA_PREC_CLM_005deg_V1901.ctl.gz"],
        ),
        # 0.25 degree
        URLCollection(
            f"{base_url}/product/APHRO_V1901/APHRO_MA/025deg",
            [
                "APHRO_MA_025deg_V1901.2015.gz",
                "APHRO_MA_025deg_V1901.ctl.gz",
            ],
        ),
        # 0.25 degree nc
        URLCollection(
            f"{base_url}/product/APHRO_V1901/APHRO_MA/025deg_nc",
            ["APHRO_MA_025deg_V1901.2015.nc.gz"],
        ),
        # 0.50 degree
        URLCollection(
            f"{base_url}/product/APHRO_V1901/APHRO_MA/050deg",
            [
                "APHRO_MA_050deg_V1901.2015.gz",
                "APHRO_MA_050deg_V1901.ctl.gz",
            ],
        ),
        # 0.50 degree nc
        URLCollection(
            f"{base_url}/product/APHRO_V1901/APHRO_MA/050deg_nc",
            ["APHRO_MA_050deg_V1901.2015.nc.gz"],
        ),
    ]


def chirps_rainfall_data(partial_date: str) -> list[URLCollection]:
    """
    CHIRPS Rainfall Estimates from Rain Gauge, Satellite Observations.

    "CHIRPS" stands for Climate Hazards Group InfraRed Precipitation with
    Station.

    Data is in TIF format (.tif.gz), not COG format (.cog).
    """
    pdate = PartialDate.from_string(partial_date)
    base_url = 'https://data.chc.ucsb.edu'
    fmt = 'tifs'  # cogs is unsupported at the moment
    chirps_first_year: Final[int] = 1981
    chirps_first_month: Final[date] = date(1981, 1, 1)
    urls: list[URLCollection] = []
    if pdate.month:
        use_range(pdate.month, 1, 12, 'Month range')

    today = date.today()
    use_range(
        pdate.year, chirps_first_year, today.year, 'CHIRPS annual data range'
    )
    urls.append(
        URLCollection(
            f"{base_url}/products/CHIRPS-2.0/global_annual/{fmt}",
            [f"chirps-v2.0.{pdate.year}.tif"],
            relative_path="global_annual",
        )
    )

    if pdate.month:
        # Download the monthly data for the year and month provided
        month_requested = date(pdate.year, pdate.month, 1)
        this_month = date(today.year, today.month, 1)
        if chirps_first_month <= month_requested < this_month:
            base = f'{base_url}/products/CHIRPS-2.0/global_monthly/{fmt}'
            files = [f'chirps-v2.0.{pdate.year}.{pdate.month:02d}.tif.gz']
            path = f'global_monthly/{pdate.year}'
            urls.append(URLCollection(base, files, relative_path=path))
        else:
            logging.warning(
                'Monthly data is only available from ' +
                f'{chirps_first_year}-01 onwards'
            )
            return urls

        # Download the daily data for the year and month provided
        end = date(int(pdate.year), int(pdate.month) + 1, 1)
        end = end - timedelta(days=1)
        base = f'{base_url}/products/CHIRPS-2.0/global_daily/' + \
            f'{fmt}/p05/{pdate.year}'
        files = [
            f"chirps-v2.0.{str(day).replace('-', '.')}.tif.gz"
            for day in daterange(month_requested, end)
        ]
        path = f'global_daily/{pdate.year}/{pdate.month:02d}'
        urls.append(URLCollection(base, files, relative_path=path))

    return urls


def terraclimate_data(year: int) -> URLCollection:
    """TerraClimate gridded temperature, precipitation data.

    TerraClimate is a dataset of monthly climate and climatic water balance for
    terrestrial surfaces from 1958--2023. Data have a monthly temporal
    resolution and 4 km (1/24th degree) spatial resolution.

    Upstream URL: https://www.climatologylab.org/terraclimate.html
    """
    use_range(year, 1958, 2023, "Terraclimate year range")
    return URLCollection(
        "https://climate.northwestknowledge.net/TERRACLIMATE-DATA",
        # 2023, capitalisation of PDSI changed
        [f"TerraClimate_PDSI_{year}.nc"]
        + [f"TerraClimate_{metric}_{year}.nc" for metric in TERRACLIMATE_METRICS],
    )


def meta_pop_density_data(iso3: str) -> URLCollection:
    """
    Download Population Density Maps from Data for Good at Meta.

    Documentation:
    https://dataforgood.facebook.com/dfg/docs/high-resolution-population-density-maps-demographic-estimates-documentation
    """
    country = get_country_name(iso3)
    print(f"Country:   {country}")
    # Main webpage
    url = (
        "https://data.humdata.org/dataset/"
        f'{country.lower().replace(' ', '-')}-high-resolution-population-'
        "density-maps-demographic-estimates"
    )
    if (response := requests.get(url)).status_code == 200:
        # Search for a URL in the HTML content
        soup = BeautifulSoup(response.text, "html.parser")
        # Find all anchor tags (<a>) with href attribute containing the ISO3
        target = iso3.lower()
        if links := soup.find_all("a", href=lambda href: href and target in href):  # type: ignore
            return URLCollection(
                "https://data.humdata.org",
                [link["href"] for link in links if link["href"].endswith(".zip")],
                relative_path=iso3,
            )
        else:
            raise ValueError(f'Could not find a link containing "{target}"')
    else:
        raise ValueError(f'Bad response for page: "{response.status_code}"')


def worldpop_pop_count_data(iso3: str) -> URLCollection:
    """
    WorldPop population count

    All available WorldPop datasets are detailed here:
    https://www.worldpop.org/rest/data

    This function will get population data in GeoTIFF format (as files
    with the .tif extension) along with metadata files. A zipped file (with the
    .7z extension) will also be downloaded; this will contain the same GeoTIFF
    files along with .tfw and .tif.aux.xml files. Most users will not find
    these files useful and so unzipping the .7z file is usually unnecessary.
    """
    # When iso3='VNM' the required output is country='Viet_Nam'. Hence the
    # common name ('Vietnam') is not correct
    country = get_country_name(iso3, common_name=False)
    # When country='Viet Nam', replace the space with an underscore
    country = country.replace(' ', '_')
    return URLCollection(
        "https://data.worldpop.org",
        [
            f"GIS/Population/Individual_countries/{iso3}/{country}_100m_Population/{iso3}_ppp_v2b_2020_UNadj.tif",
            # first download is tif file, which is selected when only-one flag is set,
            # otherwise zip file is downloaded
            f"GIS/Population/Individual_countries/{iso3}/{country}_100m_Population.7z",
        ],
        relative_path=iso3,
    )


def worldpop_pop_density_data(iso3: str) -> URLCollection:
    "WorldPop population density from https://www.worldpop.org/rest/data"
    year = 2020  # TODO: should this be a parameter?
    return URLCollection(
        f"https://data.worldpop.org/GIS/Population_Density/Global_2000_2020_1km_UNadj/{year}/{iso3}",
        [
            # GeoDataFrame
            f"{iso3.lower()}_pd_{year}_1km_UNadj_ASCII_XYZ.zip",
            # GeoTIFF
            f"{iso3.lower()}_pd_{year}_1km_UNadj.tif"
        ],
        relative_path=iso3,
    )


REQUIRES_AUTH = [
    "meteorological/aphrodite-daily-precip",
    "meteorological/aphrodite-daily-mean-temp",
]

SOURCES: dict[
    str, Callable[..., URLCollection | list[URLCollection] | list[DataFile]]
] = {
<<<<<<< HEAD
    "economic/relative-wealth-index": relative_wealth_index,
    "epidemiological/dengue/peru": ministerio_de_salud_peru_data,
    "geospatial/gadm": gadm_data,
    "meteorological/aphrodite-daily-precip": aphrodite_precipitation_data,
    "meteorological/chirps-rainfall": chirps_rainfall_data,
    "meteorological/terraclimate": terraclimate_data,
    "sociodemographic/meta-pop-density": meta_pop_density_data,
    "sociodemographic/worldpop-count": worldpop_pop_count_data,
    "sociodemographic/worldpop-density": worldpop_pop_density_data,
=======
    'economic/relative-wealth-index': relative_wealth_index,
    'epidemiological/dengue/peru': ministerio_de_salud_peru_data,
    'geospatial/gadm': gadm_data,
    'meteorological/aphrodite-daily-mean-temp': aphrodite_temperature_data,
    'meteorological/aphrodite-daily-precip': aphrodite_precipitation_data,
    'meteorological/chirps-rainfall': chirps_rainfall_data,
    'meteorological/era5-reanalysis': download_era5_reanalysis_data,
    'meteorological/terraclimate': terraclimate_data,
    'sociodemographic/meta-pop-density': meta_pop_density_data,
    'sociodemographic/worldpop-count': worldpop_pop_count_data,
    'sociodemographic/worldpop-density': worldpop_pop_density_data,
>>>>>>> 05e9c52e
}<|MERGE_RESOLUTION|>--- conflicted
+++ resolved
@@ -149,9 +149,6 @@
     return data
 
 
-<<<<<<< HEAD
-def aphrodite_precipitation_data() -> list[URLCollection]:
-=======
 def aphrodite_temperature_data(unpack) -> list[URLCollection]:
     "APHRODITE Daily mean temperature product (V1808) [requires account]"
 
@@ -201,7 +198,6 @@
 
 
 def aphrodite_precipitation_data(unpack) -> list[URLCollection]:
->>>>>>> 05e9c52e
     "APHRODITE Daily accumulated precipitation (V1901) [requires account]"
     base_url = "http://aphrodite.st.hirosaki-u.ac.jp"
     return [
@@ -403,17 +399,6 @@
 SOURCES: dict[
     str, Callable[..., URLCollection | list[URLCollection] | list[DataFile]]
 ] = {
-<<<<<<< HEAD
-    "economic/relative-wealth-index": relative_wealth_index,
-    "epidemiological/dengue/peru": ministerio_de_salud_peru_data,
-    "geospatial/gadm": gadm_data,
-    "meteorological/aphrodite-daily-precip": aphrodite_precipitation_data,
-    "meteorological/chirps-rainfall": chirps_rainfall_data,
-    "meteorological/terraclimate": terraclimate_data,
-    "sociodemographic/meta-pop-density": meta_pop_density_data,
-    "sociodemographic/worldpop-count": worldpop_pop_count_data,
-    "sociodemographic/worldpop-density": worldpop_pop_density_data,
-=======
     'economic/relative-wealth-index': relative_wealth_index,
     'epidemiological/dengue/peru': ministerio_de_salud_peru_data,
     'geospatial/gadm': gadm_data,
@@ -425,5 +410,4 @@
     'sociodemographic/meta-pop-density': meta_pop_density_data,
     'sociodemographic/worldpop-count': worldpop_pop_count_data,
     'sociodemographic/worldpop-density': worldpop_pop_density_data,
->>>>>>> 05e9c52e
 }