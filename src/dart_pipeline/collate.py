"""
Script to collate raw data by downloading it from online sources.

See `DART dataset summarisation.xls` for information about the data fields
to be collated.

This script has been tested on Python 3.12 and more versions will be tested in
the future. See README.md for installation instructions.

Password management is done by creating a file called `credentials.json` in the
top-level of the `DART-Pipeline` directory and adding login credentials into it
in the following format:

.. code-block::

    {
        "Example metric": {
            "username": "example@email.com",
            "password": "correct horse battery staple"
        }
    }

This file is automatically ignored by Git but can be imported into scripts.

**Example Usage**

To download Daily mean temperature product (V1808) meteorological data an
`APHRODITE account <http://aphrodite.st.hirosaki-u.ac.jp/download/>`_ is
needed and the username and password need to be added to the `credentials.json`
file as described above. The script can then be run as follows (note that these
examples use the `--only-one` flags which are meant for script
testing purposes only):

.. code-block::

    # To download only one file
    $ uv run dart-pipeline get meteorological/aphrodite-daily-mean-temp --only-one
    # To download all files
    $ uv run dart-pipeline get meteorological/aphrodite-daily-mean-temp

This will create a `data/sources/meteorological/aphrodite-daily-mean-temp` folder
into which data will be downloaded.
"""

import logging
import base64
import re
from datetime import date, timedelta
from typing import Final, Callable

from bs4 import BeautifulSoup
import requests

<<<<<<< HEAD
from .constants import TERRACLIMATE_METRICS, PERU_REGIONS
from .types import URLCollection, DataFile
=======
from .constants import TERRACLIMATE_METRICS, MEXICO_REGIONS
from .types import URLCollection, DataFile, PartialDate
>>>>>>> 0a1498d0
from .util import daterange, use_range, get_country_name


def gadm_data(iso3: str) -> URLCollection:
    "Download and unpack GADM (Database of Global Administrative Areas) data"
    return URLCollection(
        "https://geodata.ucdavis.edu/gadm/gadm4.1",
        [
            f"shp/gadm41_{iso3}_shp.zip",
            f"gpkg/gadm41_{iso3}.gpkg",
            f"json/gadm41_{iso3}_0.json",
            f"json/gadm41_{iso3}_1.json.zip",
            f"json/gadm41_{iso3}_2.json.zip",
            f"json/gadm41_{iso3}_3.json.zip",
        ],
        relative_path=iso3,
    )


def relative_wealth_index(iso3: str) -> URLCollection:
    "Relative Wealth Index"
    if not iso3:
        raise ValueError("No ISO3 code has been provided")
    url = "https://data.humdata.org/dataset/relative-wealth-index"
    if (r := requests.get(url)).status_code == 200:
        # Search for a URL in the HTML content
        soup = BeautifulSoup(r.text, "html.parser")
        # Find all anchor tags (<a>) with href attribute containing the ISO3
        target = iso3.lower()
        links = soup.find_all("a", href=lambda href: href and target in href)  # type: ignore
        # Return the first link found
        if links:
            csv_url = links[0]["href"]
            return URLCollection("https://data.humdata.org", [csv_url])
        else:
            raise ValueError(f'Could not find a link containing "{target}"')
    else:
        raise ValueError(f'Bad response for page: "{r.status_code}"')


def ministerio_de_salud_peru_data() -> list[DataFile]:
    "Data from the Ministerio de Salud (Peru) https://www.dge.gob.pe/sala-situacional-dengue"
    pages = ["Nacional_dengue"] + ["sala_dengue_" + region for region in PERU_REGIONS]
    # If the user specifies that only one dataset should be downloaded
    data: list[DataFile] = []
    for page in pages:
        url = "https://www.dge.gob.pe/sala-situacional-dengue/uploads/" + f"{page}.html"
        print(f'Accessing "{url}"')
        response = requests.get(url)
        response.raise_for_status()  # raise an exception for bad response status
        # Parse HTML content
        soup = BeautifulSoup(response.content, "html.parser")
        # Find links with the onclick attribute in both <a> and <button> tags
        onclick_elements = soup.find_all(
            lambda tag: tag.name in ["a", "button"] and tag.has_attr("onclick")
        )
        if not (links := [element.get("onclick") for element in onclick_elements]):
            raise ValueError("No links found on the page")

        for link in links:
            # Search the link for the data embedded in it
            if matches := re.findall(r"base64,(.*?)(?='\).then)", link, re.DOTALL):
                base64_string = matches[0]
            else:
                raise ValueError("No data found embedded in the link")

            # Search the link for the filename
            if matches := re.findall(r"a\.download = '(.*?)';\s*a\.click", link):
                filename = matches[0]  # there is an actual filename for this data
            else:
                filename = page + ".xlsx"  # use the page name for the file

            data.append(DataFile(filename, ".", base64.b64decode(base64_string)))
    return data


def aphrodite_precipitation_data() -> list[URLCollection]:
    "APHRODITE Daily accumulated precipitation (V1901) [requires account]"
    base_url = "http://aphrodite.st.hirosaki-u.ac.jp"
    return [
        # 0.05 degree
        URLCollection(
            f"{base_url}/product/APHRO_V1901/APHRO_MA/005deg",
            ["APHRO_MA_PREC_CLM_005deg_V1901.ctl.gz"],
        ),
        # 0.25 degree
        URLCollection(
            f"{base_url}/product/APHRO_V1901/APHRO_MA/025deg",
            [
                "APHRO_MA_025deg_V1901.2015.gz",
                "APHRO_MA_025deg_V1901.ctl.gz",
            ],
        ),
        # 0.25 degree nc
        URLCollection(
            f"{base_url}/product/APHRO_V1901/APHRO_MA/025deg_nc",
            ["APHRO_MA_025deg_V1901.2015.nc.gz"],
        ),
        # 0.50 degree
        URLCollection(
            f"{base_url}/product/APHRO_V1901/APHRO_MA/050deg",
            [
                "APHRO_MA_050deg_V1901.2015.gz",
                "APHRO_MA_050deg_V1901.ctl.gz",
            ],
        ),
        # 0.50 degree nc
        URLCollection(
            f"{base_url}/product/APHRO_V1901/APHRO_MA/050deg_nc",
            ["APHRO_MA_050deg_V1901.2015.nc.gz"],
        ),
    ]


def aphrodite_temperature_data() -> list[URLCollection]:
    "APHRODITE Daily mean temperature product (V1808) [requires account]"

    base_url = "http://aphrodite.st.hirosaki-u.ac.jp"
    return [
        URLCollection(
            f"{base_url}/product/APHRO_V1808_TEMP/APHRO_MA/050deg_nc",
            [
                "APHRO_MA_TAVE_050deg_V1808.2015.nc.gz",  # 19 MB
                "APHRO_MA_TAVE_050deg_V1808.nc.ctl.gz",  # 347 B
            ],
        ),
        URLCollection(
            f"{base_url}/product/APHRO_V1808_TEMP/APHRO_MA/050deg",
            ["read_aphro_v1808.f90"],
        ),
        URLCollection(
            f"{base_url}/product/APHRO_V1808_TEMP/APHRO_MA/025deg_nc",
            [
                "APHRO_MA_TAVE_025deg_V1808.2015.nc.gz",  # 64 MB
                "APHRO_MA_TAVE_025deg_V1808.nc.ctl.gz",  # 485 B
            ],
        ),
        URLCollection(
            f"{base_url}/product/APHRO_V1808_TEMP/APHRO_MA/025deg",
            [
                "APHRO_MA_TAVE_025deg_V1808.2015.gz",  # 64 MB
                "APHRO_MA_TAVE_025deg_V1808.ctl.gz",  # 312 B
                "read_aphro_v1808.f90",  # 2.6 KB
            ],
        ),
        URLCollection(
            f"{base_url}/product/APHRO_V1808_TEMP/APHRO_MA/005deg_nc",
            [
                "APHRO_MA_TAVE_CLM_005deg_V1808.nc.gz",  # 1.2 GB
            ],
        ),
        URLCollection(
            f"{base_url}/product/APHRO_V1808_TEMP/APHRO_MA/005deg",
            [
                "APHRO_MA_TAVE_CLM_005deg_V1808.ctl.gz",  # 334 B
                "APHRO_MA_TAVE_CLM_005deg_V1808.grd.gz",  # 1.4 GB
                "read_aphro_clm_v1808.f90",  # 2.1 KB
            ],
        ),
    ]


def chirps_rainfall_data(partial_date: str) -> list[URLCollection]:
    """
    CHIRPS Rainfall Estimates from Rain Gauge, Satellite Observations.

    "CHIRPS" stands for Climate Hazards Group InfraRed Precipitation with
    Station.

    Data is in TIF format (.tif.gz), not COG format (.cog).
    """
    pdate = PartialDate.from_string(partial_date)
    base_url = 'https://data.chc.ucsb.edu'
    fmt = 'tifs'  # cogs is unsupported at the moment
    chirps_first_year: Final[int] = 1981
    chirps_first_month: Final[date] = date(1981, 1, 1)
    urls: list[URLCollection] = []
    if month:
        month = int(month)

    if pdate.month:
        use_range(pdate.month, 1, 12, 'Month range')

    today = date.today()
    use_range(
        pdate.year, chirps_first_year, today.year, 'CHIRPS annual data range'
    )
    urls.append(
        URLCollection(
            f"{base_url}/products/CHIRPS-2.0/global_annual/{fmt}",
            [f"chirps-v2.0.{pdate.year}.tif"],
            relative_path="global_annual",
        )
    )

    if pdate.month:
        # Download the monthly data for the year and month provided
        month_requested = date(pdate.year, pdate.month, 1)
        this_month = date(today.year, today.month, 1)
        if chirps_first_month <= month_requested < this_month:
            base = f'{base_url}/products/CHIRPS-2.0/global_monthly/{fmt}'
            files = [f'chirps-v2.0.{pdate.year}.{pdate.month:02d}.tif.gz']
            path = f'global_monthly/{pdate.year}'
            urls.append(URLCollection(base, files, relative_path=path))
        else:
            logging.warning(
                'Monthly data is only available from ' +
                f'{chirps_first_year}-01 onwards'
            )
            return urls

        # Download the daily data for the year and month provided
        end = date(int(pdate.year), int(pdate.month) + 1, 1)
        end = end - timedelta(days=1)
        base = f'{base_url}/products/CHIRPS-2.0/global_daily/' + \
            f'{fmt}/p05/{pdate.year}'
        files = [
            f"chirps-v2.0.{str(day).replace('-', '.')}.tif.gz"
            for day in daterange(month_requested, end)
        ]
        path = f'global_daily/{pdate.year}/{pdate.month:02d}'
        urls.append(URLCollection(base, files, relative_path=path))

    return urls


def terraclimate_data(year: int) -> URLCollection:
    "TerraClimate gridded temperature, precipitation, etc."
    use_range(year, 1958, 2023, "Terraclimate year range")
    return URLCollection(
        "https://climate.northwestknowledge.net/TERRACLIMATE-DATA",
        # 2023, capitalisation of PDSI changed
        [f"TerraClimate_PDSI_{year}.nc"]
        + [f"TerraClimate_{metric}_{year}.nc" for metric in TERRACLIMATE_METRICS],
    )


def meta_pop_density_data(iso3: str) -> URLCollection:
    """
    Download Population Density Maps from Data for Good at Meta.

    Documentation:
    https://dataforgood.facebook.com/dfg/docs/high-resolution-population-density-maps-demographic-estimates-documentation
    """
    country = get_country_name(iso3)
    print(f"Country:   {country}")
    # Main webpage
    url = (
        "https://data.humdata.org/dataset/"
        f'{country.lower().replace(' ', '-')}-high-resolution-population-'
        "density-maps-demographic-estimates"
    )
    if (response := requests.get(url)).status_code == 200:
        # Search for a URL in the HTML content
        soup = BeautifulSoup(response.text, "html.parser")
        # Find all anchor tags (<a>) with href attribute containing the ISO3
        target = iso3.lower()
        if links := soup.find_all("a", href=lambda href: href and target in href):  # type: ignore
            return URLCollection(
                "https://data.humdata.org",
                [link["href"] for link in links if link["href"].endswith(".zip")],
                relative_path=iso3,
            )
        else:
            raise ValueError(f'Could not find a link containing "{target}"')
    else:
        raise ValueError(f'Bad response for page: "{response.status_code}"')


def worldpop_pop_count_data(iso3: str) -> URLCollection:
    """
    WorldPop population count

    All available WorldPop datasets are detailed here:
    https://www.worldpop.org/rest/data

    This function will get population data in GeoTIFF format (as files
    with the .tif extension) along with metadata files. A zipped file (with the
    .7z extension) will also be downloaded; this will contain the same GeoTIFF
    files along with .tfw and .tif.aux.xml files. Most users will not find
    these files useful and so unzipping the .7z file is usually unnecessary.
    """
    # When iso3='VNM' the required output is country='Viet_Nam'. Hence the
    # common name ('Vietnam') is not correct
    country = get_country_name(iso3, common_name=False)
    # When country='Viet Nam', replace the space with an underscore
    country = country.replace(' ', '_')
    return URLCollection(
        "https://data.worldpop.org",
        [
            f"GIS/Population/Individual_countries/{iso3}/{country}_100m_Population/{iso3}_ppp_v2b_2020_UNadj.tif",
            # first download is tif file, which is selected when only-one flag is set,
            # otherwise zip file is downloaded
            f"GIS/Population/Individual_countries/{iso3}/{country}_100m_Population.7z",
        ],
        relative_path=iso3,
    )


def worldpop_pop_density_data(iso3: str) -> URLCollection:
    "WorldPop population density from https://www.worldpop.org/rest/data"
    year = 2020  # TODO: should this be a parameter?
    return URLCollection(
        f"https://data.worldpop.org/GIS/Population_Density/Global_2000_2020_1km_UNadj/{year}/{iso3}",
        [
            # GeoDataFrame
            f"{iso3.lower()}_pd_{year}_1km_UNadj_ASCII_XYZ.zip",
            # GeoTIFF
            f"{iso3.lower()}_pd_{year}_1km_UNadj.tif"
        ],
        relative_path=iso3,
    )


REQUIRES_AUTH = [
    "meteorological/aphrodite-daily-precip",
    "meteorological/aphrodite-daily-mean-temp",
]

SOURCES: dict[
    str, Callable[..., URLCollection | list[URLCollection] | list[DataFile]]
] = {
    "epidemiological/dengue/peru": ministerio_de_salud_peru_data,
    "economic/relative-wealth-index": relative_wealth_index,
    "geospatial/gadm": gadm_data,
    "meteorological/aphrodite-daily-precip": aphrodite_precipitation_data,
    "meteorological/aphrodite-daily-mean-temp": aphrodite_temperature_data,
    "meteorological/chirps-rainfall": chirps_rainfall_data,
    "meteorological/terraclimate": terraclimate_data,
    "sociodemographic/meta-pop-density": meta_pop_density_data,
    "sociodemographic/worldpop-count": worldpop_pop_count_data,
    "sociodemographic/worldpop-density": worldpop_pop_density_data,
}<|MERGE_RESOLUTION|>--- conflicted
+++ resolved
@@ -51,13 +51,8 @@
 from bs4 import BeautifulSoup
 import requests
 
-<<<<<<< HEAD
-from .constants import TERRACLIMATE_METRICS, PERU_REGIONS
-from .types import URLCollection, DataFile
-=======
-from .constants import TERRACLIMATE_METRICS, MEXICO_REGIONS
+from .constants import TERRACLIMATE_METRICS, MEXICO_REGIONS, PERU_REGIONS
 from .types import URLCollection, DataFile, PartialDate
->>>>>>> 0a1498d0
 from .util import daterange, use_range, get_country_name
 
 
