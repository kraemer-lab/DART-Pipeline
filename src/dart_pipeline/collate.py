"""
Collate functions for DART pipeline that fetch data for the metrics.

Password management for metrics requiring authentication is done by creating a
file called `credentials.json` in the top-level of the `DART-Pipeline`
directory and adding login credentials into it in the following format:

.. code-block::

    {
        "Example metric": {
            "username": "example@email.com",
            "password": "correct horse battery staple"
        }
    }

This file is automatically ignored by Git but can be imported into scripts.

**Example Usage**

To download Daily mean temperature product (V1808) meteorological data an
`APHRODITE account <http://aphrodite.st.hirosaki-u.ac.jp/download/>`_ is
needed and the username and password need to be added to the `credentials.json`
file as described above. The script can then be run as follows (note that these
examples use the `--only-one` flags which are meant for script
testing purposes only):

.. code-block::

    # To download only one file
    uv run dart-pipeline get meteorological/aphrodite-daily-mean-temp --only-one
    # To download all files
    uv run dart-pipeline get meteorological/aphrodite-daily-mean-temp

This will create a `data/sources/meteorological/aphrodite-daily-mean-temp` folder
into which data will be downloaded.
"""

import logging
import base64
import re
from datetime import date, timedelta
from typing import Final, Callable

from bs4 import BeautifulSoup
import requests

from .collate_api import download_era5_reanalysis_data
from .constants import TERRACLIMATE_METRICS, PERU_REGIONS
from .types import URLCollection, DataFile, PartialDate
from .util import daterange, use_range, get_country_name


<<<<<<< HEAD
def gadm_data(iso3: str, unpack: bool = False) -> URLCollection:
    """
    Download and unpack GADM (Database of Global Administrative Areas) data.

    See :doc:`geospatial` for more information.
    """
=======
def gadm_data(iso3: str) -> URLCollection:
    """Download and unpack GADM (Database of Global Administrative Areas) data.

    See :doc:`geospatial` for more information."""
>>>>>>> 52063f9a
    return URLCollection(
        "https://geodata.ucdavis.edu/gadm/gadm4.1",
        [
            f"shp/gadm41_{iso3}_shp.zip",
            f"gpkg/gadm41_{iso3}.gpkg",
            f"json/gadm41_{iso3}_0.json",
            f"json/gadm41_{iso3}_1.json.zip",
            f"json/gadm41_{iso3}_2.json.zip",
            f"json/gadm41_{iso3}_3.json.zip",
        ],
        relative_path=iso3,
    )


def relative_wealth_index(iso3: str) -> URLCollection:
    """This dataset contains the relative wealth index, which is the relative
    standard of living, obtained from connectivity data, satellite imagery and
    other sources. Cite the following if using this dataset:

        Microestimates of wealth for all low- and middle-income countries.
        Guanghua Chi, Han Fang, Sourav Chatterjee, Joshua E. Blumenstock
        Proceedings of the National Academy of Sciences
        Jan 2022, 119 (3) e2113658119; DOI: 10.1073/pnas.2113658119

    Upstream URL: https://data.humdata.org/dataset/relative-wealth-index
    """
    if not iso3:
        raise ValueError("No ISO3 code has been provided")
    url = "https://data.humdata.org/dataset/relative-wealth-index"
    if (r := requests.get(url)).status_code == 200:
        # Search for a URL in the HTML content
        soup = BeautifulSoup(r.text, "html.parser")
        # Find all anchor tags (<a>) with href attribute containing the ISO3
        target = iso3.lower()
        links = soup.find_all("a", href=lambda href: href and target in href)  # type: ignore
        # Return the first link found
        if links:
            csv_url = links[0]["href"]
            return URLCollection("https://data.humdata.org", [csv_url])
        else:
            raise ValueError(f'Could not find a link containing "{target}"')
    else:
        raise ValueError(f'Bad response for page: "{r.status_code}"')


def ministerio_de_salud_peru_data() -> list[DataFile]:
    """
    Download data from the Ministerio de Salud (Peru).

    https://www.dge.gob.pe/sala-situacional-dengue
    """
    pages = ["Nacional_dengue"] + \
        ["sala_dengue_" + region for region in PERU_REGIONS]
    # If the user specifies that only one dataset should be downloaded
    data: list[DataFile] = []
    for page in pages:
        url = "https://www.dge.gob.pe/sala-situacional-dengue/uploads/" + \
            f"{page}.html"
        print(f'Accessing {url}')
        response = requests.get(url)
        # Raise an exception for bad response status
        response.raise_for_status()
        # Parse HTML content
        soup = BeautifulSoup(response.content, "html.parser")
        # Find links with the onclick attribute in both <a> and <button> tags
        onclick_elements = soup.find_all(
            lambda tag: tag.name in ["a", "button"] and tag.has_attr("onclick")
        )
        links = [element.get("onclick") for element in onclick_elements]
        if not links:
            raise ValueError("No links found on the page")

        for link in links:
            # Search the link for the data embedded in it
            matches = re.findall(r"base64,(.*?)(?='\).then)", link, re.DOTALL)
            if matches:
                base64_string = matches[0]
            else:
                raise ValueError("No data found embedded in the link")

            # Search the link for the filename
            matches = re.findall(r"a\.download = '(.*?)';\s*a\.click", link)
            if matches:
                # There is an actual filename for this data
                filename = matches[0]
            else:
                # Use the page name for the file
                filename = page + ".xlsx"

            file = DataFile(filename, ".", base64.b64decode(base64_string))
            data.append(file)
    return data


def aphrodite_temperature_data(unpack) -> list[URLCollection]:
    "APHRODITE Daily mean temperature product (V1808) [requires account]"

    base_url = "http://aphrodite.st.hirosaki-u.ac.jp"
    return [
        URLCollection(
            f"{base_url}/product/APHRO_V1808_TEMP/APHRO_MA/050deg_nc",
            [
                "APHRO_MA_TAVE_050deg_V1808.2015.nc.gz",  # 19 MB
                "APHRO_MA_TAVE_050deg_V1808.nc.ctl.gz",  # 347 B
            ],
        ),
        URLCollection(
            f"{base_url}/product/APHRO_V1808_TEMP/APHRO_MA/050deg",
            ["read_aphro_v1808.f90"],
        ),
        URLCollection(
            f"{base_url}/product/APHRO_V1808_TEMP/APHRO_MA/025deg_nc",
            [
                "APHRO_MA_TAVE_025deg_V1808.2015.nc.gz",  # 64 MB
                "APHRO_MA_TAVE_025deg_V1808.nc.ctl.gz",  # 485 B
            ],
        ),
        URLCollection(
            f"{base_url}/product/APHRO_V1808_TEMP/APHRO_MA/025deg",
            [
                "APHRO_MA_TAVE_025deg_V1808.2015.gz",  # 64 MB
                "APHRO_MA_TAVE_025deg_V1808.ctl.gz",  # 312 B
                "read_aphro_v1808.f90",  # 2.6 KB
            ],
        ),
        URLCollection(
            f"{base_url}/product/APHRO_V1808_TEMP/APHRO_MA/005deg_nc",
            [
                "APHRO_MA_TAVE_CLM_005deg_V1808.nc.gz",  # 1.2 GB
            ],
        ),
        URLCollection(
            f"{base_url}/product/APHRO_V1808_TEMP/APHRO_MA/005deg",
            [
                "APHRO_MA_TAVE_CLM_005deg_V1808.ctl.gz",  # 334 B
                "APHRO_MA_TAVE_CLM_005deg_V1808.grd.gz",  # 1.4 GB
                "read_aphro_clm_v1808.f90",  # 2.1 KB
            ],
        ),
    ]


def aphrodite_precipitation_data(unpack) -> list[URLCollection]:
    "APHRODITE Daily accumulated precipitation (V1901) [requires account]"
    base_url = "http://aphrodite.st.hirosaki-u.ac.jp"
    return [
        # 0.05 degree
        URLCollection(
            f"{base_url}/product/APHRO_V1901/APHRO_MA/005deg",
            ["APHRO_MA_PREC_CLM_005deg_V1901.ctl.gz"],
        ),
        # 0.25 degree
        URLCollection(
            f"{base_url}/product/APHRO_V1901/APHRO_MA/025deg",
            [
                "APHRO_MA_025deg_V1901.2015.gz",
                "APHRO_MA_025deg_V1901.ctl.gz",
            ],
        ),
        # 0.25 degree nc
        URLCollection(
            f"{base_url}/product/APHRO_V1901/APHRO_MA/025deg_nc",
            ["APHRO_MA_025deg_V1901.2015.nc.gz"],
        ),
        # 0.50 degree
        URLCollection(
            f"{base_url}/product/APHRO_V1901/APHRO_MA/050deg",
            [
                "APHRO_MA_050deg_V1901.2015.gz",
                "APHRO_MA_050deg_V1901.ctl.gz",
            ],
        ),
        # 0.50 degree nc
        URLCollection(
            f"{base_url}/product/APHRO_V1901/APHRO_MA/050deg_nc",
            ["APHRO_MA_050deg_V1901.2015.nc.gz"],
        ),
    ]


def chirps_rainfall_data(partial_date: str) -> list[URLCollection]:
    """
    CHIRPS Rainfall Estimates from Rain Gauge, Satellite Observations.

    "CHIRPS" stands for Climate Hazards Group InfraRed Precipitation with
    Station.

    Data is in TIF format (.tif.gz), not COG format (.cog).
    """
    pdate = PartialDate.from_string(partial_date)
    base_url = 'https://data.chc.ucsb.edu'
    fmt = 'tifs'  # cogs is unsupported at the moment
    chirps_first_year: Final[int] = 1981
    chirps_first_month: Final[date] = date(1981, 1, 1)
    urls: list[URLCollection] = []
    if pdate.month:
        use_range(pdate.month, 1, 12, 'Month range')

    today = date.today()
    use_range(
        pdate.year, chirps_first_year, today.year, 'CHIRPS annual data range'
    )
    urls.append(
        URLCollection(
            f"{base_url}/products/CHIRPS-2.0/global_annual/{fmt}",
            [f"chirps-v2.0.{pdate.year}.tif"],
            relative_path="global_annual",
        )
    )

    if pdate.month:
        # Download the monthly data for the year and month provided
        month_requested = date(pdate.year, pdate.month, 1)
        this_month = date(today.year, today.month, 1)
        if chirps_first_month <= month_requested < this_month:
            base = f'{base_url}/products/CHIRPS-2.0/global_monthly/{fmt}'
            files = [f'chirps-v2.0.{pdate.year}.{pdate.month:02d}.tif.gz']
            path = f'global_monthly/{pdate.year}'
            urls.append(URLCollection(base, files, relative_path=path))
        else:
            logging.warning(
                'Monthly data is only available from ' +
                f'{chirps_first_year}-01 onwards'
            )
            return urls

        # Download the daily data for the year and month provided
        end = date(int(pdate.year), int(pdate.month) + 1, 1)
        end = end - timedelta(days=1)
        base = f'{base_url}/products/CHIRPS-2.0/global_daily/' + \
            f'{fmt}/p05/{pdate.year}'
        files = [
            f"chirps-v2.0.{str(day).replace('-', '.')}.tif.gz"
            for day in daterange(month_requested, end)
        ]
        path = f'global_daily/{pdate.year}/{pdate.month:02d}'
        urls.append(URLCollection(base, files, relative_path=path))

    return urls


def terraclimate_data(year: int) -> URLCollection:
    """TerraClimate gridded temperature, precipitation data.

    TerraClimate is a dataset of monthly climate and climatic water balance for
    terrestrial surfaces from 1958--2023. Data have a monthly temporal
    resolution and 4 km (1/24th degree) spatial resolution.

    Upstream URL: https://www.climatologylab.org/terraclimate.html
    """
    use_range(year, 1958, 2023, "Terraclimate year range")
    return URLCollection(
        "https://climate.northwestknowledge.net/TERRACLIMATE-DATA",
        # 2023, capitalisation of PDSI changed
        [f"TerraClimate_PDSI_{year}.nc"]
        + [f"TerraClimate_{metric}_{year}.nc" for metric in TERRACLIMATE_METRICS],
    )


def meta_pop_density_data(iso3: str) -> URLCollection:
    """
    Download Population Density Maps from Data for Good at Meta.

    Documentation:
    https://dataforgood.facebook.com/dfg/docs/high-resolution-population-density-maps-demographic-estimates-documentation
    """
    country = get_country_name(iso3)
    print(f"Country:   {country}")
    # Main webpage
    url = (
        "https://data.humdata.org/dataset/"
        f'{country.lower().replace(' ', '-')}-high-resolution-population-'
        "density-maps-demographic-estimates"
    )
    if (response := requests.get(url)).status_code == 200:
        # Search for a URL in the HTML content
        soup = BeautifulSoup(response.text, "html.parser")
        # Find all anchor tags (<a>) with href attribute containing the ISO3
        target = iso3.lower()
        if links := soup.find_all("a", href=lambda href: href and target in href):  # type: ignore
            return URLCollection(
                "https://data.humdata.org",
                [link["href"] for link in links if link["href"].endswith(".zip")],
                relative_path=iso3,
            )
        else:
            raise ValueError(f'Could not find a link containing "{target}"')
    else:
        raise ValueError(f'Bad response for page: "{response.status_code}"')


def worldpop_pop_count_data(iso3: str) -> URLCollection:
    """
    WorldPop population count

    All available WorldPop datasets are detailed here:
    https://www.worldpop.org/rest/data

    This function will get population data in GeoTIFF format (as files
    with the .tif extension) along with metadata files. A zipped file (with the
    .7z extension) will also be downloaded; this will contain the same GeoTIFF
    files along with .tfw and .tif.aux.xml files. Most users will not find
    these files useful and so unzipping the .7z file is usually unnecessary.
    """
    # When iso3='VNM' the required output is country='Viet_Nam'. Hence the
    # common name ('Vietnam') is not correct
    country = get_country_name(iso3, common_name=False)
    # When country='Viet Nam', replace the space with an underscore
    country = country.replace(' ', '_')
    return URLCollection(
        "https://data.worldpop.org",
        [
            f"GIS/Population/Individual_countries/{iso3}/{country}_100m_Population/{iso3}_ppp_v2b_2020_UNadj.tif",
            # first download is tif file, which is selected when only-one flag is set,
            # otherwise zip file is downloaded
            f"GIS/Population/Individual_countries/{iso3}/{country}_100m_Population.7z",
        ],
        relative_path=iso3,
    )


def worldpop_pop_density_data(iso3: str) -> URLCollection:
    "WorldPop population density from https://www.worldpop.org/rest/data"
    year = 2020  # TODO: should this be a parameter?
    return URLCollection(
        f"https://data.worldpop.org/GIS/Population_Density/Global_2000_2020_1km_UNadj/{year}/{iso3}",
        [
            # GeoDataFrame
            f"{iso3.lower()}_pd_{year}_1km_UNadj_ASCII_XYZ.zip",
            # GeoTIFF
            f"{iso3.lower()}_pd_{year}_1km_UNadj.tif"
        ],
        relative_path=iso3,
    )


REQUIRES_AUTH = [
    "meteorological/aphrodite-daily-precip",
    "meteorological/aphrodite-daily-mean-temp",
]

SOURCES: dict[
    str, Callable[..., URLCollection | list[URLCollection] | list[DataFile]]
] = {
    'economic/relative-wealth-index': relative_wealth_index,
    'epidemiological/dengue/peru': ministerio_de_salud_peru_data,
    'geospatial/gadm': gadm_data,
    'meteorological/aphrodite-daily-mean-temp': aphrodite_temperature_data,
    'meteorological/aphrodite-daily-precip': aphrodite_precipitation_data,
    'meteorological/chirps-rainfall': chirps_rainfall_data,
    'meteorological/era5-reanalysis': download_era5_reanalysis_data,
    'meteorological/terraclimate': terraclimate_data,
    'sociodemographic/meta-pop-density': meta_pop_density_data,
    'sociodemographic/worldpop-count': worldpop_pop_count_data,
    'sociodemographic/worldpop-density': worldpop_pop_density_data,
}<|MERGE_RESOLUTION|>--- conflicted
+++ resolved
@@ -51,19 +51,12 @@
 from .util import daterange, use_range, get_country_name
 
 
-<<<<<<< HEAD
-def gadm_data(iso3: str, unpack: bool = False) -> URLCollection:
-    """
-    Download and unpack GADM (Database of Global Administrative Areas) data.
+def gadm_data(iso3: str) -> URLCollection:
+    """
+    Get URLs for GADM (Database of Global Administrative Areas) data.
 
     See :doc:`geospatial` for more information.
     """
-=======
-def gadm_data(iso3: str) -> URLCollection:
-    """Download and unpack GADM (Database of Global Administrative Areas) data.
-
-    See :doc:`geospatial` for more information."""
->>>>>>> 52063f9a
     return URLCollection(
         "https://geodata.ucdavis.edu/gadm/gadm4.1",
         [
