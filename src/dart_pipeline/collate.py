--- conflicted
+++ resolved
@@ -45,10 +45,7 @@
 from bs4 import BeautifulSoup
 import requests
 
-<<<<<<< HEAD
-=======
 from .collate_api import download_era5_reanalysis_data
->>>>>>> d803ea81
 from .constants import TERRACLIMATE_METRICS, PERU_REGIONS
 from .types import URLCollection, DataFile, PartialDate
 from .util import daterange, use_range, get_country_name
@@ -89,11 +86,8 @@
     # Validate input parameter
     if not iso3:
         raise ValueError("No ISO3 code has been provided")
-<<<<<<< HEAD
-=======
 
     # Search the webpage for the link(s) to the dataset(s)
->>>>>>> d803ea81
     url = "https://data.humdata.org/dataset/relative-wealth-index"
     if (r := requests.get(url)).status_code == 200:
         # Search for a URL in the HTML content
@@ -160,7 +154,6 @@
     return data
 
 
-<<<<<<< HEAD
 def aphrodite_precipitation_data() -> list[URLCollection]:
     "APHRODITE Daily accumulated precipitation (V1901) [requires account]"
     base_url = "http://aphrodite.st.hirosaki-u.ac.jp"
@@ -199,10 +192,7 @@
     ]
 
 
-def aphrodite_temperature_data() -> list[URLCollection]:
-=======
 def aphrodite_temperature_data(unpack) -> list[URLCollection]:
->>>>>>> d803ea81
     "APHRODITE Daily mean temperature product (V1808) [requires account]"
 
     base_url = "http://aphrodite.st.hirosaki-u.ac.jp"
@@ -246,44 +236,6 @@
                 "APHRO_MA_TAVE_CLM_005deg_V1808.grd.gz",  # 1.4 GB
                 "read_aphro_clm_v1808.f90",  # 2.1 KB
             ],
-        ),
-    ]
-
-
-def aphrodite_precipitation_data() -> list[URLCollection]:
-    "APHRODITE Daily accumulated precipitation (V1901) [requires account]"
-    base_url = "http://aphrodite.st.hirosaki-u.ac.jp"
-    return [
-        # 0.05 degree
-        URLCollection(
-            f"{base_url}/product/APHRO_V1901/APHRO_MA/005deg",
-            ["APHRO_MA_PREC_CLM_005deg_V1901.ctl.gz"],
-        ),
-        # 0.25 degree
-        URLCollection(
-            f"{base_url}/product/APHRO_V1901/APHRO_MA/025deg",
-            [
-                "APHRO_MA_025deg_V1901.2015.gz",
-                "APHRO_MA_025deg_V1901.ctl.gz",
-            ],
-        ),
-        # 0.25 degree nc
-        URLCollection(
-            f"{base_url}/product/APHRO_V1901/APHRO_MA/025deg_nc",
-            ["APHRO_MA_025deg_V1901.2015.nc.gz"],
-        ),
-        # 0.50 degree
-        URLCollection(
-            f"{base_url}/product/APHRO_V1901/APHRO_MA/050deg",
-            [
-                "APHRO_MA_050deg_V1901.2015.gz",
-                "APHRO_MA_050deg_V1901.ctl.gz",
-            ],
-        ),
-        # 0.50 degree nc
-        URLCollection(
-            f"{base_url}/product/APHRO_V1901/APHRO_MA/050deg_nc",
-            ["APHRO_MA_050deg_V1901.2015.nc.gz"],
         ),
     ]
 
@@ -303,12 +255,7 @@
     chirps_first_year: Final[int] = 1981
     chirps_first_month: Final[date] = date(1981, 1, 1)
     urls: list[URLCollection] = []
-<<<<<<< HEAD
-    if month:
-        month = int(month)
-
-=======
->>>>>>> d803ea81
+
     if pdate.month:
         use_range(pdate.month, 1, 12, 'Month range')
 
