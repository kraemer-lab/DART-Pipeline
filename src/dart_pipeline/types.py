import re
from typing import NamedTuple, Literal, Protocol
from pathlib import Path
from dataclasses import dataclass
from datetime import datetime

import pandas as pd

Credentials = tuple[str, str]
ProcessResult = tuple[pd.DataFrame, str]
AdminLevel = Literal["0", "1", "2"]


class DefaultPathProtocol(Protocol):
    def __call__(self, source: str, path: str | None | Path = None) -> Path:
        ...


class PartialDate(NamedTuple):
    year: int
    month: int | None = None
    day: int | None = None

    @staticmethod
    def from_string(date: str) -> "PartialDate":
        if re.match(r"^[12]\d\d\d$", date):
            return PartialDate(int(date))
        if re.match(r"^[12]\d\d\d-[01]\d$", date):
            dt = datetime.strptime(date, "%Y-%m")
            return PartialDate(dt.year, dt.month)
        dt = datetime.fromisoformat(date)
        return PartialDate(dt.year, dt.month, dt.day)

    def to_string(self, sep="-") -> str:
        s = str(self.year)
        if self.month is not None:
            s += f"{sep}{self.month:02d}"
            if self.day is not None:
                s += f"{sep}{self.day:02d}"
        return s

    @property
    def zero_padded_month(self) -> str:
        return f"{self.month:02d}"

    @property
    def zero_padded_day(self) -> str:
        return f"{self.day:02d}"

    @property
    def scope(self) -> Literal["annual", "monthly", "daily"]:
        if self.day is not None:
            return "daily"
        if self.month is not None:
            return "monthly"
        return "annual"

    __str__ = to_string


@dataclass
class URLCollection:
    base_url: str
    files: list[str]
    relative_path: str = "."
    unpack: bool = True  # automatically unpack .zip, .7z and .gz files
    unpack_create_folder: bool = (
        False  # do not create folders by default when unpacking
    )

    def show(self, show_links: bool = False) -> str:
        """Pretty printer for URLCollection."""
        file_list_str = (
            self.files[0] if len(self.files) == 1 else f" [{len(self.files)} links]"
        )
        s = f"{self.base_url}/{file_list_str}"
        return (
            s
            if not show_links
            else (
                s + "\n" + "\n".join(f"    {file}" for file in self.files)
                if len(self.files) > 1
                else s
            )
        )

    __str__ = show

    def disk_files(self, root: str | Path) -> list[Path]:
        """List of files on disk corresponding to this URLCollection."""
        return [(Path(root) / self.relative_path / Path(f).name) for f in self.files]

    def missing_files(self, root: str | Path) -> list[Path]:
<<<<<<< HEAD
        """Check if all files corresponding to this URLCollection exist."""
=======
        """Return True if all files in this URLCollection exist."""
>>>>>>> ac6699e3
        return [p for p in self.disk_files(root) if not p.exists()]


class DataFile(NamedTuple):
    file: str
    relative_path: str
    data: str | bytes<|MERGE_RESOLUTION|>--- conflicted
+++ resolved
@@ -69,7 +69,7 @@
     )
 
     def show(self, show_links: bool = False) -> str:
-        """Pretty printer for URLCollection."""
+        "Pretty printer for URLCollection"
         file_list_str = (
             self.files[0] if len(self.files) == 1 else f" [{len(self.files)} links]"
         )
@@ -87,15 +87,11 @@
     __str__ = show
 
     def disk_files(self, root: str | Path) -> list[Path]:
-        """List of files on disk corresponding to this URLCollection."""
+        "List of files on disk corresponding to this URLCollection"
         return [(Path(root) / self.relative_path / Path(f).name) for f in self.files]
 
     def missing_files(self, root: str | Path) -> list[Path]:
-<<<<<<< HEAD
-        """Check if all files corresponding to this URLCollection exist."""
-=======
         """Return True if all files in this URLCollection exist."""
->>>>>>> ac6699e3
         return [p for p in self.disk_files(root) if not p.exists()]
 
 
