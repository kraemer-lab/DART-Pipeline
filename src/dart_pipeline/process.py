--- conflicted
+++ resolved
@@ -34,12 +34,6 @@
 import rasterio.transform
 import shapely.geometry
 
-<<<<<<< HEAD
-from .plots import \
-    plot_heatmap, plot_gadm_micro_heatmap, plot_gadm_macro_heatmap
-from .util import \
-    abort, source_path, days_in_year, output_path, get_country_name
-=======
 from .economic.relative_wealth_index import process_rwi
 from .geospatial.aphroditeprecipitation import \
     process_gadm_aphroditeprecipitation
@@ -61,7 +55,6 @@
 from .plots import \
     plot_heatmap, plot_gadm_micro_heatmap, plot_gadm_macro_heatmap, \
     plot_timeseries
->>>>>>> d803ea81
 from .types import ProcessResult, PartialDate, AdminLevel
 from .util import source_path, output_path, get_shapefile
 
@@ -73,18 +66,6 @@
 NO_DATA = -99.90
 
 
-<<<<<<< HEAD
-def process_ministerio_de_salud_peru_data(
-    admin_level: Literal["0", "1"] | None = None,
-) -> ProcessResult:
-    """Process data from the Ministerio de Salud - Peru."""
-    source = "epidemiological/dengue-peru"
-    if not admin_level:
-        admin_level = "0"
-        logging.info('Admin level:None, defaulting to %s', admin_level)
-    elif admin_level in ["0", "1"]:
-        logging.info('Admin level:%s', admin_level)
-=======
 def process_dengueperu(
     admin_level: Literal['0', '1'] | None = None, plots=False
 ):
@@ -95,7 +76,6 @@
         logging.info('admin_level:None (defaulting to %s)', admin_level)
     elif admin_level in ['0', '1']:
         logging.info('admin_level:%s', admin_level)
->>>>>>> d803ea81
     else:
         raise ValueError(f'Invalid admin level: {admin_level}')
 
@@ -143,13 +123,8 @@
 
         # Get the name of the administrative divisions
         filename = filepath.name
-<<<<<<< HEAD
-        name = filename.removesuffix(".xlsx").split("_")[-1].capitalize()
-        logging.info('Processing:%s', name)
-=======
         name = filename.removesuffix('.xlsx').split('_')[-1].capitalize()
         logging.info('processing:%s', name)
->>>>>>> d803ea81
         # Add to the output data frame
         df['admin_level_0'] = 'Peru'
         if admin_level == '1':
@@ -194,13 +169,6 @@
     """
     Process GADM administrative map and CHIRPS rainfall data.
 
-<<<<<<< HEAD
-def get_shapefile(iso3: str, admin_level: Literal["0", "1", "2"]) -> Path:
-    """Get a shape file."""
-    return source_path(
-        "geospatial/gadm",
-        Path(iso3, f"gadm41_{iso3}_{admin_level}.shp"),
-=======
     "CHIRPS" stands for Climate Hazards Group InfraRed Precipitation with
     Station.
     """
@@ -220,7 +188,6 @@
     bounds = src.bounds
     raster_bbox = shapely.geometry.box(
         bounds.left, bounds.bottom, bounds.right, bounds.top
->>>>>>> d803ea81
     )
 
     # Import shape file
@@ -317,13 +284,10 @@
             plt.savefig(path)
             plt.close()
 
-<<<<<<< HEAD
-=======
     # Export
     return output, f'{iso3}.csv'
 
 
->>>>>>> d803ea81
 def process_gadm_admin_map_data(iso3: str, admin_level: AdminLevel):
     """Process GADM administrative map data."""
     gdf = gpd.read_file(get_shapefile(iso3, admin_level))
@@ -366,111 +330,6 @@
     return output, f"{iso3}/admin{admin_level}_area.csv"
 
 
-<<<<<<< HEAD
-def process_aphrodite_precipitation_data() -> list[ProcessResult]:
-    """Process APHRODITE Daily accumulated precipitation (V1901) data."""
-    source = "meteorological/aphrodite-daily-precip"
-    base_path = source_path(source, "product/APHRO_V1901/APHRO_MA")
-    version = "V1901"
-    results = []
-    year = 2015  # TODO: should this be a parameter?
-    n_deg = {"025deg": (360, 280), "050deg": (180, 140)}
-    for res in ["025deg", "050deg"]:
-        fname = base_path / res / f"APHRO_MA_{res}_{version}.{year}.gz"
-        nx, ny = n_deg[res]
-        nday = days_in_year(year)
-        temp = []
-        rstn = []
-
-        for iday in range(1, nday + 1):
-            try:
-                with open(fname, "rb") as f:
-                    # Seek to the appropriate position in the file for the
-                    # current day's data
-                    # 4 bytes per float, 2 variables (temp and rstn)
-                    f.seek((iday - 1) * nx * ny * 4 * 2)
-                    # Read the data for the current day
-                    # 2 variables (temp and rstn)
-                    data = np.fromfile(f, dtype=np.float32, count=nx * ny * 2)
-                    # Replace undefined values with NaN
-                    data = np.where(data == -99.9, np.nan, data)
-                    data = np.where(data == -np.inf, np.nan, data)
-                    data = np.where(data == np.inf, np.nan, data)
-                    data = np.where(abs(data) < 0.000000001, np.nan, data)
-                    data = np.where(abs(data) > 99999999999, np.nan, data)
-                    # Reshape the data based on Fortran's column-major order
-                    data = data.reshape((2, nx, ny), order="F")
-                    temp_data = data[0, :, :]
-                    rstn_data = data[1, :, :]
-                    # Get the averages
-                    mean_temp = np.nanmean(temp_data)
-                    mean_rstn = np.nanmean(rstn_data)
-                    # Print average values for temp and rstn
-                    print(f"Day {iday}: ", end="")
-                    print(f"Temp average = {mean_temp:.2f}, ", end="")
-                    print(f"Rstn average = {mean_rstn:.2f}")
-                    temp.append(mean_temp)
-                    rstn.append(mean_rstn)
-            except FileNotFoundError:
-                abort(source, f"file not found: {fname}")
-            except ValueError:
-                pass
-
-        df = pd.DataFrame({"temp": temp, "rstn": rstn})
-        results.append((df, f"{res}.csv"))
-    return results
-
-
-def process_aphrodite_temperature_data() -> list[ProcessResult]:
-    """Process APHRODITE Daily mean temperature product (V1808) data."""
-    source = "meteorological/aphrodite-daily-mean-temp"
-    version = "V1808"
-    year = 2015
-    results = []
-    params = {
-        "005deg": ("TAVE_CLM_005deg", 1800, 1400),
-        "025deg": ("TAVE_025deg", 360, 280),
-        "050deg_nc": ("TAVE_050deg", 180, 140),
-    }
-    base_path = source_path(source)
-    for res in ["005deg", "025deg", "050deg_nc"]:
-        product, nx, ny = params[res]
-        nday = days_in_year(year) if product != "TAVE_CLM_005deg" else 366
-        match product:
-            case "TAVE_CLM_005deg":
-                fname = base_path / f"APHRO_MA_{product}_{version}.grd.gz"
-            case "TAVE_025deg":
-                fname = base_path / f"APHRO_MA_{product}_{version}.{year}.gz"
-            case "TAVE_050deg":
-                fname = base_path / f"APHRO_MA_{product}_{version}.{year}.nc.gz"
-
-        # Initialise output lists
-        temp = []
-        rstn = []
-
-        try:
-            with open(fname, "rb") as f:
-                print(f"Reading: {fname}")
-                print("iday", "temp", "rstn")
-                for iday in range(1, nday + 1):
-                    temp_data = np.fromfile(f, dtype=np.float32, count=nx * ny)
-                    rstn_data = np.fromfile(f, dtype=np.float32, count=nx * ny)
-                    temp_data = temp_data.reshape((nx, ny))
-                    rstn_data = rstn_data.reshape((nx, ny))
-                    print(iday, temp_data[0, 0], rstn_data[0, 0])
-                    temp.append(temp_data[0, 0])
-                    rstn.append(rstn_data[0, 0])
-        except FileNotFoundError:
-            abort(source, f"file not found: {fname}")
-        except ValueError:
-            pass
-
-        results.append((pd.DataFrame({"temp": temp, "rstn": rstn}), f"{res}.csv"))
-    return results
-
-
-=======
->>>>>>> d803ea81
 def get_chirps_rainfall_data_path(date: PartialDate) -> Path:
     """Get the path to a CHIRPS rainfall data file."""
     file = None
@@ -551,52 +410,6 @@
     return output, 'chirps-rainfall.csv'
 
 
-<<<<<<< HEAD
-def process_era5_reanalysis_data() -> ProcessResult:
-    """Process ERA5 atmospheric reanalysis data."""
-    source = "meteorological/era5-atmospheric-reanalysis"
-    path = source_path(source, "ERA5-ml-temperature-subarea.nc")
-    file = nc.Dataset(path, "r")  # type: ignore
-
-    # Import variables as arrays
-    longitude = file.variables["longitude"][:]
-    latitude = file.variables["latitude"][:]
-    level = file.variables["level"][:]
-    time = file.variables["time"][:]
-    temp = file.variables["t"][:]
-    # Convert Kelvin to Celsius
-    temp = temp - 273.15
-
-    longitudes = []
-    latitudes = []
-    levels = []
-    times = []
-    temperatures = []
-    for i, lon in enumerate(longitude):
-        for j, lat in enumerate(latitude):
-            for k, lev in enumerate(level):
-                for m, t in enumerate(time):
-                    longitudes.append(lon)
-                    latitudes.append(lat)
-                    levels.append(lev)
-                    times.append(t)
-                    temperatures.append(temp[m, k, j, i])
-
-    dct = {
-        "longitude": longitudes,
-        "latitude": latitudes,
-        "level": levels,
-        "time": times,
-        "temperature": temperatures,
-    }
-    df = pd.DataFrame(dct)
-    file.close()
-
-    return df, "ERA5-ml-temperature-subarea.csv"
-
-
-=======
->>>>>>> d803ea81
 def process_terraclimate(
     partial_date: str, iso3: str, admin_level: str, plots=False
 ):
@@ -610,10 +423,7 @@
     source = 'meteorological/terraclimate'
     pdate = PartialDate.from_string(partial_date)
     logging.info('partial_date:%s', pdate)
-<<<<<<< HEAD
-=======
     iso3 = iso3.upper()
->>>>>>> d803ea81
     logging.info('iso3:%s', iso3)
     logging.info('admin_level:%s', admin_level)
     logging.info('plots:%s', plots)
@@ -626,12 +436,8 @@
     output = pd.DataFrame(columns=columns)
 
     # Import a shapefile
-<<<<<<< HEAD
-    path = get_shapefile(iso3, admin_level)
-=======
     path = BASE_DIR / DEFAULT_SOURCES_ROOT / 'geospatial' / 'gadm' / iso3 / \
         f'gadm41_{iso3}_{admin_level}.shp'
->>>>>>> d803ea81
     logging.info('importing:%s', path)
     gdf = gpd.read_file(path)
 
@@ -640,10 +446,6 @@
         # Import the raw data
         if (pdate.year == 2023) and (metric == 'pdsi'):
             # In 2023 the capitalization of pdsi changed
-<<<<<<< HEAD
-            metric = 'PDSI'
-        path = source_path(source, f'TerraClimate_{metric}_{pdate.year}.nc')
-=======
             # The capitalisation of PDSI changes depending on how your OS
             # handles case sensitivity
             if platform.system() == 'Linux':
@@ -655,7 +457,6 @@
         else:
             filename = f'TerraClimate_{metric}_{pdate.year}.nc'
         path = BASE_DIR / DEFAULT_SOURCES_ROOT / source / filename
->>>>>>> d803ea81
         logging.info('importing:%s', path)
         ds = nc.Dataset(path)
 
@@ -702,17 +503,10 @@
                 month_str = month.strftime('%B %Y')
                 title = f'{raw.description}\n{iso3} - {month_str}'
                 colourbar_label = f'{raw.description} [{raw.units}]'
-<<<<<<< HEAD
-                path = Path(
-                    output_path(source), str(pdate).replace('-', '/'),
-                    f'admin_level_{admin_level}', title + '.png'
-                )
-=======
                 path = BASE_DIR / DEFAULT_OUTPUT_ROOT / source / \
                     str(pdate).replace('-', '/') / \
                     f'admin_level_{admin_level}' / \
                     (title.replace('\n', ' - ') + '.png')
->>>>>>> d803ea81
                 plot_gadm_macro_heatmap(
                     this_month, origin, extent, limits, gdf, zorder, title,
                     colourbar_label, path
@@ -757,16 +551,6 @@
                 masked_data = np.ma.masked_array(this_month, mask=mask)
 
                 # Plot
-<<<<<<< HEAD
-                if plots and (admin_level == 0):
-                    month_str = month.strftime('%B %Y')
-                    title = f'{raw.description}\n{title} - {month_str}'
-                    colourbar_label = f'{raw.description} [{raw.units}]'
-                    extent = [lon.min(), lon.max(), lat.min(), lat.max()]
-                    plot_gadm_micro_heatmap(
-                        source, masked_data, gdf, pdate, title,
-                        colourbar_label, region, extent
-=======
                 if plots and (admin_level == '0'):
                     month_str = month.strftime('%B %Y')
                     title = f'{raw.description}\n{region_name} - {month_str}'
@@ -780,7 +564,6 @@
                     plot_gadm_micro_heatmap(
                         masked_data, gdf, pdate, title, colourbar_label,
                         region, extent, path
->>>>>>> d803ea81
                     )
 
                 # Add to output data frame
@@ -789,398 +572,7 @@
         # Close the NetCDF file after use
         ds.close()
 
-<<<<<<< HEAD
-    # # Export
-    # path = Path(output_path(source), year, iso3 + '.csv')
-    # print('Exporting', path)
-    # output.to_csv(path, index=False)
-
-    return output, f'{iso3}.csv'
-
-
-def process_worldpop_pop_count_data(
-    iso3: str, year: int = 2020, rt: str = "pop"
-) -> ProcessResult:
-    """
-    Process WorldPop population count.
-
-    - EPSG:9217: https://epsg.io/9217
-    - EPSG:4326: https://epsg.io/4326
-    - EPSG = European Petroleum Survey Group
-    """
-    source = "sociodemographic/worldpop-count"
-    country = get_country_name(iso3)
-    print("Year:       ", year)
-    print("Country:    ", iso3)
-    print("Resolution: ", rt)
-    print("")
-
-    base_path = source_path(
-        source,
-        f'GIS/population/by-country/{iso3}/{country.replace(' ', '_')}_100m_Population',
-    )
-    filename = Path(f"{iso3}_{rt}_v2b_{year}_UNadj.tif")
-    print(f'Processing "{filename}"')
-    src = rasterio.open(base_path / filename)
-    # Get the affine transformation coefficients
-    transform = src.transform
-    # Read data from band 1
-    if src.count != 1:
-        raise ValueError(f"Unexpected number of bands: {src.count}")
-    source_data = src.read(1)
-
-    # Replace placeholder numbers with 0
-    # (-3.4e+38 is the smallest single-precision floating-point number)
-    df = pd.DataFrame(source_data)
-    population_data = df[df != MIN_FLOAT]
-    """
-    Sanity check: calculate the total population
-    Google says that Vietnam's population was 96.65 million (2020)
-
-    VNM_pph_v2b_2020.tif
-    90,049,150 (2020)
-
-    VNM_pph_v2b_2020_UNadj.tif
-    96,355,010 (2020)
-
-    VNM_ppp_v2b_2020.tif
-    90,008,170 (2020)
-
-    VNM_ppp_v2b_2020_UNadj.tif
-    96,355,000 (2020)
-    """
-    print(f"Population as per {filename}: {population_data.sum().sum()}")
-
-    # Convert pixel coordinates to latitude and longitude
-    cols = np.arange(source_data.shape[1])
-    lon, _ = rasterio.transform.xy(transform, (1,), cols)
-    rows = np.arange(source_data.shape[0])
-    _, lat = rasterio.transform.xy(transform, rows, (1,))
-    # Replace placeholder numbers with 0
-    source_data[source_data == MIN_FLOAT] = 0
-    # Create a DataFrame with latitude, longitude, and pixel values
-    df = pd.DataFrame(source_data, index=lat, columns=lon)
-    return df, "{iso3}/{filename.stem}.csv"
-
-
-def process_worldpop_pop_density_data(iso3: str, year: int) -> ProcessResult:
-    """
-    Process WorldPop population density.
-    """
-    source = "sociodemographic/worldpop-density"
-    print(f"Source:      {source}")
-    print(f"Year:        {year}")
-    print(f"Country:     {iso3}")
-
-    # Import the population density data
-    iso3_lower = iso3.lower()
-    filename = Path(f"{iso3_lower}_pd_{year}_1km_UNadj_ASCII_XYZ")
-    base_path = source_path(
-        source, f"population-density/Global_2000_2020_1km_UNadj/{year}/{iso3}"
-    )
-    df = pd.read_csv(base_path / filename.with_suffix(".zip"))
-    return df, f"{iso3}/{filename.with_suffix('.csv')}"
-
-
-def process_gadm_chirps_rainfall(
-    iso3: str, admin_level: Literal['0', '1'], partial_date: str, plots=False
-):
-    """
-    Process GADM administrative map and CHIRPS rainfall data.
-
-    "CHIRPS" stands for Climate Hazards Group InfraRed Precipitation with
-    Station.
-    """
-    pdate = PartialDate.from_string(partial_date)
-    logging.info('iso3:%s', iso3)
-    logging.info('admin_level:%s', admin_level)
-    logging.info('partial_date:%s', pdate)
-    logging.info('scope:%s', pdate.scope)
-    logging.info('plots:%s', plots)
-
-    # Import the GeoTIFF file
-    file = get_chirps_rainfall_data_path(pdate)
-    logging.info('importing:%s', file)
-    src = rasterio.open(file)
-
-    # Create a bounding box from raster bounds
-    bounds = src.bounds
-    raster_bbox = shapely.geometry.box(
-        bounds.left, bounds.bottom, bounds.right, bounds.top
-    )
-
-    # Import shape file
-    path = get_shapefile(iso3, admin_level)
-    logging.info('importing:%s', path)
-    gdf = gpd.read_file(path)
-    # Transform the shape file to match the GeoTIFF's coordinate system
-    gdf = gdf.to_crs(src.crs)
-    # EPSG:4326 - WGS 84: latitude/longitude coordinate system based on the
-    # Earth's center of mass
-
-    # Initialise the data frame that will store the output data for each region
-    columns = [
-        'admin_level_0', 'admin_level_1', 'admin_level_2', 'admin_level_3',
-        'year', 'month', 'day', 'rainfall'
-    ]
-    output = pd.DataFrame(columns=columns)
-
-    # Iterate over each region in the shape file
-    for i, region in gdf.iterrows():
-        # Add the region name to the output data frame
-        output.loc[i, 'admin_level_0'] = region['COUNTRY']
-        # Initialise the graph title
-        title = region['COUNTRY']
-        # Add more region names and update the graph title if the admin level
-        # is high enough to warrant it
-        if int(admin_level) >= 1:
-            output.loc[i, 'admin_level_1'] = region['NAME_1']
-            title = region['NAME_1']
-        if int(admin_level) >= 2:
-            output.loc[i, 'admin_level_2'] = region['NAME_2']
-            title = region['NAME_2']
-        if int(admin_level) >= 3:
-            output.loc[i, 'admin_level_3'] = region['NAME_3']
-            title = region['NAME_3']
-
-        # Add date information to the output data frame
-        output.loc[i, 'year'] = pdate.year
-        if pdate.month:
-            output.loc[i, 'month'] = pdate.month
-        if pdate.day:
-            output.loc[i, 'day'] = pdate.day
-
-        # Check if the rainfall data intersects this region
-        geometry = region.geometry
-        if raster_bbox.intersects(geometry):
-            # There is rainfall data for this region
-            # Clip the data using the polygon of the current region
-            region_data, _ = rasterio.mask.mask(src, [geometry], crop=True)
-            # Replace negative values (where no rainfall was measured)
-            region_data = np.where(region_data < 0, np.nan, region_data)
-            # Sum the pixel values to get the total for the region
-            region_total = np.nansum(region_data)
-        else:
-            # No rainfall data for this region
-            region_total = 0
-        # Add the result to the output data frame
-        output.loc[i, 'rainfall'] = region_total
-
-        if plots:
-            # Get the bounds of the region
-            min_lon, min_lat, max_lon, max_lat = geometry.bounds
-            # Plot
-            _, ax = plt.subplots()
-            ar = region_data[0]
-            ar[ar == 0] = np.nan
-            im = ax.imshow(
-                ar, cmap='coolwarm', origin='upper',
-                extent=[min_lon, max_lon, min_lat, max_lat]
-            )
-            # Add the geographical borders
-            gdf.plot(ax=ax, color='none', edgecolor='gray')
-            gpd.GeoDataFrame([region]).plot(ax=ax, color='none', edgecolor='k')
-            plt.colorbar(im, ax=ax, label='Rainfall [mm]')
-            ax.set_title(f'Rainfall\n{title} - {pdate}')
-            ax.set_xlim(min_lon, max_lon)
-            ax.set_ylim(min_lat, max_lat)
-            ax.set_ylabel('Latitude')
-            ax.set_xlabel('Longitude')
-            # Make the plot title file-system safe
-            title = re.sub(r'[<>:"/\\|?*]', '_', title)
-            title = title.strip()
-            # Export
-            path = Path(
-                output_path('geospatial/chirps-rainfall'),
-                str(pdate).replace('-', '/'), title + '.png'
-            )
-            path.parent.mkdir(parents=True, exist_ok=True)
-            logging.info('exporting:%s', path)
-            plt.savefig(path)
-            plt.close()
-
-    # Export
-    return output, f'{iso3}.csv'
-
-
-def process_gadm_worldpoppopulation_data(
-    iso3, year: int, admin_level: AdminLevel = "0", rt: str = "ppp"
-):
-    """Process GADM administrative map and WorldPop population count data."""
-    source = "sociodemographic/worldpop-density"
-
-    # Import the TIFF file
-    filename = Path(f"{iso3}_{rt}_v2b_{year}_UNadj.tif")
-    path = source_path(source, iso3)
-    # Search for the actual folder that has the data
-    folders = [d for d in os.listdir(path) if d.endswith("_100m_Population")]
-    folder = folders[0]
-    # Construct full path
-    path = Path(path, folder, filename)
-    # Import
-    src = rasterio.open(path)
-    # Read the first band
-    data = src.read(1)
-    # Replace placeholder numbers with 0
-    data[data == MIN_FLOAT] = 0
-    # Create a bounding box from raster bounds
-    bounds = src.bounds
-    raster_bbox = shapely.geometry.box(
-        bounds.left, bounds.bottom, bounds.right, bounds.top
-    )
-    # Sanity checking
-    # TODO: put these in tests!
-    if (iso3 == "VNM") and (year == "2020"):
-        assert data.sum() == 96355088.0, f"{data.sum()} != 96355088.0"  # 96,355,088
-    if (iso3 == "PER") and (year == "2020"):
-        assert data.sum() == 32434896.0, f"{data.sum()} != 32434896.0"  # 32,434,896
-
-    # Import shape file
-    gdf = gpd.read_file(get_shapefile(iso3, admin_level))
-    # Transform the shape file to match the GeoTIFF's coordinate system
-    # EPSG:4326 - WGS 84: latitude/longitude coordinate system based on the
-    # Earth's center of mass
-    gdf = gdf.to_crs(src.crs)
-
-    output = pd.DataFrame()
-    # Iterate over the regions in the shape file
-    for _, region in gdf.iterrows():
-        geometry = region.geometry
-
-        # Initialise a new row for the output data frame
-        new_row = {}
-        new_row["Admin Level 0"] = region["COUNTRY"]
-        # Initialise the title
-        title = region["COUNTRY"]
-        # Update the new row and the title if the admin level is high enough
-        if int(admin_level) >= 1:
-            new_row["Admin Level 1"] = region["NAME_1"]
-            title = region["NAME_1"]
-        if int(admin_level) >= 2:
-            new_row["Admin Level 2"] = region["NAME_2"]
-            title = region["NAME_2"]
-        if int(admin_level) >= 3:
-            new_row["Admin Level 3"] = region["NAME_3"]
-            title = region["NAME_3"]
-
-        # Check if the population data intersects this region
-        if raster_bbox.intersects(geometry):
-            # There is population data for this region
-            # Clip the data using the polygon of the current region
-            region_data, _ = rasterio.mask.mask(src, [geometry], crop=True)
-            # Replace negative values (if any exist)
-            region_data = np.where(region_data < 0, np.nan, region_data)
-            # Define the extent
-
-            # Sum the pixel values to get the total for the region
-            region_total = np.nansum(region_data)
-            print(title, region_total)
-
-        else:
-            # There is no population data for this region
-            region_total = 0
-            print(title, region_total)
-
-        # Add to output data frame
-        new_row["Population"] = region_total
-        # Export
-        new_row_df = pd.DataFrame(new_row, index=[0])
-        output = pd.concat([output, new_row_df], ignore_index=True)
-
-    # Export
-    return output, f"{iso3}/admin{admin_level}/{iso3}_admin{admin_level}_population.csv"
-
-
-def get_admin_region(lat: float, lon: float, polygons) -> str:
-    """
-    Find the admin region in which a grid cell lies.
-
-    Return the ID of administrative region in which the centre (given by
-    latitude and longitude) of a 2.4km^2 grid cell lies.
-    """
-    point = shapely.geometry.Point(lon, lat)
-    for geo_id in polygons:
-        polygon = polygons[geo_id]
-        if polygon.contains(point):
-            return geo_id
-    return "null"
-
-
-def process_relative_wealth_index_admin(
-    iso3: str, admin_level: str, plots=False
-):
-    """Process Vietnam Relative Wealth Index data."""
-    source = 'economic/relative-wealth-index'
-    logging.info('iso3:%s', iso3)
-    logging.info('admin_level:%s', admin_level)
-
-    # Create a dictionary of polygons where the key is the ID of the polygon
-    # and the value is its geometry
-    path = get_shapefile(iso3, admin_level=admin_level)
-    logging.info('Importing:%s', path)
-    gdf = gpd.read_file(path)
-    admin_geoid = f'GID_{admin_level}'
-    polygons = dict(zip(gdf[admin_geoid], gdf['geometry']))
-
-    # Import the relative wealth index data
-    path = source_path(source, f'{iso3.lower()}_relative_wealth_index.csv')
-    logging.info('Importing:%s', path)
-    rwi = pd.read_csv(path)
-
-    # Create a plot
-    if plots:
-        data = rwi.pivot(columns='longitude', index='latitude', values='rwi')
-        origin = 'lower'
-        min_lon = rwi['longitude'].min()
-        max_lon = rwi['longitude'].max()
-        min_lat = rwi['latitude'].min()
-        max_lat = rwi['latitude'].max()
-        extent = [min_lon, max_lon, min_lat, max_lat]
-        limits = [min_lon, min_lat, max_lon, max_lat]
-        zorder = 0
-        country = get_country_name(iso3)
-        title = f'Relative Wealth Index\n{country} - Admin Level {admin_level}'
-        colourbar_label = 'Relative Wealth Index [unitless]'
-        path = Path(output_path(source), title + '.png')
-        plot_gadm_macro_heatmap(
-            data, origin, extent, limits, gdf, zorder, title, colourbar_label,
-            path
-        )
-
-    def get_admin(x):
-        return get_admin_region(x['latitude'], x['longitude'], polygons)
-
-    # Assign each latitude and longitude to an admin region
-    rwi['geo_id'] = rwi.parallel_apply(get_admin, axis=1)  # type: ignore
-    rwi = rwi[rwi['geo_id'] != 'null']
-
-    # Get the mean RWI value for each region
-    rwi = rwi.groupby('geo_id')['rwi'].mean().reset_index()
-
-    # Dynamically choose which columns need to be added to the data
-    region_columns = ['COUNTRY', 'NAME_1', 'NAME_2', 'NAME_3']
-    admin_columns = region_columns[:int(admin_level) + 1]
-    # Merge with the shapefile to get the region names
-    rwi = rwi.merge(
-        gdf[[admin_geoid] + admin_columns],
-        left_on='geo_id', right_on=admin_geoid, how='left'
-    )
-    # Rename the columns
-    columns = dict(zip(
-        admin_columns, [f'admin_level_{i}' for i in range(len(admin_columns))]
-    ))
-    rwi = rwi.rename(columns=columns)
-    # Add in the higher-level admin levels
-    for i in range(int(admin_level) + 1, 4):
-        rwi[f'admin_level_{i}'] = None
-    # Re-order the columns
-    output_columns = [f'admin_level_{i}' for i in range(4)] + ['rwi']
-    rwi = rwi[output_columns]
-
-    return rwi, f'{iso3}.csv'
-=======
     return output, 'terraclimate.csv'
->>>>>>> d803ea81
 
 
 PROCESSORS: dict[str, Callable[..., ProcessResult | list[ProcessResult]]] = {
