--- conflicted
+++ resolved
@@ -35,11 +35,7 @@
 
 from .plots import \
     plot_heatmap, plot_gadm_micro_heatmap, plot_gadm_macro_heatmap, \
-<<<<<<< HEAD
-    plot_timeseries
-=======
     plot_timeseries, plot_scatter, plot_gadm_scatter
->>>>>>> a443bb89
 from .util import \
     abort, source_path, days_in_year, output_path, get_country_name, \
     get_shapefile
@@ -225,8 +221,6 @@
     master['creation_date'] = date.today()
 
     return master, 'dengue_peru.csv'
-<<<<<<< HEAD
-=======
 
 
 def process_gadm_aphroditeprecipitation(
@@ -370,7 +364,6 @@
                 )
 
     return output, 'aphrodite-daily-precip.csv'
->>>>>>> a443bb89
 
 
 def process_gadm_admin_map_data(iso3: str, admin_level: AdminLevel):
