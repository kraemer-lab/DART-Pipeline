--- conflicted
+++ resolved
@@ -21,10 +21,6 @@
 import os
 import re
 
-<<<<<<< HEAD
-from affine import Affine
-=======
->>>>>>> ac6699e3
 from matplotlib import pyplot as plt
 from pandarallel import pandarallel
 import geopandas as gpd
@@ -51,7 +47,7 @@
     admin_level: Literal["0", "1"] | None = None,
 ) -> ProcessResult:
     "Process data from the Ministerio de Salud - Peru"
-    source = "epidemiological/dengue/peru"
+    source = "epidemiological/dengue-peru"
     if not admin_level:
         admin_level = "0"
         logging.info(f"Admin level: None, defaulting to {admin_level}")
@@ -397,13 +393,9 @@
     return df, "ERA5-ml-temperature-subarea.csv"
 
 
-<<<<<<< HEAD
-def process_terraclimate(year: int, iso3: str, admin_level: str, plots=False):
-=======
 def process_terraclimate(
     partial_date: str, iso3: str, admin_level: str, plots=False
 ):
->>>>>>> ac6699e3
     """
     Process TerraClimate data.
 
@@ -411,21 +403,10 @@
     and other water balance variables. The data is stored in NetCDF (`.nc`)
     files for which the `netCDF4` library is needed.
     """
-<<<<<<< HEAD
-    global TERRACLIMATE_METRICS
-    source = 'meteorological/terraclimate'
-
-    # In 2023 the capitalization of pdsi changed
-    if year == 2023:
-        TERRACLIMATE_METRICS = \
-            ['PDSI' if x == 'pdsi' else x for x in TERRACLIMATE_METRICS]
-
-=======
     date = PartialDate.from_string(partial_date)
     year = date.year
     source = 'meteorological/terraclimate'
 
->>>>>>> ac6699e3
     # Initialise output data frame
     columns = [
         'admin_level_0', 'admin_level_1', 'admin_level_2', 'admin_level_3',
@@ -436,17 +417,12 @@
     # Iterate over the metrics
     for metric in TERRACLIMATE_METRICS:
         # Import the raw data
-<<<<<<< HEAD
-        print(source_path(source, f'TerraClimate_{metric}_{str(year)}.nc'))
-        path = source_path(source, f'TerraClimate_{metric}_{str(year)}.nc')
-=======
         if (year == 2023) and (metric == 'pdsi'):
             # In 2023 the capitalization of pdsi changed
             path = source_path(source, 'TerraClimate_PDSI_2023.nc')
         else:
             path = source_path(source, f'TerraClimate_{metric}_{year}.nc')
         logging.info(f'Importing {path}')
->>>>>>> ac6699e3
         ds = nc.Dataset(path)
 
         # Extract the variables
@@ -455,15 +431,12 @@
         time = ds.variables['time'][:]  # Time in days since 1900-01-01
         raw = ds.variables[metric]
 
-<<<<<<< HEAD
-=======
         # Check if a standard name is provided for this metric
         try:
             standard_name = raw.standard_name
         except AttributeError:
             standard_name = metric
 
->>>>>>> ac6699e3
         # Apply scale factor
         data = raw[:].astype(np.float32)
         data = data * raw.scale_factor + raw.add_offset
@@ -476,10 +449,6 @@
 
         # Import a shapefile
         gdf = gpd.read_file(get_shapefile(iso3, admin_level))
-<<<<<<< HEAD
-
-        for i, month in enumerate(months):
-=======
         for i, month in enumerate(months):
             # If a month has been specified on the command line
             if date.month:
@@ -489,7 +458,6 @@
                     # Skip this iteration
                     continue
 
->>>>>>> ac6699e3
             # Extract the data for the chosen month
             this_month = data[i, :, :]
 
@@ -532,10 +500,6 @@
                     out_shape=this_month.shape
                 )
                 masked_data = np.ma.masked_array(this_month, mask=mask)
-<<<<<<< HEAD
-
-=======
->>>>>>> ac6699e3
                 if plots:
                     # Plot
                     plt.imshow(
@@ -557,36 +521,21 @@
                     # Export
                     path = Path(
                         output_path(source), str(year), month.strftime('%m'),
-<<<<<<< HEAD
-                        raw.standard_name, title + '.png'
-                    )
-                    path.parent.mkdir(parents=True, exist_ok=True)
-                    print('Exporting', path)
-=======
                         standard_name, title + '.png'
                     )
                     path.parent.mkdir(parents=True, exist_ok=True)
                     logging.info(f'Exporting {path}')
->>>>>>> ac6699e3
                     plt.savefig(path)
                     plt.close()
 
                 # Add to output data frame
-<<<<<<< HEAD
-                output.loc[idx, raw.standard_name] = np.nansum(masked_data)
-=======
                 output.loc[idx, standard_name] = np.nansum(masked_data)
->>>>>>> ac6699e3
 
         # Close the NetCDF file after use
         ds.close()
 
     # # Export
-<<<<<<< HEAD
-    # path = Path(output_path(source), str(year), iso3 + '.csv')
-=======
     # path = Path(output_path(source), year, iso3 + '.csv')
->>>>>>> ac6699e3
     # print('Exporting', path)
     # output.to_csv(path, index=False)
 
@@ -709,27 +658,21 @@
     # Transform the shape file to match the GeoTIFF's coordinate system
     gdf = gdf.to_crs(src.crs)
 
-    # Initialise a list-of-lists that will be converted into a data frame
-    output = []
+    output = pd.DataFrame()
     # Iterate over each region in the shape file
     for _, region in gdf.iterrows():
         geometry = region.geometry
-        # Initialise a new row that will be added to the output list-of-lists
-        new_row = []
-        # Add the region information
-        new_row.append(region['COUNTRY'])
+
+        # Initialise a new row for the output data frame
+        new_row = {"Admin Level 0": region["COUNTRY"]}
+        # Initialise the title
+        # Update the new row and the title if the admin level is high enough
         if int(admin_level) >= 1:
-            new_row.append(region['NAME_1'])
-        else:
-            new_row.append('')
+            new_row["Admin Level 1"] = region["NAME_1"]
         if int(admin_level) >= 2:
-            new_row.append(region['NAME_2'])
-        else:
-            new_row.append('')
+            new_row["Admin Level 2"] = region["NAME_2"]
         if int(admin_level) >= 3:
-            new_row.append(region['NAME_3'])
-        else:
-            new_row.append('')
+            new_row["Admin Level 3"] = region["NAME_3"]
 
         # Check if the rainfall data intersects this region
         if raster_bbox.intersects(geometry):
@@ -742,21 +685,15 @@
             region_total = np.nansum(region_data)
         else:
             region_total = 0  # no rainfall data for this region
-        new_row.append(str(date))
-        new_row.append(region_total)
-
-        # Add to output list-of-lists
-        output.append(new_row)
-
-    # Convert to data frame
-    columns = [
-        'admin_level_0', 'admin_level_1', 'admin_level_2', 'admin_level_3',
-        'date', 'rainfall'
-    ]
-    df = pd.DataFrame(output, columns=columns)
+
+        # Add to output data frame
+        new_row["Date"] = date
+        new_row["Rainfall"] = region_total
+        new_row_df = pd.DataFrame(new_row, index=[0])
+        output = pd.concat([output, new_row_df], ignore_index=True)
 
     # Export
-    return df, f'{iso3}.csv'
+    return output, f"{iso3}/admin{admin_level}/{date.year}/{date}.csv"
 
 
 def process_gadm_worldpoppopulation_data(
