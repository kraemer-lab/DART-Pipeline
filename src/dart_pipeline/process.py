"""
Functions to process raw data that has already been collated.

To process GADM administrative map geospatial data, run one or more of the
following commands

.. code-block::

    $ uv run dart-pipeline process geospatial/gadm admin-level=1


In general, use `EPSG:9217 <https://epsg.io/9217>`_ or
`EPSG:4326 <https://epsg.io/4326>`_ for map projections and use the
`ISO 3166-1 alpha-3 <https://en.wikipedia.org/wiki/ISO_3166-1_alpha-3>`_
format for country codes.
"""
from datetime import date, datetime, timedelta
from pathlib import Path
from typing import Literal, Callable
import logging
import os
import re

from matplotlib import pyplot as plt
from pandarallel import pandarallel
import geopandas as gpd
import netCDF4 as nc
import numpy as np
import pandas as pd
import rasterio
import rasterio.features
import rasterio.mask
import rasterio.transform
import shapely.geometry

from .plots import \
    plot_heatmap, plot_gadm_micro_heatmap, plot_gadm_macro_heatmap, \
    plot_timeseries, plot_scatter, plot_gadm_scatter
from .util import \
    source_path, days_in_year, output_path, get_country_name, get_shapefile
from .types import ProcessResult, PartialDate, AdminLevel
from .constants import TERRACLIMATE_METRICS, OUTPUT_COLUMNS, BASE_DIR, \
    DEFAULT_SOURCES_ROOT, DEFAULT_OUTPUT_ROOT

pandarallel.initialize(verbose=0)

TEST_MODE = os.getenv("DART_PIPELINE_TEST")
# Smallest single-precision floating-point number
MIN_FLOAT = -3.4028234663852886e38


def process_rwi(iso3: str, admin_level: str, plots=False):
    """Process Relative Wealth Index data."""
    source = 'economic/relative-wealth-index'
    iso3 = iso3.upper()
    logging.info('iso3:%s', iso3)
    logging.info('admin_level:%s', admin_level)
    logging.info('plots:%s', plots)

    # Create a dictionary of polygons where the key is the ID of the polygon
    # and the value is its geometry
    path = get_shapefile(iso3, admin_level)
    logging.info('Importing:%s', path)
    gdf = gpd.read_file(path)
    admin_geoid = f'GID_{admin_level}'
    polygons = dict(zip(gdf[admin_geoid], gdf['geometry']))

    # Import the relative wealth index data
    path = source_path(source, f'{iso3.lower()}_relative_wealth_index.csv')
    logging.info('Importing:%s', path)
    rwi = pd.read_csv(path)

    # Create a plot
    if plots:
        data = rwi.pivot(columns='longitude', index='latitude', values='rwi')
        origin = 'lower'
        min_lon = rwi['longitude'].min()
        max_lon = rwi['longitude'].max()
        min_lat = rwi['latitude'].min()
        max_lat = rwi['latitude'].max()
        extent = [min_lon, max_lon, min_lat, max_lat]
        limits = [min_lon, min_lat, max_lon, max_lat]
        zorder = 0
        country = get_country_name(iso3)
        title = f'Relative Wealth Index\n{country} - Admin Level {admin_level}'
        colourbar_label = 'Relative Wealth Index [unitless]'
        path = Path(output_path(source), f'{iso3}/admin_level_{admin_level}')
        plot_gadm_macro_heatmap(
            data, origin, extent, limits, gdf, zorder, title, colourbar_label,
            path
        )

    def get_admin(x):
        return get_admin_region(x['latitude'], x['longitude'], polygons)

    # Assign each latitude and longitude to an admin region
    rwi['geo_id'] = rwi.parallel_apply(get_admin, axis=1)  # type: ignore
    rwi = rwi[rwi['geo_id'] != 'null']

    # Get the mean RWI value for each region
    rwi = rwi.groupby('geo_id')['rwi'].mean().reset_index()

    # Dynamically choose which columns need to be added to the data
    region_columns = ['COUNTRY', 'NAME_1', 'NAME_2', 'NAME_3']
    admin_columns = region_columns[:int(admin_level) + 1]
    # Merge with the shapefile to get the region names
    rwi = rwi.merge(
        gdf[[admin_geoid] + admin_columns],
        left_on='geo_id', right_on=admin_geoid, how='left'
    )

    # Rename the columns
    columns = dict(zip(
        admin_columns, [f'admin_level_{i}' for i in range(len(admin_columns))]
    ))
    rwi = rwi.rename(columns=columns)
    rwi = rwi.rename(columns={'rwi': 'value'})
    # Add in the higher-level admin levels
    for i in range(int(admin_level) + 1, 4):
        rwi[f'admin_level_{i}'] = None
    # Add the metric name and unit
    rwi['metric'] = 'Relative Wealth Index'
    rwi['unit'] = 'unitless'
    # Re-order the columns
    output_columns = \
        [f'admin_level_{i}' for i in range(4)] + ['metric', 'value', 'unit']
    rwi = rwi[output_columns]

    return rwi, f'{iso3}.csv'


def process_dengueperu(
    admin_level: Literal['0', '1'] | None = None, plots=False
):
    """Process data from the Ministerio de Salud - Peru."""
    source = 'epidemiological/dengue/peru'
    if not admin_level:
        admin_level = '0'
        logging.info('admin_level:None (defaulting to %s)', admin_level)
    elif admin_level in ['0', '1']:
        logging.info('admin_level:%s', admin_level)
    else:
        raise ValueError(f'Invalid admin level: {admin_level}')

    # Find the raw data
    path = source_path(source)
    if admin_level == '0':
        filepaths = [Path(path, 'casos_dengue_nacional.xlsx')]
    else:
        filepaths = []
        for dirpath, _, filenames in os.walk(path):
            filenames.sort()
            for filename in filenames:
                # Skip hidden files
                if filename.startswith('.'):
                    continue
                # Skip admin levels that have not been requested for analysis
                if filename == 'casos_dengue_nacional.xlsx':
                    continue
                filepaths.append(Path(dirpath, filename))

    # Initialise an output data frame
    master = pd.DataFrame(columns=OUTPUT_COLUMNS)

    # Import the raw data
    for filepath in filepaths:
        logging.info('importing:%s', filepath)
        df = pd.read_excel(filepath)

        # Rename the headings
        columns = {
            'ano': 'year',
            'semana': 'week',
            'tipo_dx': 'metric',
            'n': 'value'
        }
        df = df.rename(columns=columns)

        # Define two metrics
        df.loc[df['metric'] == 'C', 'metric'] = 'Confirmed Dengue Cases'
        df.loc[df['metric'] == 'P', 'metric'] = 'Probable Dengue Cases'
        # Confirm no rows have been missed
        metrics = ['Confirmed Dengue Cases', 'Probable Dengue Cases']
        mask = ~df['metric'].isin(metrics)
        assert len(df[mask]) == 0

        # Get the name of the administrative divisions
        filename = filepath.name
        name = filename.removesuffix('.xlsx').split('_')[-1].capitalize()
        logging.info('processing:%s', name)
        # Add to the output data frame
        df['admin_level_0'] = 'Peru'
        if admin_level == '1':
            df['admin_level_1'] = name
        else:
            df['admin_level_1'] = ''
        df['admin_level_2'] = ''
        df['admin_level_3'] = ''

        # Add to master data frame
        master = pd.concat([master, df], ignore_index=True)

        # Plot
        if plots:
            df['date'] = pd.to_datetime(
                df['year'].astype(str) + df['week'].astype(str) + '1',
                format='%Y%U%w'
            )
            start = df.loc[0, 'year']
            end = df.loc[len(df) - 1, 'year']
            if admin_level == '0':
                title = f'Dengue Cases\nPeru - {start} to {end}'
            else:
                title = f'Dengue Cases\n{name} - {start} to {end}'
            path = Path(output_path(source), name + '.png')
            plot_timeseries(df, title, path)

    # Fill in additional columns
    master['iso3'] = 'PER'
    master['month'] = ''
    master['day'] = ''
    master['unit'] = 'cases'
    master['resolution'] = f'admin{admin_level}'
    master['creation_date'] = date.today()

    return master, 'dengue_peru.csv'


def process_gadm_aphroditetemperature(
    iso3: str, admin_level: Literal['0', '1', '2', '3'], partial_date: str,
    resolution=['025deg'], plots=False
):
    """
    Process GADM and APHRODITE Daily mean temperature product (V1808) data.

    Aggregates by given admin level for the given country (ISO3 code) and
    partial date.
    """
    sub_pipeline = 'geospatial/aphrodite-daily-mean-temp'
    pdate = PartialDate.from_string(partial_date)
    logging.info('iso3:%s', iso3)
    logging.info('admin_level:%s', admin_level)
    logging.info('partial_date:%s', pdate)
    logging.info('scope:%s', pdate.scope)
    logging.info('plots:%s', plots)

    # Import shape file
    path = get_shapefile(iso3, admin_level)
    logging.info('importing:%s', path)
    gdf = gpd.read_file(path)

    version = 'V1808'
    year = pdate.year

    # Initialise output data frame
    output = pd.DataFrame(columns=OUTPUT_COLUMNS)

    params = {
        '025deg': ('TAVE', '025deg', '', 360, 280),
        '025deg_nc': ('TAVE', '025deg', '.nc', 360, 280),
        '050deg_nc': ('TAVE', '050deg', '.nc', 180, 140),
        '005deg_nc': ('TAVE_CLM', '005deg', '.nc', 1800, 1400),
    }
    for data_type in resolution:
        product, res, ext, nx, ny = params[data_type]
        nday = days_in_year(int(year))
        # Record length
        recl = nx * ny
        # Longitude and latitude bounds
        x_start, y_start = 60.125, -14.875
        xlon = x_start + np.arange(nx) * 0.25
        ylat = y_start + np.arange(ny) * 0.25

        # Open the file
        path = source_path('meteorological/aphrodite-daily-mean-temp', '')
        path = path / f'APHRO_MA_{product}_{res}_{version}.{year}{ext}'
        # Read binary data
        logging.info('importing:%s', path)
        with open(path, 'rb') as f:
            # Initialise arrays
            temp_data = np.zeros((nday, ny, nx))
            rstn_data = np.zeros((nday, ny, nx))

            for iday in range(nday):
                # Read `temp` record
                temp_raw = np.fromfile(f, dtype='float32', count=recl)
                temp_raw = temp_raw.reshape((ny, nx))
                # Read `rstn` record
                rstn_raw = np.fromfile(f, dtype='float32', count=recl)
                rstn_raw = rstn_raw.reshape((ny, nx))
                # Store in arrays
                temp_data[iday, :, :] = temp_raw
                rstn_data[iday, :, :] = rstn_raw

        temp_data = temp_data.astype('float32')
        rstn_data = rstn_data.astype('float32')
        valid_xlon, valid_ylat = np.meshgrid(xlon, ylat, indexing='xy')

        # Iterate through days
        for iday in range(nday):
            this_date = datetime(int(year), 1, 1) + timedelta(days=iday)
            this_date = this_date.date()
            # Skip if the day doesn't match the partial date
            if pdate.month and pdate.month != this_date.month:
                continue
            if pdate.day and pdate.day != this_date.day:
                continue

            valid_mask = (rstn_data[iday, :, :] != 0.0) & \
                (temp_data[iday, :, :] != -99.90)
            valid_prcp = temp_data[iday][valid_mask]
            valid_lon = valid_xlon[valid_mask]
            valid_lat = valid_ylat[valid_mask]

            # Create rows in output for each sub-region
            to_append = []
            for idx, row in gdf.iterrows():
                # Extract the geometry of the current sub-region (polygon)
                region_geom = row.geometry

                # Filter to get data that falls within the sub-region geometry
                points = [
                    shapely.geometry.Point(lon, lat) for lon, lat in
                    zip(valid_lon, valid_lat)
                ]
                region_mask = np.array(
                    [region_geom.contains(point) for point in points]
                )

                # Filter data for this sub-region
                valid_temp_region = valid_prcp[region_mask]

                output_row = {
                    'iso3': iso3,
                    'admin_level_0': row['COUNTRY'],
                    'admin_level_1': row.get('NAME_1', ''),
                    'admin_level_2': row.get('NAME_2', ''),
                    'admin_level_3': row.get('NAME_3', ''),
                    'year': year,
                    'month': this_date.month,
                    'day': this_date.day,
                    'week': '',
                    'value': valid_temp_region.mean() if
                    len(valid_temp_region) > 0 else '',
                    'resolution': '0.25°' if res == '025deg' else '0.5°',
                    'metric': 'temperature',
                    'unit': '°C',
                    'creation_date': date.today()
                }
                to_append.append(pd.DataFrame([output_row]))
            # Concatenate the new rows to the output DataFrame
            if to_append:
                # Drop all-NA columns
                to_append = [df.dropna(axis=1, how='all') for df in to_append]
                # Drop empty data frames
                to_append = [df for df in to_append if not df.empty]
                output = pd.concat([output] + to_append, ignore_index=True)

            # Scatter plot
            if plots:
                title = f'Temperature\n{this_date}'
                colourbar_label = 'Temperature [°C]'
                folder = f'admin_level_{admin_level}/{res.replace('0', '0_')}'
                path = output_path(sub_pipeline) / folder / f'{this_date}.png'
                plot_gadm_scatter(
                    valid_lon, valid_lat, valid_prcp,
                    title, colourbar_label, path, gdf
                )

    return output, 'aphrodite-daily-mean-temp.csv'


def process_gadm_aphroditeprecipitation(
    iso3: str, admin_level: Literal['0', '1', '2', '3'], partial_date: str,
    resolution=['025deg', '050deg'], plots=False
):
    """
    Process GADM and APHRODITE Daily accumulated precipitation (V1901) data.

    Aggregates by given admin level for the given country (ISO3 code) and
    partial date.
    """
    sub_pipeline = 'geospatial/aphrodite-daily-precip'
    pdate = PartialDate.from_string(partial_date)
    logging.info('iso3:%s', iso3)
    logging.info('admin_level:%s', admin_level)
    logging.info('partial_date:%s', pdate)
    logging.info('scope:%s', pdate.scope)
    logging.info('plots:%s', plots)

    # Import shape file
    path = get_shapefile(iso3, admin_level)
    logging.info('importing:%s', path)
    gdf = gpd.read_file(path)

    # Initialise output data frame
    output = pd.DataFrame(columns=OUTPUT_COLUMNS)

    version = 'V1901'
    year = pdate.year
    n_deg = {'025deg': (360, 280), '050deg': (180, 140)}
    for res in resolution:
        nx, ny = n_deg[res]
        nday = days_in_year(int(year))
        # Record length
        recl = nx * ny
        # Longitude and latitude bounds
        x_start, y_start = 60.125, -14.875
        xlon = x_start + np.arange(nx) * 0.25
        ylat = y_start + np.arange(ny) * 0.25

        # Open the file
        path = source_path('meteorological/aphrodite-daily-precip', '')
        file_path = path / f'APHRO_MA_{res}_{version}.{year}'
        # Read binary data
        with open(file_path, 'rb') as f:
            # Initialise arrays
            prcp_data = np.zeros((nday, ny, nx))
            rstn_data = np.zeros((nday, ny, nx))

            for iday in range(nday):
                # Read `prcp` record
                prcp_raw = np.fromfile(f, dtype='float32', count=recl)
                prcp_raw = prcp_raw.reshape((ny, nx))
                # Read `rstn` record
                rstn_raw = np.fromfile(f, dtype='float32', count=recl)
                rstn_raw = rstn_raw.reshape((ny, nx))
                # Store in arrays
                prcp_data[iday, :, :] = prcp_raw
                rstn_data[iday, :, :] = rstn_raw

        prcp_data = prcp_data.astype('float32')
        rstn_data = rstn_data.astype('float32')
        valid_xlon, valid_ylat = np.meshgrid(xlon, ylat, indexing='xy')

        # Iterate through days
        for iday in range(nday):
            this_date = datetime(int(year), 1, 1) + timedelta(days=iday)
            this_date = this_date.date()
            # Skip if the day doesn't match the partial date
            if pdate.month and pdate.month != this_date.month:
                continue
            if pdate.day and pdate.day != this_date.day:
                continue

            valid_mask = (rstn_data[iday, :, :] != 0.0) & \
                (prcp_data[iday, :, :] != -99.90)
            valid_prcp = prcp_data[iday][valid_mask]
            valid_lon = valid_xlon[valid_mask]
            valid_lat = valid_ylat[valid_mask]

            # Create rows in output for each sub-region
            to_append = []
            for idx, row in gdf.iterrows():
                # Extract the geometry of the current sub-region (polygon)
                region_geom = row.geometry

                # Filter to get data that falls within the sub-region geometry
                points = [
                    shapely.geometry.Point(lon, lat) for lon, lat in
                    zip(valid_lon, valid_lat)
                ]
                region_mask = np.array(
                    [region_geom.contains(point) for point in points]
                )

                # Filter data for this sub-region
                _ = valid_lon[region_mask]
                _ = valid_lat[region_mask]
                valid_prcp_region = valid_prcp[region_mask]

                output_row = {
                    'iso3': iso3,
                    'admin_level_0': row['COUNTRY'],
                    'admin_level_1': row.get('NAME_1', ''),
                    'admin_level_2': row.get('NAME_2', ''),
                    'admin_level_3': row.get('NAME_3', ''),
                    'year': year,
                    'month': this_date.month,
                    'day': this_date.day,
                    'week': '',
                    'value': valid_prcp_region.sum(),
                    'resolution': '0.25°' if res == '025deg' else '0.5°',
                    'metric': 'precipitation',
                    'unit': 'mm',
                    'creation_date': date.today()
                }
                to_append.append(pd.DataFrame([output_row]))
            # Concatenate the new rows to the output DataFrame
            if to_append:
                # Drop all-NA columns
                to_append = [df.dropna(axis=1, how='all') for df in to_append]
                # Drop empty data frames
                to_append = [df for df in to_append if not df.empty]
                output = pd.concat([output] + to_append, ignore_index=True)

            # Scatter plot
            if plots:
                title = f'Precipitation\n{this_date}'
                colourbar_label = 'Precipitation [mm]'
                folder = f'admin_level_{admin_level}/{res.replace('0', '0_')}'
                path = output_path(sub_pipeline) / folder / f'{this_date}.png'
                plot_gadm_scatter(
                    valid_lon, valid_lat, valid_prcp,
                    title, colourbar_label, path, gdf
                )

    return output, 'aphrodite-daily-precip.csv'


def process_gadm_admin_map_data(iso3: str, admin_level: AdminLevel):
    """Process GADM administrative map data."""
    gdf = gpd.read_file(get_shapefile(iso3, admin_level))

    # en.wikipedia.org/wiki/List_of_national_coordinate_reference_systems
    national_crs = {
        "GBR": "EPSG:27700",
        "PER": "EPSG:24892",  # Peru central zone
        "VNM": "EPSG:4756",
    }
    try:
        gdf = gdf.to_crs(national_crs[iso3])
    except KeyError:
        pass

    # Initialise output data frame
    output = pd.DataFrame()
    # Iterate over the regions in the shape file
    for _, region in gdf.iterrows():
        # Initialise a new row for the output data frame
        new_row = {"Admin Level 0": region["COUNTRY"]}
        # Initialise the title
        # Update the new row and the title if the admin level is high enough
        if int(admin_level) >= 1:
            new_row["Admin Level 1"] = region["NAME_1"]
        if int(admin_level) >= 2:
            new_row["Admin Level 2"] = region["NAME_2"]
        if int(admin_level) >= 3:
            new_row["Admin Level 3"] = region["NAME_3"]

        # Calculate area in square metres
        area = region.geometry.area
        # Convert to square kilometres
        area_sq_km = area / 1e6
        # Add to output data frame
        new_row["Area [km²]"] = area_sq_km
        new_row_df = pd.DataFrame(new_row, index=[0])
        output = pd.concat([output, new_row_df], ignore_index=True)

    return output, f"{iso3}/admin{admin_level}_area.csv"


def process_gadm_worldpopcount(
    iso3, partial_date: str, admin_level: AdminLevel = '0', rt: str = 'ppp',
    plots=False
):
    """Process GADM administrative map and WorldPop population count data."""
    sub_pipeline = 'geospatial/worldpop-count'
    logging.info('iso3:%s', iso3)
    logging.info('partial_date:%s', partial_date)
    logging.info('admin_level:%s', admin_level)
    logging.info('rt:%s', rt)
    logging.info('plots:%s', plots)

    pdate = PartialDate.from_string(partial_date)
    if pdate.day:
        msg = f'The date {partial_date} includes a day. Provide only a ' + \
            'year in YYYY format.'
        raise ValueError(msg)
    if pdate.month:
        msg = f'The date {partial_date} includes a month. Provide only a ' + \
            'year in YYYY format.'
        raise ValueError(msg)

    # Import the GeoTIFF file
    source = 'sociodemographic/worldpop-count'
    path = Path(iso3, f'{iso3}_{rt}_v2b_{pdate.year}_UNadj.tif')
    path = source_path(source, path)
    logging.info('importing:%s', path)
    try:
        src = rasterio.open(path)
    except rasterio.errors.RasterioIOError:
        # Could not find the file
        file_found = False
        for year in range(datetime.today().year, 1990, -1):
            filename = f'{iso3}_{rt}_v2b_{year}_UNadj.tif'
            if filename in os.listdir(path.parent):
                new_path = source_path(source, Path(iso3, filename))
                logging.info('importing:%s', new_path)
                print(f'File {path} not found.')
                print(f'Importing {new_path} instead')
                src = rasterio.open(new_path)
                file_found = True
                break
        if not file_found:
            msg = f'{path}: No such file or directory. Either it has not ' + \
                'been downloaded or data does not exist for this year or ' + \
                'any year since 1990.'
            raise rasterio.errors.RasterioIOError(msg)

    # Rasterio stores image layers in 'bands'
    # Get the data in the first band as an array
    data = src.read(1)
    # Replace placeholder numbers with 0
    data[data == MIN_FLOAT] = 0
    # Hide nulls
    data[data == -9999] = 0

    # Create a bounding box from raster bounds
    bounds = src.bounds
    raster_bbox = shapely.geometry.box(
        bounds.left, bounds.bottom, bounds.right, bounds.top
    )

    # Import shape file
    path = get_shapefile(iso3, admin_level)
    logging.info('importing:%s', path)
    gdf = gpd.read_file(path)
    # Transform the shape file to match the GeoTIFF's coordinate system
    gdf = gdf.to_crs(src.crs)
    # EPSG:4326 - WGS 84: latitude/longitude coordinate system based on the
    # Earth's center of mass

    # Initialise an output data frame
    output = pd.DataFrame(columns=OUTPUT_COLUMNS)

    # Iterate over each region in the shape file
    for i, region in gdf.iterrows():
        # Add the region name to the output data frame
        output.loc[i, 'admin_level_0'] = region['COUNTRY']
        # Initialise the graph title
        title = region['COUNTRY']
        # Add more region names and update the graph title if the admin level
        # is high enough to warrant it
        if int(admin_level) >= 1:
            output.loc[i, 'admin_level_1'] = region['NAME_1']
            title = region['NAME_1']
        if int(admin_level) >= 2:
            output.loc[i, 'admin_level_2'] = region['NAME_2']
            title = region['NAME_2']
        if int(admin_level) >= 3:
            output.loc[i, 'admin_level_3'] = region['NAME_3']
            title = region['NAME_3']

        # Add date information to the output data frame
        output.loc[i, 'year'] = pdate.year

        # Check if the population data intersects this region
        geometry = region.geometry
        if raster_bbox.intersects(geometry):
            # There is population data for this region
            # Clip the data using the polygon of the current region
            region_data, _ = rasterio.mask.mask(src, [geometry], crop=True)
            # Replace negative values (if any exist)
            region_data = np.where(region_data < 0, np.nan, region_data)
            # Sum the pixel values to get the total for the region
            region_total = np.nansum(region_data)
        else:
            # There is no population data for this region
            region_total = 0
        logging.info('region:%s', title)
        logging.info('region_total:%s', region_total)
        # Add the result to the output data frame
        metric = 'population'
        output.loc[i, 'metric'] = metric
        output.loc[i, 'value'] = region_total
        unit = 'people'
        output.loc[i, 'unit'] = unit

    # Create a plot
    if plots:
        data[data == 0] = np.nan
        data = np.log(data)
        origin = 'upper'
        min_lon, min_lat, max_lon, max_lat = gdf.total_bounds
        extent = [min_lon, max_lon, min_lat, max_lat]
        limits = [min_lon, min_lat, max_lon, max_lat]
        if admin_level in ['2', '3']:
            zorder = 0
        else:
            zorder = 1
        name = get_country_name(iso3, common_name=True)
        title = f'{metric}\n{name} - {pdate.year}'
        colourbar_label = f'Average {metric} per pixel [{unit}]'
        path = output_path(sub_pipeline, f'{iso3}/admin_level_{admin_level}')
        plot_gadm_macro_heatmap(
            data, origin, extent, limits, gdf, zorder, title, colourbar_label,
            path, log_plot=True
        )

    output['iso3'] = iso3
    if rt == 'ppp':
        output['resolution'] = 'people per pixel'
    elif rt == 'pph':
        output['resolution'] = 'people per hectare'
    output['creation_date'] = date.today()

    # Export
    return output.fillna(''), 'worldpop-count.csv'


def process_aphrodite_temperature_data(year=None, plots=False) -> \
        list[ProcessResult]:
    """Process APHRODITE Daily mean temperature product (V1808) data."""
    sub_pipeline = 'meteorological/aphrodite-daily-mean-temp'
    version = 'V1808'

    if not year:
        # Regex pattern to match the resolution, version and year in filenames
        pattern = r'APHRO_MA_TAVE_(\d+deg)_V(\d+)\.(\d+)'
        # Find the latest year for which there is data
        years = []
        path = source_path(sub_pipeline, '')
        for filename in Path(path).iterdir():
            match = re.match(pattern, str(filename.name))
            if match:
                _, _, year = match.groups()
                years.append(int(year))
        # Get the latest year
        year = str(max(years))

    # Initialise output data frame
    output = pd.DataFrame(columns=OUTPUT_COLUMNS)

    params = {
        '025deg': ('TAVE', '025deg', '', 360, 280),
        '025deg_nc': ('TAVE', '025deg', '.nc', 360, 280),
        '050deg_nc': ('TAVE', '050deg', '.nc', 180, 140),
        '005deg_nc': ('TAVE_CLM', '005deg', '.nc', 1800, 1400),
    }
    for data_type in ['025deg']:
        product, res, ext, nx, ny = params[data_type]
        nday = days_in_year(int(year))
        # Record length
        recl = nx * ny
        # Longitude and latitude bounds
        x_start, y_start = 60.125, -14.875
        xlon = x_start + np.arange(nx) * 0.25
        ylat = y_start + np.arange(ny) * 0.25

        # Open the file
        path = source_path(sub_pipeline, '')
        path = path / f'APHRO_MA_{product}_{res}_{version}.{year}{ext}'
        # Read binary data
        logging.info('opening:%s', path)
        with open(path, 'rb') as f:
            # Initialise arrays
            temp_data = np.zeros((nday, ny, nx))
            rstn_data = np.zeros((nday, ny, nx))

            for iday in range(nday):
                # Read `temp` record
                temp_raw = np.fromfile(f, dtype='float32', count=recl)
                temp_raw = temp_raw.reshape((ny, nx))
                # Read `rstn` record
                rstn_raw = np.fromfile(f, dtype='float32', count=recl)
                rstn_raw = rstn_raw.reshape((ny, nx))
                # Store in arrays
                temp_data[iday, :, :] = temp_raw
                rstn_data[iday, :, :] = rstn_raw

        temp_data = temp_data.astype('float32')
        rstn_data = rstn_data.astype('float32')
        valid_xlon, valid_ylat = np.meshgrid(xlon, ylat, indexing='xy')

        # Iterate through days
        for iday in range(nday):
            valid_mask = (rstn_data[iday, :, :] != 0.0) & \
                (temp_data[iday, :, :] != -99.90)
            valid_temp = temp_data[iday][valid_mask]
            valid_lon = valid_xlon[valid_mask]
            valid_lat = valid_ylat[valid_mask]

            this_date = datetime(int(year), 1, 1) + timedelta(days=iday)
            this_date = this_date.date()

            # Scatter plot
            if plots:
                title = f'Temperature\n{this_date}'
                colourbar_label = 'Temperature [°C]'
                folder = res.replace('0', '0_')
                path = output_path(sub_pipeline) / folder / f'{this_date}.png'
                plot_scatter(
                    valid_lon, valid_lat, valid_temp, title, colourbar_label,
                    path
                )

            i = len(output)
            output.loc[i, 'year'] = year
            output.loc[i, 'month'] = this_date.month
            output.loc[i, 'day'] = this_date.day
            output.loc[i, 'value'] = valid_temp.mean()
            if res == '025deg':
                output.loc[i, 'resolution'] = '0.25°'
            elif res == '050deg':
                output.loc[i, 'resolution'] = '0.5°'

    output['iso3'] = ''
    output['admin_level_0'] = ''
    output['admin_level_1'] = ''
    output['admin_level_2'] = ''
    output['admin_level_3'] = ''
    output['week'] = ''
    output['metric'] = 'temperature'
    output['unit'] = '°C'
    output['creation_date'] = date.today()

    return output, 'aphrodite-daily-mean-temp.csv'


def process_aphrodite_precipitation_data(
    year=None, resolution=['025deg', '050deg'], plots=False
) -> list[ProcessResult]:
    """Process APHRODITE Daily accumulated precipitation (V1901) data."""
    sub_pipeline = 'meteorological/aphrodite-daily-precip'
    base_path = source_path(sub_pipeline, '')
    version = 'V1901'
    if not year:
        # Regex pattern to match the resolution, version and year in filenames
        pattern = r'APHRO_MA_(\d+deg)_V(\d+)\.(\d+)$'
        # Find the latest year for which there is data
        years = []
        for filename in Path(base_path).iterdir():
            match = re.match(pattern, str(filename.name))
            if match:
                _, _, year = match.groups()
                years.append(int(year))
        # Get the latest year
        year = str(max(years))

    # Initialise output data frame
    output = pd.DataFrame(columns=OUTPUT_COLUMNS)

    n_deg = {'025deg': (360, 280), '050deg': (180, 140)}
    for res in resolution:
        nx, ny = n_deg[res]
        nday = days_in_year(int(year))
        # Record length
        recl = nx * ny
        # Longitude and latitude bounds
        x_start, y_start = 60.125, -14.875
        xlon = x_start + np.arange(nx) * 0.25
        ylat = y_start + np.arange(ny) * 0.25

        # Open the file
        file_path = Path(base_path) / Path(f'APHRO_MA_{res}_{version}.{year}')
        # Read binary data
        with open(file_path, 'rb') as f:
            # Initialise arrays
            prcp_data = np.zeros((nday, ny, nx))
            rstn_data = np.zeros((nday, ny, nx))

            for iday in range(nday):
                # Read `prcp` record
                prcp_raw = np.fromfile(f, dtype='float32', count=recl)
                prcp_raw = prcp_raw.reshape((ny, nx))
                # Read `rstn` record
                rstn_raw = np.fromfile(f, dtype='float32', count=recl)
                rstn_raw = rstn_raw.reshape((ny, nx))
                # Store in arrays
                prcp_data[iday, :, :] = prcp_raw
                rstn_data[iday, :, :] = rstn_raw

        prcp_data = prcp_data.astype('float32')
        rstn_data = rstn_data.astype('float32')
        valid_xlon, valid_ylat = np.meshgrid(xlon, ylat, indexing='xy')

        # Iterate through days
        for iday in range(nday):
            valid_mask = (rstn_data[iday, :, :] != 0.0) & \
                (prcp_data[iday, :, :] != -99.90)
            valid_prcp = prcp_data[iday][valid_mask]
            valid_lon = valid_xlon[valid_mask]
            valid_lat = valid_ylat[valid_mask]

            this_date = datetime(int(year), 1, 1) + timedelta(days=iday)
            this_date = this_date.date()

            # Scatter plot
            if plots:
                title = f'Precipitation\n{this_date}'
                colourbar_label = 'Precipitation [mm]'
                folder = res.replace('0', '0_')
                path = output_path(sub_pipeline) / folder / f'{this_date}.png'
                plot_scatter(
                    valid_lon, valid_lat, valid_prcp, title, colourbar_label,
                    path
                )

            i = len(output)
            output.loc[i, 'year'] = year
            output.loc[i, 'month'] = this_date.month
            output.loc[i, 'day'] = this_date.day
            output.loc[i, 'value'] = valid_prcp.sum()
            if res == '025deg':
                output.loc[i, 'resolution'] = '0.25°'
            elif res == '050deg':
                output.loc[i, 'resolution'] = '0.5°'

    output['metric'] = 'precipitation'
    output['unit'] = 'mm'
    output['creation_date'] = date.today()

    return output, 'aphrodite-daily-precip.csv'


def get_chirps_rainfall_data_path(date: PartialDate) -> Path:
    """Get the path to a CHIRPS rainfall data file."""
    file = None
    match date.scope:
        case "daily":
            file = Path(
                "global_daily",
                str(date.year),
                date.zero_padded_month,
                f"chirps-v2.0.{date.to_string('.')}.tif",
            )
        case "monthly":
            file = Path(
                "global_monthly",
                str(date.year),
                f"chirps-v2.0.{date.to_string('.')}.tif",
            )
        case "annual":
            file = Path("global_annual", f"chirps-v2.0.{date}.tif")

    path = source_path("meteorological/chirps-rainfall", file)
    if not path.exists():
        raise FileNotFoundError(f"CHIRPS rainfall data not found: {path}")

    return path


def process_chirps_rainfall(partial_date: str, plots=False) -> ProcessResult:
    """
    Process CHIRPS Rainfall data.

    "CHIRPS" stands for Climate Hazards Group InfraRed Precipitation with
    Station.
    """
    source = 'meteorological/chirps-rainfall'
    pdate = PartialDate.from_string(partial_date)
    logging.info('partial_date:%s', pdate)
    logging.info('scope:%s', pdate.scope)
    logging.info('plots:%s', plots)

    # Import the GeoTIFF file
    file = get_chirps_rainfall_data_path(pdate)
    logging.info('importing:%s', file)
    src = rasterio.open(file)

    # Initialise the data frame that will store the output data for each region
    columns = ['year', 'month', 'day', 'rainfall']
    output = pd.DataFrame(columns=columns)

    # Add date information to the output data frame
    output.loc[0, 'year'] = pdate.year
    if pdate.month:
        output.loc[0, 'month'] = pdate.month
    if pdate.day:
        output.loc[0, 'day'] = pdate.day

    # Rasterio stores image layers in 'bands'
    # Get the data in the first band as an array
    data = src.read(1)
    # Replace placeholder numbers with 0
    data[data == MIN_FLOAT] = 0
    # Hide nulls
    data[data == -9999] = 0
    # Add the result to the output data frame
    output.loc[0, 'rainfall'] = np.nansum(data)

    # Create a plot
    if plots:
        title = f'Rainfall\n{pdate}'
        colourbar_label = 'Rainfall [mm]'
        path = Path(
            output_path(source), str(pdate).replace('-', '/'),
            str(pdate) + '.png'
        )
        plot_heatmap(data, title, colourbar_label, path)

    # Export
    return output, 'chirps-rainfall.csv'


def process_era5reanalysis(dataset, partial_date, plots=False):
    """Process ERA5 atmospheric reanalysis data."""
    sub_pipeline = 'meteorological/era5-reanalysis'
    pdate = PartialDate.from_string(partial_date)
    logging.info('dataset:%s', dataset)
    logging.info('partial_date:%s', pdate)
    logging.info('plots:%s', plots)

    # Find the data
    filepaths = []
    folder = BASE_DIR / DEFAULT_SOURCES_ROOT / sub_pipeline
    for path in folder.iterdir():
        if path.name == f'{dataset}_{str(pdate)}.nc':
            # The data file has been found
            filepaths.append(path)
            break
        if path.name == f'{dataset}_{str(pdate)}':
            # The data folder has been found
            filepaths = path.iterdir()

    # Initialise the output data frame
    df = pd.DataFrame(columns=OUTPUT_COLUMNS)

    # Process the data
    for i, path in enumerate(sorted(filepaths)):
        logging.info('importing:%s', path)
        ds = nc.Dataset(path, 'r')  # type: ignore

        # Typically the data variable will be at the front
        variable = list(ds.variables)[0]
        data = ds.variables[variable][:]
        mean_value = np.mean(data[~np.isnan(data)])
        metric = ds.variables[variable].long_name
        unit = ds.variables[variable].units

        if plots:
            title = f'{metric}\n{partial_date}'
            colourbar_label = f'{metric} [{unit}]'
            path = BASE_DIR / DEFAULT_OUTPUT_ROOT / sub_pipeline / \
                str(pdate).replace('-', '/') / \
                (title.replace('\n', ' - ') + '.png')
            plot_heatmap(data[0, :, :], title, colourbar_label, path)

        # Add to output data frame
        df.loc[i, 'iso3'] = ''
        df.loc[i, 'admin_level_0'] = ''
        df.loc[i, 'admin_level_1'] = ''
        df.loc[i, 'admin_level_2'] = ''
        df.loc[i, 'admin_level_3'] = ''
        df.loc[i, 'year'] = pdate.year
        df.loc[i, 'month'] = pdate.month
        df.loc[i, 'day'] = pdate.day
        df.loc[i, 'week'] = ''
        df.loc[i, 'metric'] = metric
        df.loc[i, 'value'] = mean_value
        df.loc[i, 'unit'] = unit
        df.loc[i, 'resolution'] = 'global'
        df.loc[i, 'creation_date'] = date.today()

        ds.close()

    return df.fillna(''), 'era5-reanalysis.csv'


def process_terraclimate(
    partial_date: str, iso3: str, admin_level: str, plots=False
):
    """
    Process TerraClimate data.

    This metric incorporates TerraClimate gridded temperature, precipitation,
    and other water balance variables. The data is stored in NetCDF (`.nc`)
    files for which the `netCDF4` library is needed.
    """
    source = 'meteorological/terraclimate'
    pdate = PartialDate.from_string(partial_date)
    logging.info('partial_date:%s', pdate)
    iso3 = iso3.upper()
    logging.info('iso3:%s', iso3)
    logging.info('admin_level:%s', admin_level)
    logging.info('plots:%s', plots)

    # Initialise output data frame
    columns = [
        'admin_level_0', 'admin_level_1', 'admin_level_2', 'admin_level_3',
        'year', 'month'
    ]
    output = pd.DataFrame(columns=columns)

    # Import a shapefile
    path = BASE_DIR / DEFAULT_SOURCES_ROOT / 'geospatial' / 'gadm' / iso3 / \
        f'gadm41_{iso3}_{admin_level}.shp'
    logging.info('importing:%s', path)
    gdf = gpd.read_file(path)

    # Iterate over the metrics
    for metric in TERRACLIMATE_METRICS:
        # Import the raw data
        if (pdate.year == 2023) and (metric == 'pdsi'):
            # In 2023 the capitalization of pdsi changed
            filename = f'TerraClimate_PDSI_{pdate.year}.nc'
        else:
            filename = f'TerraClimate_{metric}_{pdate.year}.nc'
        path = BASE_DIR / DEFAULT_SOURCES_ROOT / source / filename
        logging.info('importing:%s', path)
        ds = nc.Dataset(path)

        # Extract the variables
        lat = ds.variables['lat'][:]
        lon = ds.variables['lon'][:]
        time = ds.variables['time'][:]  # Time in days since 1900-01-01
        raw = ds.variables[metric]

        # Check if a standard name is provided for this metric
        try:
            standard_name = raw.standard_name
        except AttributeError:
            standard_name = metric

        # Apply scale factor
        data = raw[:].astype(np.float32)
        data = data * raw.scale_factor + raw.add_offset
        # Replace fill values with NaN
        data[data == raw._FillValue] = np.nan

        # Convert time to actual dates
        base_time = datetime(1900, 1, 1)
        months = [base_time + timedelta(days=t) for t in time]

        for i, month in enumerate(months):
            # If a month has been specified on the command line
            if pdate.month:
                # If this data come from a month that does not match the
                # requested month
                if pdate.month != month.month:
                    # Skip this iteration
                    continue

            # Extract the data for the chosen month
            this_month = data[i, :, :]

            # Plot
            if plots:
                origin = 'upper'
                extent = [lon.min(), lon.max(), lat.min(), lat.max()]
                limits = gdf.total_bounds
                zorder = 1
                month_str = month.strftime('%B %Y')
                title = f'{raw.description}\n{iso3} - {month_str}'
                colourbar_label = f'{raw.description} [{raw.units}]'
                path = BASE_DIR / DEFAULT_OUTPUT_ROOT / source / \
                    str(pdate).replace('-', '/') / \
                    f'admin_level_{admin_level}' / \
                    (title.replace('\n', ' - ') + '.png')
                plot_gadm_macro_heatmap(
                    this_month, origin, extent, limits, gdf, zorder, title,
                    colourbar_label, path
                )

            # Iterate over the regions in the shape file
            for j, region in gdf.iterrows():
                geometry = region.geometry

                # Initialise a new row for the output data frame
                idx = i * len(months) + j
                output.loc[idx, 'admin_level_0'] = region['COUNTRY']
                output.loc[idx, 'admin_level_1'] = None
                output.loc[idx, 'admin_level_2'] = None
                output.loc[idx, 'admin_level_3'] = None
                output.loc[idx, 'year'] = month.year
                output.loc[idx, 'month'] = month.month
                # Initialise the graph title
                title = region['COUNTRY']
                # Update the new row and the title if the admin level is high
                # enough
                if int(admin_level) >= 1:
                    output.loc[idx, 'admin_level_1'] = region['NAME_1']
                    title = region['NAME_1']
                if int(admin_level) >= 2:
                    output.loc[idx, 'admin_level_2'] = region['NAME_2']
                    title = region['NAME_2']
                if int(admin_level) >= 3:
                    output.loc[idx, 'admin_level_3'] = region['NAME_3']
                    title = region['NAME_3']

                # Define transform for geometry_mask based on grid resolution
                transform = rasterio.transform.from_origin(
                    lon.min(), lat.max(), abs(lon[1] - lon[0]),
                    abs(lat[1] - lat[0])
                )

                # Create a mask that is True for points outside the geometries
                mask = rasterio.features.geometry_mask(
                    [geometry], transform=transform, out_shape=this_month.shape
                )
                masked_data = np.ma.masked_array(this_month, mask=mask)

                # Plot
                if plots and (admin_level == 0):
                    month_str = month.strftime('%B %Y')
                    title = f'{raw.description}\n{title} - {month_str}'
                    colourbar_label = f'{raw.description} [{raw.units}]'
                    extent = [lon.min(), lon.max(), lat.min(), lat.max()]
                    plot_gadm_micro_heatmap(
                        source, masked_data, gdf, pdate, title,
                        colourbar_label, region, extent
                    )

                # Add to output data frame
                output.loc[idx, standard_name] = np.nansum(masked_data)

        # Close the NetCDF file after use
        ds.close()

    # # Export
    # path = Path(output_path(source), year, iso3 + '.csv')
    # print('Exporting', path)
    # output.to_csv(path, index=False)

    return output, f'{iso3}.csv'


def process_worldpop_pop_count_data(
    iso3: str, year: int = 2020, rt: str = 'ppp'
) -> ProcessResult:
    """
    Process WorldPop population count.

    - EPSG:9217: https://epsg.io/9217
    - EPSG:4326: https://epsg.io/4326
    - EPSG = European Petroleum Survey Group
    """
    sub_pipeline = 'sociodemographic/worldpop-count'
    country = get_country_name(iso3)
    logging.info('year:%s', year)
    logging.info('iso3:%s', iso3)
    logging.info('resolution_type:%s', rt)

    filename = Path(f'{iso3}_{rt}_v2b_{year}_UNadj.tif')
    path = source_path(sub_pipeline, iso3) / filename
    logging.info('importing:%s', path)
    src = rasterio.open(path)
<<<<<<< HEAD
    # Get the affine transformation coefficients
    transform = src.transform
=======
>>>>>>> 52063f9a
    # Read data from band 1
    if src.count != 1:
        raise ValueError(f'Unexpected number of bands: {src.count}')
    source_data = src.read(1)

    # Replace placeholder numbers with 0
    # (-3.4e+38 is the smallest single-precision floating-point number)
    df = pd.DataFrame(source_data)
    population_data = df[df != MIN_FLOAT]
    population = population_data.sum().sum()
    logging.info('population:%s', population)
<<<<<<< HEAD

    # Initialise an output data frame
    df = pd.DataFrame(columns=OUTPUT_COLUMNS)

=======

    # Initialise an output data frame
    df = pd.DataFrame(columns=OUTPUT_COLUMNS)

>>>>>>> 52063f9a
    # Populate output data frame
    df.loc[0, 'iso3'] = iso3
    df.loc[0, 'admin_level_0'] = country
    df.loc[0, 'year'] = year
    df.loc[0, 'metric'] = 'population'
    df.loc[0, 'unit'] = 'people'
    df.loc[0, 'value'] = population
    if rt == 'ppp':
        df.loc[0, 'resolution'] = 'people per pixel'
    elif rt == 'pph':
        df.loc[0, 'resolution'] = 'people per hectare'
    df.loc[0, 'creation_date'] = date.today()

    return df.fillna(''), 'worldpop-count.csv'


def process_worldpop_pop_density_data(iso3: str, year: int) -> ProcessResult:
    """
    Process WorldPop population density.
    """
    source = "sociodemographic/worldpop-density"
    print(f"Source:      {source}")
    print(f"Year:        {year}")
    print(f"Country:     {iso3}")

    # Import the population density data
    iso3_lower = iso3.lower()
    filename = Path(f"{iso3_lower}_pd_{year}_1km_UNadj_ASCII_XYZ")
    base_path = source_path(
        source, f"population-density/Global_2000_2020_1km_UNadj/{year}/{iso3}"
    )
    df = pd.read_csv(base_path / filename.with_suffix(".zip"))
    return df, f"{iso3}/{filename.with_suffix('.csv')}"


def process_gadm_chirps_rainfall(
    iso3: str, admin_level: Literal['0', '1'], partial_date: str, plots=False
):
    """
    Process GADM administrative map and CHIRPS rainfall data.

    "CHIRPS" stands for Climate Hazards Group InfraRed Precipitation with
    Station.
    """
    pdate = PartialDate.from_string(partial_date)
    logging.info('iso3:%s', iso3)
    logging.info('admin_level:%s', admin_level)
    logging.info('partial_date:%s', pdate)
    logging.info('scope:%s', pdate.scope)
    logging.info('plots:%s', plots)

    # Import the GeoTIFF file
    file = get_chirps_rainfall_data_path(pdate)
    logging.info('importing:%s', file)
    src = rasterio.open(file)

    # Create a bounding box from raster bounds
    bounds = src.bounds
    raster_bbox = shapely.geometry.box(
        bounds.left, bounds.bottom, bounds.right, bounds.top
    )

    # Import shape file
    path = get_shapefile(iso3, admin_level)
    logging.info('importing:%s', path)
    gdf = gpd.read_file(path)
    # Transform the shape file to match the GeoTIFF's coordinate system
    gdf = gdf.to_crs(src.crs)
    # EPSG:4326 - WGS 84: latitude/longitude coordinate system based on the
    # Earth's center of mass

    # Initialise the data frame that will store the output data for each region
    columns = [
        'admin_level_0', 'admin_level_1', 'admin_level_2', 'admin_level_3',
        'year', 'month', 'day', 'rainfall'
    ]
    output = pd.DataFrame(columns=columns)

    # Iterate over each region in the shape file
    for i, region in gdf.iterrows():
        # Add the region name to the output data frame
        output.loc[i, 'admin_level_0'] = region['COUNTRY']
        # Initialise the graph title
        title = region['COUNTRY']
        # Add more region names and update the graph title if the admin level
        # is high enough to warrant it
        if int(admin_level) >= 1:
            output.loc[i, 'admin_level_1'] = region['NAME_1']
            title = region['NAME_1']
        if int(admin_level) >= 2:
            output.loc[i, 'admin_level_2'] = region['NAME_2']
            title = region['NAME_2']
        if int(admin_level) >= 3:
            output.loc[i, 'admin_level_3'] = region['NAME_3']
            title = region['NAME_3']

        # Add date information to the output data frame
        output.loc[i, 'year'] = pdate.year
        if pdate.month:
            output.loc[i, 'month'] = pdate.month
        if pdate.day:
            output.loc[i, 'day'] = pdate.day

        # Check if the rainfall data intersects this region
        geometry = region.geometry
        if raster_bbox.intersects(geometry):
            # There is rainfall data for this region
            # Clip the data using the polygon of the current region
            region_data, _ = rasterio.mask.mask(src, [geometry], crop=True)
            # Replace negative values (if any exist)
            region_data = np.where(region_data < 0, np.nan, region_data)
            # Sum the pixel values to get the total for the region
            region_total = np.nansum(region_data)
        else:
            # No rainfall data for this region
            region_total = 0
        logging.info('region:%s', title)
        logging.info('region_total:%s', region_total)
        # Add the result to the output data frame
        output.loc[i, 'rainfall'] = region_total

        if plots:
            # Get the bounds of the region
            min_lon, min_lat, max_lon, max_lat = geometry.bounds
            # Plot
            _, ax = plt.subplots()
            ar = region_data[0]
            ar[ar == 0] = np.nan
            im = ax.imshow(
                ar, cmap='coolwarm', origin='upper',
                extent=[min_lon, max_lon, min_lat, max_lat]
            )
            # Add the geographical borders
            gdf.plot(ax=ax, color='none', edgecolor='gray')
            gpd.GeoDataFrame([region]).plot(ax=ax, color='none', edgecolor='k')
            plt.colorbar(im, ax=ax, label='Rainfall [mm]')
            ax.set_title(f'Rainfall\n{title} - {pdate}')
            ax.set_xlim(min_lon, max_lon)
            ax.set_ylim(min_lat, max_lat)
            ax.set_ylabel('Latitude')
            ax.set_xlabel('Longitude')
            # Make the plot title file-system safe
            title = re.sub(r'[<>:"/\\|?*]', '_', title)
            title = title.strip()
            # Export
            path = Path(
                output_path('geospatial/chirps-rainfall'),
                str(pdate).replace('-', '/'), title + '.png'
            )
            path.parent.mkdir(parents=True, exist_ok=True)
            logging.info('exporting:%s', path)
            plt.savefig(path)
            plt.close()

    # Export
    return output, f'{iso3}.csv'


def get_admin_region(lat: float, lon: float, polygons) -> str:
    """
    Find the admin region in which a grid cell lies.

    Return the ID of administrative region in which the centre (given by
    latitude and longitude) of a 2.4km^2 grid cell lies.
    """
    point = shapely.geometry.Point(lon, lat)
    for geo_id in polygons:
        polygon = polygons[geo_id]
        if polygon.contains(point):
            return geo_id
    return "null"


PROCESSORS: dict[str, Callable[..., ProcessResult | list[ProcessResult]]] = {
<<<<<<< HEAD
    'economic/relative-wealth-index': process_rwi,
    'epidemiological/dengue/peru': process_dengueperu,
    'geospatial/aphrodite-daily-mean-temp': process_gadm_aphroditetemperature,
    'geospatial/aphrodite-daily-precip': process_gadm_aphroditeprecipitation,
    'geospatial/chirps-rainfall': process_gadm_chirps_rainfall,
    'geospatial/gadm': process_gadm_admin_map_data,
    'geospatial/worldpop-count': process_gadm_worldpopcount,
    'meteorological/aphrodite-daily-mean-temp': process_aphrodite_temperature_data,
    'meteorological/aphrodite-daily-precip': process_aphrodite_precipitation_data,
    'meteorological/chirps-rainfall': process_chirps_rainfall,
    'meteorological/era5-reanalysis': process_era5reanalysis,
    'meteorological/terraclimate': process_terraclimate,
    'sociodemographic/worldpop-count': process_worldpop_pop_count_data,
    'sociodemographic/worldpop-density': process_worldpop_pop_density_data,
=======
    "economic/relative-wealth-index": process_rwi,
    "epidemiological/dengue/peru": process_dengueperu,
    'geospatial/aphrodite-daily-mean-temp': process_gadm_aphroditetemperature,
    'geospatial/aphrodite-daily-precip': process_gadm_aphroditeprecipitation,
    "geospatial/chirps-rainfall": process_gadm_chirps_rainfall,
    "geospatial/gadm": process_gadm_admin_map_data,
    "geospatial/worldpop-count": process_gadm_worldpopcount,
    "meteorological/aphrodite-daily-mean-temp": process_aphrodite_temperature_data,
    "meteorological/aphrodite-daily-precip": process_aphrodite_precipitation_data,
    "meteorological/chirps-rainfall": process_chirps_rainfall,
    "meteorological/era5-reanalysis": process_era5_reanalysis_data,
    "meteorological/terraclimate": process_terraclimate,
    "sociodemographic/worldpop-count": process_worldpop_pop_count_data,
    "sociodemographic/worldpop-density": process_worldpop_pop_density_data,
>>>>>>> 52063f9a
}<|MERGE_RESOLUTION|>--- conflicted
+++ resolved
@@ -699,7 +699,7 @@
     return output.fillna(''), 'worldpop-count.csv'
 
 
-def process_aphrodite_temperature_data(year=None, plots=False) -> \
+def process_aphroditetemperature(year=None, plots=False) -> \
         list[ProcessResult]:
     """Process APHRODITE Daily mean temperature product (V1808) data."""
     sub_pipeline = 'meteorological/aphrodite-daily-mean-temp'
@@ -808,7 +808,7 @@
     return output, 'aphrodite-daily-mean-temp.csv'
 
 
-def process_aphrodite_precipitation_data(
+def process_aphroditeprecipitation(
     year=None, resolution=['025deg', '050deg'], plots=False
 ) -> list[ProcessResult]:
     """Process APHRODITE Daily accumulated precipitation (V1901) data."""
@@ -1226,11 +1226,6 @@
     path = source_path(sub_pipeline, iso3) / filename
     logging.info('importing:%s', path)
     src = rasterio.open(path)
-<<<<<<< HEAD
-    # Get the affine transformation coefficients
-    transform = src.transform
-=======
->>>>>>> 52063f9a
     # Read data from band 1
     if src.count != 1:
         raise ValueError(f'Unexpected number of bands: {src.count}')
@@ -1242,17 +1237,10 @@
     population_data = df[df != MIN_FLOAT]
     population = population_data.sum().sum()
     logging.info('population:%s', population)
-<<<<<<< HEAD
 
     # Initialise an output data frame
     df = pd.DataFrame(columns=OUTPUT_COLUMNS)
 
-=======
-
-    # Initialise an output data frame
-    df = pd.DataFrame(columns=OUTPUT_COLUMNS)
-
->>>>>>> 52063f9a
     # Populate output data frame
     df.loc[0, 'iso3'] = iso3
     df.loc[0, 'admin_level_0'] = country
@@ -1427,7 +1415,6 @@
 
 
 PROCESSORS: dict[str, Callable[..., ProcessResult | list[ProcessResult]]] = {
-<<<<<<< HEAD
     'economic/relative-wealth-index': process_rwi,
     'epidemiological/dengue/peru': process_dengueperu,
     'geospatial/aphrodite-daily-mean-temp': process_gadm_aphroditetemperature,
@@ -1435,27 +1422,11 @@
     'geospatial/chirps-rainfall': process_gadm_chirps_rainfall,
     'geospatial/gadm': process_gadm_admin_map_data,
     'geospatial/worldpop-count': process_gadm_worldpopcount,
-    'meteorological/aphrodite-daily-mean-temp': process_aphrodite_temperature_data,
-    'meteorological/aphrodite-daily-precip': process_aphrodite_precipitation_data,
+    'meteorological/aphrodite-daily-mean-temp': process_aphroditetemperature,
+    'meteorological/aphrodite-daily-precip': process_aphroditeprecipitation,
     'meteorological/chirps-rainfall': process_chirps_rainfall,
     'meteorological/era5-reanalysis': process_era5reanalysis,
     'meteorological/terraclimate': process_terraclimate,
     'sociodemographic/worldpop-count': process_worldpop_pop_count_data,
     'sociodemographic/worldpop-density': process_worldpop_pop_density_data,
-=======
-    "economic/relative-wealth-index": process_rwi,
-    "epidemiological/dengue/peru": process_dengueperu,
-    'geospatial/aphrodite-daily-mean-temp': process_gadm_aphroditetemperature,
-    'geospatial/aphrodite-daily-precip': process_gadm_aphroditeprecipitation,
-    "geospatial/chirps-rainfall": process_gadm_chirps_rainfall,
-    "geospatial/gadm": process_gadm_admin_map_data,
-    "geospatial/worldpop-count": process_gadm_worldpopcount,
-    "meteorological/aphrodite-daily-mean-temp": process_aphrodite_temperature_data,
-    "meteorological/aphrodite-daily-precip": process_aphrodite_precipitation_data,
-    "meteorological/chirps-rainfall": process_chirps_rainfall,
-    "meteorological/era5-reanalysis": process_era5_reanalysis_data,
-    "meteorological/terraclimate": process_terraclimate,
-    "sociodemographic/worldpop-count": process_worldpop_pop_count_data,
-    "sociodemographic/worldpop-density": process_worldpop_pop_density_data,
->>>>>>> 52063f9a
 }