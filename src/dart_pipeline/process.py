--- conflicted
+++ resolved
@@ -677,158 +677,6 @@
     return output, f"{iso3}/admin{admin_level}_area.csv"
 
 
-<<<<<<< HEAD
-def process_gadm_worldpopcount(
-    iso3, partial_date: str, admin_level: AdminLevel = '0', rt: str = 'ppp',
-    plots=False
-):
-    """Process GADM administrative map and WorldPop population count data."""
-    sub_pipeline = 'geospatial/worldpop-count'
-    logging.info('iso3:%s', iso3)
-    logging.info('partial_date:%s', partial_date)
-    logging.info('admin_level:%s', admin_level)
-    logging.info('rt:%s', rt)
-    logging.info('plots:%s', plots)
-
-    pdate = PartialDate.from_string(partial_date)
-    if pdate.day:
-        msg = f'The date {partial_date} includes a day. Provide only a ' + \
-            'year in YYYY format.'
-        raise ValueError(msg)
-    if pdate.month:
-        msg = f'The date {partial_date} includes a month. Provide only a ' + \
-            'year in YYYY format.'
-        raise ValueError(msg)
-
-    # Import the GeoTIFF file
-    source = 'sociodemographic/worldpop-count'
-    path = Path(iso3, f'{iso3}_{rt}_v2b_{pdate.year}_UNadj.tif')
-    path = source_path(source, path)
-    logging.info('importing:%s', path)
-    try:
-        src = rasterio.open(path)
-    except rasterio.errors.RasterioIOError:
-        # Could not find the file
-        file_found = False
-        for year in range(datetime.today().year, 1990, -1):
-            filename = f'{iso3}_{rt}_v2b_{year}_UNadj.tif'
-            if filename in os.listdir(path.parent):
-                new_path = source_path(source, Path(iso3, filename))
-                logging.info('importing:%s', new_path)
-                print(f'File {path} not found.')
-                print(f'Importing {new_path} instead')
-                src = rasterio.open(new_path)
-                file_found = True
-                break
-        if not file_found:
-            msg = f'{path}: No such file or directory. Either it has not ' + \
-                'been downloaded or data does not exist for this year or ' + \
-                'any year since 1990.'
-            raise rasterio.errors.RasterioIOError(msg)
-
-    # Rasterio stores image layers in 'bands'
-    # Get the data in the first band as an array
-    data = src.read(1)
-    # Replace placeholder numbers with 0
-    data[data == MIN_FLOAT] = 0
-    # Hide nulls
-    data[data == -9999] = 0
-
-    # Create a bounding box from raster bounds
-    bounds = src.bounds
-    raster_bbox = shapely.geometry.box(
-        bounds.left, bounds.bottom, bounds.right, bounds.top
-    )
-
-    # Import shape file
-    path = get_shapefile(iso3, admin_level)
-    logging.info('importing:%s', path)
-    gdf = gpd.read_file(path)
-    # Transform the shape file to match the GeoTIFF's coordinate system
-    gdf = gdf.to_crs(src.crs)
-    # EPSG:4326 - WGS 84: latitude/longitude coordinate system based on the
-    # Earth's center of mass
-
-    # Initialise an output data frame
-    output = pd.DataFrame(columns=OUTPUT_COLUMNS)
-
-    # Iterate over each region in the shape file
-    for i, region in gdf.iterrows():
-        # Add the region name to the output data frame
-        output.loc[i, 'admin_level_0'] = region['COUNTRY']
-        # Initialise the graph title
-        title = region['COUNTRY']
-        # Add more region names and update the graph title if the admin level
-        # is high enough to warrant it
-        if int(admin_level) >= 1:
-            output.loc[i, 'admin_level_1'] = region['NAME_1']
-            title = region['NAME_1']
-        if int(admin_level) >= 2:
-            output.loc[i, 'admin_level_2'] = region['NAME_2']
-            title = region['NAME_2']
-        if int(admin_level) >= 3:
-            output.loc[i, 'admin_level_3'] = region['NAME_3']
-            title = region['NAME_3']
-
-        # Add date information to the output data frame
-        output.loc[i, 'year'] = pdate.year
-
-        # Check if the population data intersects this region
-        geometry = region.geometry
-        if raster_bbox.intersects(geometry):
-            # There is population data for this region
-            # Clip the data using the polygon of the current region. By
-            # default, a pixel is included only if its center is within one of
-            # the shapes
-            region_data, _ = rasterio.mask.mask(src, [geometry], crop=True)
-            # Replace negative values (if any exist)
-            region_data = np.where(region_data < 0, np.nan, region_data)
-            # Sum the pixel values to get the total for the region
-            region_total = np.nansum(region_data)
-        else:
-            # There is no population data for this region
-            region_total = 0
-        logging.info('region:%s', title)
-        logging.info('region_total:%s', region_total)
-        # Add the result to the output data frame
-        metric = 'population'
-        output.loc[i, 'metric'] = metric
-        output.loc[i, 'value'] = region_total
-        unit = 'people'
-        output.loc[i, 'unit'] = unit
-
-    # Create a plot
-    if plots:
-        data[data == 0] = np.nan
-        data = np.log(data)
-        origin = 'upper'
-        min_lon, min_lat, max_lon, max_lat = gdf.total_bounds
-        extent = [min_lon, max_lon, min_lat, max_lat]
-        limits = [min_lon, min_lat, max_lon, max_lat]
-        if admin_level in ['2', '3']:
-            zorder = 0
-        else:
-            zorder = 1
-        name = get_country_name(iso3, common_name=True)
-        title = f'{metric}\n{name} - {pdate.year}'
-        colourbar_label = f'Average {metric} per pixel [{unit}]'
-        path = output_path(sub_pipeline, f'{iso3}/admin_level_{admin_level}')
-        plot_gadm_macro_heatmap(
-            data, origin, extent, limits, gdf, zorder, title, colourbar_label,
-            path, log_plot=True
-        )
-
-    output['iso3'] = iso3
-    if rt == 'ppp':
-        output['resolution'] = 'people per pixel'
-    elif rt == 'pph':
-        output['resolution'] = 'people per hectare'
-    output['creation_date'] = date.today()
-
-    # Export
-    return output.fillna(''), 'worldpop-count.csv'
-
-
 def process_gadm_worldpopdensity(
     iso3, partial_date: str, admin_level: AdminLevel = '0', rt: str = 'ppp',
     plots=False
@@ -981,8 +829,6 @@
     return output.fillna(''), 'worldpop-density.csv'
 
 
-=======
->>>>>>> 980565fc
 def process_aphroditetemperature(year=None, plots=False) -> \
         list[ProcessResult]:
     """Process APHRODITE Daily mean temperature product (V1808) data."""
@@ -1409,64 +1255,9 @@
     return output, 'terraclimate.csv'
 
 
-<<<<<<< HEAD
-def process_worldpopcount(
-    iso3: str, year: int = 2020, rt: str = 'ppp'
-) -> ProcessResult:
-    """
-    Process WorldPop population count.
-
-    - EPSG:9217: https://epsg.io/9217
-    - EPSG:4326: https://epsg.io/4326
-    - EPSG = European Petroleum Survey Group
-    """
-    sub_pipeline = 'sociodemographic/worldpop-count'
-    country = get_country_name(iso3)
-    logging.info('year:%s', year)
-    logging.info('iso3:%s', iso3)
-    logging.info('resolution_type:%s', rt)
-
-    filename = Path(f'{iso3}_{rt}_v2b_{year}_UNadj.tif')
-    path = source_path(sub_pipeline, iso3) / filename
-    logging.info('importing:%s', path)
-    src = rasterio.open(path)
-    # Read data from band 1
-    if src.count != 1:
-        raise ValueError(f'Unexpected number of bands: {src.count}')
-    source_data = src.read(1)
-
-    # Replace placeholder numbers with 0
-    # (-3.4e+38 is the smallest single-precision floating-point number)
-    df = pd.DataFrame(source_data)
-    population_data = df[df != MIN_FLOAT]
-    population = population_data.sum().sum()
-    logging.info('population:%s', population)
-
-    # Initialise an output data frame
-    df = pd.DataFrame(columns=OUTPUT_COLUMNS)
-
-    # Populate output data frame
-    df.loc[0, 'iso3'] = iso3
-    df.loc[0, 'admin_level_0'] = country
-    df.loc[0, 'year'] = year
-    df.loc[0, 'metric'] = 'population'
-    df.loc[0, 'unit'] = 'people'
-    df.loc[0, 'value'] = population
-    if rt == 'ppp':
-        df.loc[0, 'resolution'] = 'people per pixel'
-    elif rt == 'pph':
-        df.loc[0, 'resolution'] = 'people per hectare'
-    df.loc[0, 'creation_date'] = date.today()
-
-    return df.fillna(''), 'worldpop-count.csv'
-
-
 def process_worldpopdensity(
     iso3: str, partial_date: str, plots=False
 ) -> ProcessResult:
-=======
-def process_worldpop_pop_density_data(iso3: str, year: int) -> ProcessResult:
->>>>>>> 980565fc
     """
     Process WorldPop population density.
     """
@@ -1574,9 +1365,5 @@
     'meteorological/era5-reanalysis': process_era5reanalysis,
     'meteorological/terraclimate': process_terraclimate,
     'sociodemographic/worldpop-count': process_worldpopcount,
-<<<<<<< HEAD
     'sociodemographic/worldpop-density': process_worldpopdensity,
-=======
-    'sociodemographic/worldpop-density': process_worldpop_pop_density_data,
->>>>>>> 980565fc
 }