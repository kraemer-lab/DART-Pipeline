"""
Script to process raw data that has already been collated.

To process GADM administrative map geospatial data, run one or more of the
following commands

.. code-block::

    $ uv run dart-pipeline process geospatial/gadm admin-level=1


In general, use `EPSG:9217 <https://epsg.io/9217>`_ or
`EPSG:4326 <https://epsg.io/4326>`_ for map projections and use the
`ISO 3166-1 alpha-3 <https://en.wikipedia.org/wiki/ISO_3166-1_alpha-3>`_
format for country codes.
"""
from datetime import datetime, timedelta
from pathlib import Path
from typing import Literal, Callable
import logging
import os

from pandarallel import pandarallel
import geopandas as gpd
import netCDF4 as nc
import numpy as np
import pandas as pd
import rasterio
import rasterio.mask
import rasterio.transform
import rasterio.features
import shapely.geometry

from .plots import plot_heatmap, plot_gadm_heatmap
from .util import \
    abort, source_path, days_in_year, get_country_name
from .types import ProcessResult, PartialDate, AdminLevel
from .constants import TERRACLIMATE_METRICS

pandarallel.initialize(verbose=0)

TEST_MODE = os.getenv("DART_PIPELINE_TEST")
# Smallest single-precision floating-point number
MIN_FLOAT = -3.4028234663852886e38


def process_ministerio_de_salud_peru_data(
    admin_level: Literal["0", "1"] | None = None,
) -> ProcessResult:
    "Process data from the Ministerio de Salud - Peru"
    source = "epidemiological/dengue-peru"
    if not admin_level:
        admin_level = "0"
        logging.info(f"Admin level: None, defaulting to {admin_level}")
    elif admin_level in ["0", "1"]:
        logging.info(f"Admin level: {admin_level}")
    else:
        raise ValueError(f"Invalid admin level: {admin_level}")

    # Find the raw data
    path = source_path(source)
    iso3 = "PER"
    if admin_level == "0":
        filepaths = [Path(path, "casos_dengue_nacional.xlsx")]
    else:
        filepaths = []
        for dirpath, _, filenames in os.walk(path):
            filenames.sort()
            for filename in filenames:
                # Skip hidden files
                if filename.startswith("."):
                    continue
                # Skip admin levels that have not been requested for analysis
                if filename == "casos_dengue_nacional.xlsx":
                    continue
                filepaths.append(Path(dirpath, filename))

    # Initialise an output data frame
    master = pd.DataFrame()

    # Import the raw data
    for filepath in filepaths:
        df = pd.read_excel(filepath)

        # Get the name of the administrative divisions
        filename = filepath.name
        name = filename.removesuffix(".xlsx").split("_")[-1].capitalize()
        logging.info(f"Processing {name} data")
        # Add to the output data frame
        df["admin_level_0"] = "Peru"
        if admin_level == "1":
            df["admin_level_1"] = name

        # Convert 'year' and 'week' to datetime format
        df["date"] = pd.to_datetime(
            df["ano"].astype(str) + "-" + df["semana"].astype(str) + "-1",
            format="%G-%V-%u",
        )
        # Add to master data frame
        master = pd.concat([master, df], ignore_index=True)

    return master, f"{iso3}/admin{admin_level}.csv"


def get_shapefile(iso3: str, admin_level: Literal["0", "1", "2"]) -> Path:
    return source_path(
        "geospatial/gadm",
        Path(iso3, f"gadm41_{iso3}_{admin_level}.shp"),
    )


def process_gadm_admin_map_data(iso3: str, admin_level: AdminLevel) -> ProcessResult:
    "Process GADM administrative map data"
    gdf = gpd.read_file(get_shapefile(iso3, admin_level))

    # en.wikipedia.org/wiki/List_of_national_coordinate_reference_systems
    national_crs = {
        "GBR": "EPSG:27700",
        "PER": "EPSG:24892",  # Peru central zone
        "VNM": "EPSG:4756",
    }
    try:
        gdf = gdf.to_crs(national_crs[iso3])
    except KeyError:
        pass

    # Initialise output data frame
    output = pd.DataFrame()
    # Iterate over the regions in the shape file
    for _, region in gdf.iterrows():
        # Initialise a new row for the output data frame
        new_row = {"Admin Level 0": region["COUNTRY"]}
        # Initialise the title
        # Update the new row and the title if the admin level is high enough
        if int(admin_level) >= 1:
            new_row["Admin Level 1"] = region["NAME_1"]
        if int(admin_level) >= 2:
            new_row["Admin Level 2"] = region["NAME_2"]
        if int(admin_level) >= 3:
            new_row["Admin Level 3"] = region["NAME_3"]

        # Calculate area in square metres
        area = region.geometry.area
        # Convert to square kilometres
        area_sq_km = area / 1e6
        # Add to output data frame
        new_row["Area [km²]"] = area_sq_km
        new_row_df = pd.DataFrame(new_row, index=[0])
        output = pd.concat([output, new_row_df], ignore_index=True)

    return output, f"{iso3}/admin{admin_level}_area.csv"


def process_aphrodite_precipitation_data() -> list[ProcessResult]:
    """
    Process APHRODITE Daily accumulated precipitation (V1901) data.
    """
    source = "meteorological/aphrodite-daily-precip"
    base_path = source_path(source, "product/APHRO_V1901/APHRO_MA")
    version = "V1901"
    results = []
    year = 2015  # TODO: should this be a parameter?
    n_deg = {"025deg": (360, 280), "050deg": (180, 140)}
    for res in ["025deg", "050deg"]:
        fname = base_path / res / f"APHRO_MA_{res}_{version}.{year}.gz"
        nx, ny = n_deg[res]
        nday = days_in_year(year)
        temp = []
        rstn = []

        for iday in range(1, nday + 1):
            try:
                with open(fname, "rb") as f:
                    # Seek to the appropriate position in the file for the
                    # current day's data
                    # 4 bytes per float, 2 variables (temp and rstn)
                    f.seek((iday - 1) * nx * ny * 4 * 2)
                    # Read the data for the current day
                    # 2 variables (temp and rstn)
                    data = np.fromfile(f, dtype=np.float32, count=nx * ny * 2)
                    # Replace undefined values with NaN
                    data = np.where(data == -99.9, np.nan, data)
                    data = np.where(data == -np.inf, np.nan, data)
                    data = np.where(data == np.inf, np.nan, data)
                    data = np.where(abs(data) < 0.000000001, np.nan, data)
                    data = np.where(abs(data) > 99999999999, np.nan, data)
                    # Reshape the data based on Fortran's column-major order
                    data = data.reshape((2, nx, ny), order="F")
                    temp_data = data[0, :, :]
                    rstn_data = data[1, :, :]
                    # Get the averages
                    mean_temp = np.nanmean(temp_data)
                    mean_rstn = np.nanmean(rstn_data)
                    # Print average values for temp and rstn
                    print(f"Day {iday}: ", end="")
                    print(f"Temp average = {mean_temp:.2f}, ", end="")
                    print(f"Rstn average = {mean_rstn:.2f}")
                    temp.append(mean_temp)
                    rstn.append(mean_rstn)
            except FileNotFoundError:
                abort(source, f"file not found: {fname}")
            except ValueError:
                pass

        df = pd.DataFrame({"temp": temp, "rstn": rstn})
        results.append((df, f"{res}.csv"))
    return results


def process_aphrodite_temperature_data() -> list[ProcessResult]:
    """
    Process APHRODITE Daily mean temperature product (V1808) data.
    """

    source = "meteorological/aphrodite-daily-mean-temp"
    version = "V1808"
    year = 2015
    results = []
    params = {
        "005deg": ("TAVE_CLM_005deg", 1800, 1400),
        "025deg": ("TAVE_025deg", 360, 280),
        "050deg_nc": ("TAVE_050deg", 180, 140),
    }
    base_path = source_path(source)
    for res in ["005deg", "025deg", "050deg_nc"]:
        product, nx, ny = params[res]
        nday = days_in_year(year) if product != "TAVE_CLM_005deg" else 366
        match product:
            case "TAVE_CLM_005deg":
                fname = base_path / f"APHRO_MA_{product}_{version}.grd.gz"
            case "TAVE_025deg":
                fname = base_path / f"APHRO_MA_{product}_{version}.{year}.gz"
            case "TAVE_050deg":
                fname = base_path / f"APHRO_MA_{product}_{version}.{year}.nc.gz"

        # Initialise output lists
        temp = []
        rstn = []

        try:
            with open(fname, "rb") as f:
                print(f"Reading: {fname}")
                print("iday", "temp", "rstn")
                for iday in range(1, nday + 1):
                    temp_data = np.fromfile(f, dtype=np.float32, count=nx * ny)
                    rstn_data = np.fromfile(f, dtype=np.float32, count=nx * ny)
                    temp_data = temp_data.reshape((nx, ny))
                    rstn_data = rstn_data.reshape((nx, ny))
                    print(iday, temp_data[0, 0], rstn_data[0, 0])
                    temp.append(temp_data[0, 0])
                    rstn.append(rstn_data[0, 0])
        except FileNotFoundError:
            abort(source, f"file not found: {fname}")
        except ValueError:
            pass

        results.append((pd.DataFrame({"temp": temp, "rstn": rstn}), f"{res}.csv"))
    return results


def get_chirps_rainfall_data_path(date: PartialDate) -> Path:
    file = None
    match date.scope:
        case "daily":
            file = Path(
                "global_daily",
                str(date.year),
                date.zero_padded_month,
                f"chirps-v2.0.{date.to_string('.')}.tif",
            )
        case "monthly":
            file = Path(
                "global_monthly",
                str(date.year),
                f"chirps-v2.0.{date.to_string('.')}.tif",
            )
        case "annual":
            file = Path("global_annual", f"chirps-v2.0.{date}.tif")

    if not (path := source_path("meteorological/chirps-rainfall", file)).exists():
        raise FileNotFoundError(f"CHIRPS rainfall data not found: {path}")

    return path


def process_chirps_rainfall(partial_date: str, plots=False) -> ProcessResult:
    """
    Process CHIRPS Rainfall data.

    "CHIRPS" stands for Climate Hazards Group InfraRed Precipitation with
    Station.
    """
    source = 'meteorological/chirps-rainfall'
    pdate = PartialDate.from_string(partial_date)
    logging.info(f'partial_date:{pdate}')
    logging.info(f'scope:{pdate.scope}')
    logging.info(f'plots:{plots}')

    # Import the GeoTIFF file
    file = get_chirps_rainfall_data_path(pdate)
    logging.info(f'Importing:{file}')
    src = rasterio.open(file)

    # Initialise the data frame that will store the output data for each region
    columns = ['year', 'month', 'day', 'rainfall']
    output = pd.DataFrame(columns=columns)

    # Add date information to the output data frame
    output.loc[0, 'year'] = pdate.year
    if pdate.month:
        output.loc[0, 'month'] = pdate.month
    if pdate.day:
        output.loc[0, 'day'] = pdate.day

    # Rasterio stores image layers in 'bands'
    # Get the data in the first band as an array
    data = src.read(1)
    # Replace placeholder numbers with 0
<<<<<<< HEAD
    # (-3.4e+38 is the smallest single-precision floating-point number)
    data[data == -3.4028234663852886e38] = 0
=======
    data[data == MIN_FLOAT] = 0
>>>>>>> 5d982241
    # Hide nulls
    data[data == -9999] = 0
    # Add the result to the output data frame
    output.loc[0, 'rainfall'] = np.nansum(data)

    if plots:
<<<<<<< HEAD
        title = f'Rainfall\n{pdate}'
        colourbar_label = 'Rainfall [mm]'
        plot_heatmap(source, data, pdate, title, colourbar_label)

=======
        # Plot
        data[data == 0] = np.nan
        plt.imshow(
            data, cmap='coolwarm', origin='upper',
        )
        plt.colorbar(label='Rainfall [mm]')
        plt.title(f'Rainfall\n{pdate}')
        # Make the plot title file-system safe
        title = re.sub(r'[<>:"/\\|?*]', '_', str(pdate))
        title = title.strip()
        # Export
        path = Path(
            output_path(source),
            str(pdate).replace('-', '/'), title + '.png'
        )
        path.parent.mkdir(parents=True, exist_ok=True)
        logging.info(f'Exporting:{path}')
        plt.savefig(path)
        plt.close()

    # Export
>>>>>>> 5d982241
    return output, 'chirps-rainfall.csv'


def process_era5_reanalysis_data() -> ProcessResult:
    """
    Process ERA5 atmospheric reanalysis data.
    """
    source = "meteorological/era5-atmospheric-reanalysis"
    path = source_path(source, "ERA5-ml-temperature-subarea.nc")
    file = nc.Dataset(path, "r")  # type: ignore

    # Import variables as arrays
    longitude = file.variables["longitude"][:]
    latitude = file.variables["latitude"][:]
    level = file.variables["level"][:]
    time = file.variables["time"][:]
    temp = file.variables["t"][:]
    # Convert Kelvin to Celsius
    temp = temp - 273.15

    longitudes = []
    latitudes = []
    levels = []
    times = []
    temperatures = []
    for i, lon in enumerate(longitude):
        for j, lat in enumerate(latitude):
            for k, lev in enumerate(level):
                for m, t in enumerate(time):
                    longitudes.append(lon)
                    latitudes.append(lat)
                    levels.append(lev)
                    times.append(t)
                    temperatures.append(temp[m, k, j, i])

    df = pd.DataFrame(
        {
            "longitude": longitudes,
            "latitude": latitudes,
            "level": levels,
            "time": times,
            "temperature": temperatures,
        }
    )
    file.close()

    return df, "ERA5-ml-temperature-subarea.csv"


def process_terraclimate(
    partial_date: str, iso3: str, admin_level: str, plots=False
):
    """
    Process TerraClimate data.

    This metric incorporates TerraClimate gridded temperature, precipitation,
    and other water balance variables. The data is stored in NetCDF (`.nc`)
    files for which the `netCDF4` library is needed.
    """
    pdate = PartialDate.from_string(partial_date)
    year = pdate.year
    source = 'meteorological/terraclimate'

    # Initialise output data frame
    columns = [
        'admin_level_0', 'admin_level_1', 'admin_level_2', 'admin_level_3',
        'year', 'month'
    ]
    output = pd.DataFrame(columns=columns)

    # Iterate over the metrics
    for metric in TERRACLIMATE_METRICS:
        # Import the raw data
        if (year == 2023) and (metric == 'pdsi'):
            # In 2023 the capitalization of pdsi changed
            metric = 'PDSI'
        path = source_path(source, f'TerraClimate_{metric}_{year}.nc')
        logging.info(f'Importing:{path}')
        ds = nc.Dataset(path)

        # Extract the variables
        lat = ds.variables['lat'][:]
        lon = ds.variables['lon'][:]
        time = ds.variables['time'][:]  # Time in days since 1900-01-01
        raw = ds.variables[metric]

        # Check if a standard name is provided for this metric
        try:
            standard_name = raw.standard_name
        except AttributeError:
            standard_name = metric

        # Apply scale factor
        data = raw[:].astype(np.float32)
        data = data * raw.scale_factor + raw.add_offset
        # Replace fill values with NaN
        data[data == raw._FillValue] = np.nan

        # Convert time to actual dates
        base_time = datetime(1900, 1, 1)
        months = [base_time + timedelta(days=t) for t in time]

        # Import a shapefile
        gdf = gpd.read_file(get_shapefile(iso3, admin_level))
        for i, month in enumerate(months):
            # If a month has been specified on the command line
            if pdate.month:
                # If this data come from a month that does not match the
                # requested month
                if pdate.month != month.month:
                    # Skip this iteration
                    continue

            # Extract the data for the chosen month
            this_month = data[i, :, :]

            # Iterate over the regions in the shape file
            for j, region in gdf.iterrows():
                geometry = region.geometry

                # Initialise a new row for the output data frame
                idx = i * len(months) + j
                output.loc[idx, 'admin_level_0'] = region['COUNTRY']
                output.loc[idx, 'admin_level_1'] = None
                output.loc[idx, 'admin_level_2'] = None
                output.loc[idx, 'admin_level_3'] = None
                output.loc[idx, 'year'] = month.year
                output.loc[idx, 'month'] = month.month
                # Initialise the graph title
                title = region['COUNTRY']
                # Update the new row and the title if the admin level is high
                # enough
                if int(admin_level) >= 1:
                    output.loc[idx, 'admin_level_1'] = region['NAME_1']
                    title = region['NAME_1']
                if int(admin_level) >= 2:
                    output.loc[idx, 'admin_level_2'] = region['NAME_2']
                    title = region['NAME_2']
                if int(admin_level) >= 3:
                    output.loc[idx, 'admin_level_3'] = region['NAME_3']
                    title = region['NAME_3']

                # Define transform for geometry_mask based on grid resolution
                transform = rasterio.transform.from_origin(
                    lon.min(), lat.max(), abs(lon[1] - lon[0]),
                    abs(lat[1] - lat[0])
                )

                # Create a mask that is True for points outside the geometries
                mask = rasterio.features.geometry_mask(
                    [geometry], transform=transform, out_shape=this_month.shape
                )
                masked_data = np.ma.masked_array(this_month, mask=mask)
                # Add to output data frame
                output.loc[idx, standard_name] = np.nansum(masked_data)

                if plots:
                    month_str = month.strftime('%B %Y')
                    title = f'{raw.description}\n{title} - {month_str}'
                    colourbar_label = f'{raw.description} [{raw.units}]'
                    extent = [lon.min(), lon.max(), lat.min(), lat.max()]
                    plot_gadm_heatmap(
                        source, masked_data, gdf, pdate, title,
                        colourbar_label, region, extent
                    )

        # Close the NetCDF file after use
        ds.close()

    # # Export
    # path = Path(output_path(source), year, iso3 + '.csv')
    # print('Exporting', path)
    # output.to_csv(path, index=False)

    return output, f'{iso3}.csv'


def process_worldpop_pop_count_data(
    iso3: str, year: int = 2020, rt: str = "pop"
) -> ProcessResult:
    """
    Process WorldPop population count.

    - EPSG:9217: https://epsg.io/9217
    - EPSG:4326: https://epsg.io/4326
    - EPSG = European Petroleum Survey Group
    """
    source = "sociodemographic/worldpop-count"
    country = get_country_name(iso3)
    print("Year:       ", year)
    print("Country:    ", iso3)
    print("Resolution: ", rt)
    print("")

    base_path = source_path(
        source,
        f'GIS/population/by-country/{iso3}/{country.replace(' ', '_')}_100m_Population',
    )
    filename = Path(f"{iso3}_{rt}_v2b_{year}_UNadj.tif")
    print(f'Processing "{filename}"')
    src = rasterio.open(base_path / filename)
    # Get the affine transformation coefficients
    transform = src.transform
    # Read data from band 1
    if src.count != 1:
        raise ValueError(f"Unexpected number of bands: {src.count}")
    source_data = src.read(1)

    # Replace placeholder numbers with 0
    # (-3.4e+38 is the smallest single-precision floating-point number)
    df = pd.DataFrame(source_data)
    population_data = df[df != MIN_FLOAT]
    """
    Sanity check: calculate the total population
    Google says that Vietnam's population was 96.65 million (2020)

    VNM_pph_v2b_2020.tif
    90,049,150 (2020)

    VNM_pph_v2b_2020_UNadj.tif
    96,355,010 (2020)

    VNM_ppp_v2b_2020.tif
    90,008,170 (2020)

    VNM_ppp_v2b_2020_UNadj.tif
    96,355,000 (2020)
    """
    print(f"Population as per {filename}: {population_data.sum().sum()}")

    # Convert pixel coordinates to latitude and longitude
    cols = np.arange(source_data.shape[1])
    lon, _ = rasterio.transform.xy(transform, (1,), cols)
    rows = np.arange(source_data.shape[0])
    _, lat = rasterio.transform.xy(transform, rows, (1,))
    # Replace placeholder numbers with 0
<<<<<<< HEAD
    # (-3.4e+38 is the smallest single-precision floating-point number)
    mask = source_data == -3.4028234663852886e38
    source_data[mask] = 0
=======
    source_data[source_data == MIN_FLOAT] = 0
>>>>>>> 5d982241
    # Create a DataFrame with latitude, longitude, and pixel values
    df = pd.DataFrame(source_data, index=lat, columns=lon)
    return df, "{iso3}/{filename.stem}.csv"


def process_worldpop_pop_density_data(iso3: str, year: int) -> ProcessResult:
    """
    Process WorldPop population density.
    """
    source = "sociodemographic/worldpop-density"
    print(f"Source:      {source}")
    print(f"Year:        {year}")
    print(f"Country:     {iso3}")

    # Import the population density data
    iso3_lower = iso3.lower()
    filename = Path(f"{iso3_lower}_pd_{year}_1km_UNadj_ASCII_XYZ")
    base_path = source_path(
        source, f"population-density/Global_2000_2020_1km_UNadj/{year}/{iso3}"
    )
    df = pd.read_csv(base_path / filename.with_suffix(".zip"))
    return df, f"{iso3}/{filename.with_suffix('.csv')}"


def process_gadm_chirps_rainfall(
    iso3: str, admin_level: Literal['0', '1'], partial_date: str, plots=False
):
    """
    Process GADM administrative map and CHIRPS rainfall data.

    "CHIRPS" stands for Climate Hazards Group InfraRed Precipitation with
    Station.
    """
<<<<<<< HEAD
    source = 'geospatial/chirps-rainfall'
=======
>>>>>>> 5d982241
    pdate = PartialDate.from_string(partial_date)
    logging.info(f'iso3:{iso3}')
    logging.info(f'admin_level:{admin_level}')
    logging.info(f'partial_date:{pdate}')
<<<<<<< HEAD
    logging.info(f'timeframe:{pdate.scope}')
=======
    logging.info(f'scope:{pdate.scope}')
>>>>>>> 5d982241
    logging.info(f'plots:{plots}')

    # Import the GeoTIFF file
    file = get_chirps_rainfall_data_path(pdate)
    logging.info(f'Importing:{file}')
    src = rasterio.open(file)

    # Create a bounding box from raster bounds
    bounds = src.bounds
    raster_bbox = shapely.geometry.box(
        bounds.left, bounds.bottom, bounds.right, bounds.top
    )

    # Import shape file
    path = get_shapefile(iso3, admin_level)
    logging.info(f'Importing:{path}')
    gdf = gpd.read_file(path)
    # Transform the shape file to match the GeoTIFF's coordinate system
    gdf = gdf.to_crs(src.crs)
    # EPSG:4326 - WGS 84: latitude/longitude coordinate system based on the
    # Earth's center of mass

    # Initialise the data frame that will store the output data for each region
    columns = [
        'admin_level_0', 'admin_level_1', 'admin_level_2', 'admin_level_3',
        'year', 'month', 'day', 'rainfall'
    ]
    output = pd.DataFrame(columns=columns)

    # Iterate over each region in the shape file
    for i, region in gdf.iterrows():
        # Add the region name to the output data frame
        output.loc[i, 'admin_level_0'] = region['COUNTRY']
        # Initialise the graph title
        title = region['COUNTRY']
        # Add more region names and update the graph title if the admin level
        # is high enough to warrant it
        if int(admin_level) >= 1:
            output.loc[i, 'admin_level_1'] = region['NAME_1']
            title = region['NAME_1']
        if int(admin_level) >= 2:
            output.loc[i, 'admin_level_2'] = region['NAME_2']
            title = region['NAME_2']
        if int(admin_level) >= 3:
            output.loc[i, 'admin_level_3'] = region['NAME_3']
            title = region['NAME_3']

        # Add date information to the output data frame
        output.loc[i, 'year'] = pdate.year
        if pdate.month:
            output.loc[i, 'month'] = pdate.month
        if pdate.day:
            output.loc[i, 'day'] = pdate.day

        # Check if the rainfall data intersects this region
        geometry = region.geometry
        if raster_bbox.intersects(geometry):
            # There is rainfall data for this region
            # Clip the data using the polygon of the current region
            region_data, _ = rasterio.mask.mask(src, [geometry], crop=True)
            # Replace negative values (where no rainfall was measured)
            region_data = np.where(region_data < 0, np.nan, region_data)
            # Sum the pixel values to get the total for the region
            region_total = np.nansum(region_data)
        else:
            # No rainfall data for this region
            region_total = 0
        # Add the result to the output data frame
        output.loc[i, 'rainfall'] = region_total

        if plots:
<<<<<<< HEAD
            ar = region_data[0]
            ar[ar == 0] = np.nan
            title = f'Rainfall\n{title} - {pdate}'
            colourbar_label = 'Rainfall [mm]'
            min_lon, min_lat, max_lon, max_lat = geometry.bounds
            extent = [min_lon, max_lon, min_lat, max_lat]
            plot_gadm_heatmap(
                source, ar, gdf, pdate, title, colourbar_label, region, extent
            )
=======
            # Get the bounds of the region
            min_lon, min_lat, max_lon, max_lat = geometry.bounds
            # Plot
            fig, ax = plt.subplots()
            ar = region_data[0]
            ar[ar == 0] = np.nan
            im = ax.imshow(
                ar, cmap='coolwarm', origin='upper',
                extent=[min_lon, max_lon, min_lat, max_lat]
            )
            # Add the geographical borders
            gdf.plot(ax=ax, color='none', edgecolor='gray')
            gpd.GeoDataFrame([region]).plot(ax=ax, color='none', edgecolor='k')
            plt.colorbar(im, ax=ax, label='Rainfall [mm]')
            ax.set_title(f'Rainfall\n{title} - {pdate}')
            ax.set_xlim(min_lon, max_lon)
            ax.set_ylim(min_lat, max_lat)
            ax.set_ylabel('Latitude')
            ax.set_xlabel('Longitude')
            # Make the plot title file-system safe
            title = re.sub(r'[<>:"/\\|?*]', '_', title)
            title = title.strip()
            # Export
            path = Path(
                output_path('geospatial/chirps-rainfall'),
                str(pdate).replace('-', '/'), title + '.png'
            )
            path.parent.mkdir(parents=True, exist_ok=True)
            logging.info(f'Exporting:{path}')
            plt.savefig(path)
            plt.close()
>>>>>>> 5d982241

    # Export
    return output, f'{iso3}.csv'


def process_gadm_worldpoppopulation_data(
    iso3, year: int, admin_level: AdminLevel = "0", rt: str = "ppp"
):
    """
    Process GADM administrative map and WorldPop population count data
    """
    source = "sociodemographic/worldpop-density"

    # Import the TIFF file
    filename = Path(f"{iso3}_{rt}_v2b_{year}_UNadj.tif")
    path = source_path(source, iso3)
    # Search for the actual folder that has the data
    folders = [d for d in os.listdir(path) if d.endswith("_100m_Population")]
    folder = folders[0]
    # Construct full path
    path = Path(path, folder, filename)
    # Import
    src = rasterio.open(path)
    # Read the first band
    data = src.read(1)
    # Replace placeholder numbers with 0
<<<<<<< HEAD
    # (-3.4e+38 is the smallest single-precision floating-point number)
    data[data == -3.4028234663852886e38] = 0
=======
    data[data == MIN_FLOAT] = 0
>>>>>>> 5d982241
    # Create a bounding box from raster bounds
    bounds = src.bounds
    raster_bbox = shapely.geometry.box(
        bounds.left, bounds.bottom, bounds.right, bounds.top
    )
    # Sanity checking
    # TODO: put these in tests!
    if (iso3 == "VNM") and (year == "2020"):
        assert data.sum() == 96355088.0, f"{data.sum()} != 96355088.0"  # 96,355,088
    if (iso3 == "PER") and (year == "2020"):
        assert data.sum() == 32434896.0, f"{data.sum()} != 32434896.0"  # 32,434,896

    # Import shape file
    gdf = gpd.read_file(get_shapefile(iso3, admin_level))
    # Transform the shape file to match the GeoTIFF's coordinate system
    # EPSG:4326 - WGS 84: latitude/longitude coordinate system based on the
    # Earth's center of mass
    gdf = gdf.to_crs(src.crs)

    output = pd.DataFrame()
    # Iterate over the regions in the shape file
    for _, region in gdf.iterrows():
        geometry = region.geometry

        # Initialise a new row for the output data frame
        new_row = {}
        new_row["Admin Level 0"] = region["COUNTRY"]
        # Initialise the title
        title = region["COUNTRY"]
        # Update the new row and the title if the admin level is high enough
        if int(admin_level) >= 1:
            new_row["Admin Level 1"] = region["NAME_1"]
            title = region["NAME_1"]
        if int(admin_level) >= 2:
            new_row["Admin Level 2"] = region["NAME_2"]
            title = region["NAME_2"]
        if int(admin_level) >= 3:
            new_row["Admin Level 3"] = region["NAME_3"]
            title = region["NAME_3"]

        # Check if the population data intersects this region
        if raster_bbox.intersects(geometry):
            # There is population data for this region
            # Clip the data using the polygon of the current region
            region_data, _ = rasterio.mask.mask(src, [geometry], crop=True)
            # Replace negative values (if any exist)
            region_data = np.where(region_data < 0, np.nan, region_data)
            # Define the extent

            # Sum the pixel values to get the total for the region
            region_total = np.nansum(region_data)
            print(title, region_total)

        else:
            # There is no population data for this region
            region_total = 0
            print(title, region_total)

        # Add to output data frame
        new_row["Population"] = region_total
        # Export
        new_row_df = pd.DataFrame(new_row, index=[0])
        output = pd.concat([output, new_row_df], ignore_index=True)

    # Export
    return output, f"{iso3}/admin{admin_level}/{iso3}_admin{admin_level}_population.csv"


def get_admin_region(lat: float, lon: float, polygons) -> str:
    """
    Find the admin region in which a grid cell lies.

    Return the ID of administrative region in which the centre (given by
    latitude and longitude) of a 2.4km^2 grid cell lies.
    """
    point = shapely.geometry.Point(lon, lat)
    for geo_id in polygons:
        polygon = polygons[geo_id]
        if polygon.contains(point):
            return geo_id
    return "null"


def process_relative_wealth_index_admin(iso3: str, admin_level: str):
    """Process Vietnam Relative Wealth Index data."""
    rwifile = source_path(
        "economic/relative-wealth-index",
        f"{iso3.lower()}_relative_wealth_index.csv"
    )
    shpfile = get_shapefile(iso3, admin_level=admin_level)

    # Create a dictionary of polygons where the key is the ID of the polygon
    # and the value is its geometry
    shapefile = gpd.read_file(shpfile)
    admin_geoid = f"GID_{admin_level}"
    polygons = dict(zip(shapefile[admin_geoid], shapefile["geometry"]))

    def get_admin(x):
        return get_admin_region(x["latitude"], x["longitude"], polygons)

    rwi = pd.read_csv(rwifile)
    rwi["geo_id"] = rwi.parallel_apply(get_admin, axis=1)  # type: ignore
    rwi = rwi[rwi["geo_id"] != "null"]

    # Get the mean RWI value for each region
    rwi = rwi.groupby('geo_id')['rwi'].mean().reset_index()

    # Dynamically choose which columns need to be added to the data
    region_columns = ['COUNTRY', 'NAME_1', 'NAME_2', 'NAME_3']
    admin_columns = region_columns[:int(admin_level) + 1]
    # Merge with the shapefile to get the region names
    rwi = rwi.merge(
        shapefile[[admin_geoid] + admin_columns],
        left_on='geo_id', right_on=admin_geoid, how='left'
    )
    # Rename the columns
    columns = dict(zip(
        admin_columns, [f"admin_level_{i}" for i in range(len(admin_columns))]
    ))
    rwi = rwi.rename(columns=columns)
    # Add in the higher-level admin levels
    for i in range(int(admin_level) + 1, 4):
        rwi[f"admin_level_{i}"] = None
    # Re-order the columns
    output_columns = [f"admin_level_{i}" for i in range(4)] + ['rwi']
    rwi = rwi[output_columns]

    return rwi, f"{iso3}.csv"


PROCESSORS: dict[str, Callable[..., ProcessResult | list[ProcessResult]]] = {
    "economic/relative-wealth-index": process_relative_wealth_index_admin,
    "epidemiological/dengue/peru": process_ministerio_de_salud_peru_data,
    "geospatial/chirps-rainfall": process_gadm_chirps_rainfall,
    "geospatial/gadm": process_gadm_admin_map_data,
    "geospatial/worldpop-count": process_gadm_worldpoppopulation_data,
    "meteorological/aphrodite-daily-mean-temp": process_aphrodite_temperature_data,
    "meteorological/aphrodite-daily-precip": process_aphrodite_precipitation_data,
    "meteorological/chirps-rainfall": process_chirps_rainfall,
    "meteorological/era5-reanalysis": process_era5_reanalysis_data,
    "meteorological/terraclimate": process_terraclimate,
    "sociodemographic/worldpop-count": process_worldpop_pop_count_data,
    "sociodemographic/worldpop-density": process_worldpop_pop_density_data,
}<|MERGE_RESOLUTION|>--- conflicted
+++ resolved
@@ -19,7 +19,9 @@
 from typing import Literal, Callable
 import logging
 import os
-
+import re
+
+from matplotlib import pyplot as plt
 from pandarallel import pandarallel
 import geopandas as gpd
 import netCDF4 as nc
@@ -31,9 +33,8 @@
 import rasterio.features
 import shapely.geometry
 
-from .plots import plot_heatmap, plot_gadm_heatmap
 from .util import \
-    abort, source_path, days_in_year, get_country_name
+    abort, source_path, days_in_year, output_path, get_country_name
 from .types import ProcessResult, PartialDate, AdminLevel
 from .constants import TERRACLIMATE_METRICS
 
@@ -316,24 +317,13 @@
     # Get the data in the first band as an array
     data = src.read(1)
     # Replace placeholder numbers with 0
-<<<<<<< HEAD
-    # (-3.4e+38 is the smallest single-precision floating-point number)
-    data[data == -3.4028234663852886e38] = 0
-=======
     data[data == MIN_FLOAT] = 0
->>>>>>> 5d982241
     # Hide nulls
     data[data == -9999] = 0
     # Add the result to the output data frame
     output.loc[0, 'rainfall'] = np.nansum(data)
 
     if plots:
-<<<<<<< HEAD
-        title = f'Rainfall\n{pdate}'
-        colourbar_label = 'Rainfall [mm]'
-        plot_heatmap(source, data, pdate, title, colourbar_label)
-
-=======
         # Plot
         data[data == 0] = np.nan
         plt.imshow(
@@ -355,7 +345,6 @@
         plt.close()
 
     # Export
->>>>>>> 5d982241
     return output, 'chirps-rainfall.csv'
 
 
@@ -364,8 +353,7 @@
     Process ERA5 atmospheric reanalysis data.
     """
     source = "meteorological/era5-atmospheric-reanalysis"
-    path = source_path(source, "ERA5-ml-temperature-subarea.nc")
-    file = nc.Dataset(path, "r")  # type: ignore
+    file = nc.Dataset(source_path(source, "ERA5-ml-temperature-subarea.nc"), "r")  # type: ignore
 
     # Import variables as arrays
     longitude = file.variables["longitude"][:]
@@ -401,7 +389,6 @@
         }
     )
     file.close()
-
     return df, "ERA5-ml-temperature-subarea.csv"
 
 
@@ -415,8 +402,8 @@
     and other water balance variables. The data is stored in NetCDF (`.nc`)
     files for which the `netCDF4` library is needed.
     """
-    pdate = PartialDate.from_string(partial_date)
-    year = pdate.year
+    date = PartialDate.from_string(partial_date)
+    year = date.year
     source = 'meteorological/terraclimate'
 
     # Initialise output data frame
@@ -431,9 +418,10 @@
         # Import the raw data
         if (year == 2023) and (metric == 'pdsi'):
             # In 2023 the capitalization of pdsi changed
-            metric = 'PDSI'
-        path = source_path(source, f'TerraClimate_{metric}_{year}.nc')
-        logging.info(f'Importing:{path}')
+            path = source_path(source, 'TerraClimate_PDSI_2023.nc')
+        else:
+            path = source_path(source, f'TerraClimate_{metric}_{year}.nc')
+        logging.info(f'Importing {path}')
         ds = nc.Dataset(path)
 
         # Extract the variables
@@ -462,10 +450,10 @@
         gdf = gpd.read_file(get_shapefile(iso3, admin_level))
         for i, month in enumerate(months):
             # If a month has been specified on the command line
-            if pdate.month:
+            if date.month:
                 # If this data come from a month that does not match the
                 # requested month
-                if pdate.month != month.month:
+                if date.month != month.month:
                     # Skip this iteration
                     continue
 
@@ -506,21 +494,41 @@
 
                 # Create a mask that is True for points outside the geometries
                 mask = rasterio.features.geometry_mask(
-                    [geometry], transform=transform, out_shape=this_month.shape
+                    [geometry],
+                    transform=transform,
+                    out_shape=this_month.shape
                 )
                 masked_data = np.ma.masked_array(this_month, mask=mask)
+                if plots:
+                    # Plot
+                    plt.imshow(
+                        masked_data, cmap='coolwarm', origin='upper',
+                        extent=[lon.min(), lon.max(), lat.min(), lat.max()]
+                    )
+                    plt.colorbar(label=f'{raw.description} [{raw.units}]')
+                    month_str = month.strftime('%B %Y')
+                    plt.title(f'{raw.description}\n{title} - {month_str}')
+                    # Get the bounds of the region
+                    min_lon, min_lat, max_lon, max_lat = geometry.bounds
+                    plt.xlim(min_lon, max_lon)
+                    plt.ylim(min_lat, max_lat)
+                    plt.ylabel('Latitude')
+                    plt.xlabel('Longitude')
+                    # Make the plot title file-system safe
+                    title = re.sub(r'[<>:"/\\|?*]', '_', title)
+                    title = title.strip()
+                    # Export
+                    path = Path(
+                        output_path(source), str(year), month.strftime('%m'),
+                        standard_name, title + '.png'
+                    )
+                    path.parent.mkdir(parents=True, exist_ok=True)
+                    logging.info(f'Exporting {path}')
+                    plt.savefig(path)
+                    plt.close()
+
                 # Add to output data frame
                 output.loc[idx, standard_name] = np.nansum(masked_data)
-
-                if plots:
-                    month_str = month.strftime('%B %Y')
-                    title = f'{raw.description}\n{title} - {month_str}'
-                    colourbar_label = f'{raw.description} [{raw.units}]'
-                    extent = [lon.min(), lon.max(), lat.min(), lat.max()]
-                    plot_gadm_heatmap(
-                        source, masked_data, gdf, pdate, title,
-                        colourbar_label, region, extent
-                    )
 
         # Close the NetCDF file after use
         ds.close()
@@ -592,13 +600,7 @@
     rows = np.arange(source_data.shape[0])
     _, lat = rasterio.transform.xy(transform, rows, (1,))
     # Replace placeholder numbers with 0
-<<<<<<< HEAD
-    # (-3.4e+38 is the smallest single-precision floating-point number)
-    mask = source_data == -3.4028234663852886e38
-    source_data[mask] = 0
-=======
     source_data[source_data == MIN_FLOAT] = 0
->>>>>>> 5d982241
     # Create a DataFrame with latitude, longitude, and pixel values
     df = pd.DataFrame(source_data, index=lat, columns=lon)
     return df, "{iso3}/{filename.stem}.csv"
@@ -632,19 +634,11 @@
     "CHIRPS" stands for Climate Hazards Group InfraRed Precipitation with
     Station.
     """
-<<<<<<< HEAD
-    source = 'geospatial/chirps-rainfall'
-=======
->>>>>>> 5d982241
     pdate = PartialDate.from_string(partial_date)
     logging.info(f'iso3:{iso3}')
     logging.info(f'admin_level:{admin_level}')
     logging.info(f'partial_date:{pdate}')
-<<<<<<< HEAD
-    logging.info(f'timeframe:{pdate.scope}')
-=======
     logging.info(f'scope:{pdate.scope}')
->>>>>>> 5d982241
     logging.info(f'plots:{plots}')
 
     # Import the GeoTIFF file
@@ -716,17 +710,6 @@
         output.loc[i, 'rainfall'] = region_total
 
         if plots:
-<<<<<<< HEAD
-            ar = region_data[0]
-            ar[ar == 0] = np.nan
-            title = f'Rainfall\n{title} - {pdate}'
-            colourbar_label = 'Rainfall [mm]'
-            min_lon, min_lat, max_lon, max_lat = geometry.bounds
-            extent = [min_lon, max_lon, min_lat, max_lat]
-            plot_gadm_heatmap(
-                source, ar, gdf, pdate, title, colourbar_label, region, extent
-            )
-=======
             # Get the bounds of the region
             min_lon, min_lat, max_lon, max_lat = geometry.bounds
             # Plot
@@ -758,7 +741,6 @@
             logging.info(f'Exporting:{path}')
             plt.savefig(path)
             plt.close()
->>>>>>> 5d982241
 
     # Export
     return output, f'{iso3}.csv'
@@ -785,12 +767,7 @@
     # Read the first band
     data = src.read(1)
     # Replace placeholder numbers with 0
-<<<<<<< HEAD
-    # (-3.4e+38 is the smallest single-precision floating-point number)
-    data[data == -3.4028234663852886e38] = 0
-=======
     data[data == MIN_FLOAT] = 0
->>>>>>> 5d982241
     # Create a bounding box from raster bounds
     bounds = src.bounds
     raster_bbox = shapely.geometry.box(
