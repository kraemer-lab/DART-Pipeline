"""
Script to process raw data that has already been collated.

To process GADM administrative map geospatial data, run one or more of the
following commands

.. code-block::

    $ uv run dart-pipeline process geospatial/gadm admin-level=1


In general, use `EPSG:9217 <https://epsg.io/9217>`_ or
`EPSG:4326 <https://epsg.io/4326>`_ for map projections and use the
`ISO 3166-1 alpha-3 <https://en.wikipedia.org/wiki/ISO_3166-1_alpha-3>`_
format for country codes.
"""
from datetime import datetime, timedelta
from pathlib import Path
from typing import Literal, Callable
import logging
import os
import re

from matplotlib import pyplot as plt
from pandarallel import pandarallel
import geopandas as gpd
import netCDF4 as nc
import numpy as np
import pandas as pd
import rasterio
import rasterio.mask
import rasterio.transform
import rasterio.features
import shapely.geometry

from .plots import \
    plot_heatmap, plot_gadm_micro_heatmap, plot_gadm_macro_heatmap
from .util import \
    abort, source_path, days_in_year, output_path, get_country_name, \
    get_shapefile
from .types import ProcessResult, PartialDate, AdminLevel
from .constants import TERRACLIMATE_METRICS

pandarallel.initialize(verbose=0)

TEST_MODE = os.getenv("DART_PIPELINE_TEST")
# Smallest single-precision floating-point number
MIN_FLOAT = -3.4028234663852886e38


def process_rwi(iso3: str, admin_level: str, plots=False):
    """Process Relative Wealth Index data."""
    source = 'economic/relative-wealth-index'
    iso3 = iso3.upper()
    logging.info('iso3:%s', iso3)
    logging.info('admin_level:%s', admin_level)
    logging.info('plots:%s', plots)

    # Create a dictionary of polygons where the key is the ID of the polygon
    # and the value is its geometry
    path = get_shapefile(iso3, admin_level)
    logging.info('Importing:%s', path)
    gdf = gpd.read_file(path)
    admin_geoid = f'GID_{admin_level}'
    polygons = dict(zip(gdf[admin_geoid], gdf['geometry']))

    # Import the relative wealth index data
    path = source_path(source, f'{iso3.lower()}_relative_wealth_index.csv')
    logging.info('Importing:%s', path)
    rwi = pd.read_csv(path)

    # Create a plot
    if plots:
        data = rwi.pivot(columns='longitude', index='latitude', values='rwi')
        origin = 'lower'
        min_lon = rwi['longitude'].min()
        max_lon = rwi['longitude'].max()
        min_lat = rwi['latitude'].min()
        max_lat = rwi['latitude'].max()
        extent = [min_lon, max_lon, min_lat, max_lat]
        limits = [min_lon, min_lat, max_lon, max_lat]
        zorder = 0
        country = get_country_name(iso3)
        title = f'Relative Wealth Index\n{country} - Admin Level {admin_level}'
        colourbar_label = 'Relative Wealth Index [unitless]'
        path = Path(output_path(source), f'{iso3}/admin_level_{admin_level}')
        plot_gadm_macro_heatmap(
            data, origin, extent, limits, gdf, zorder, title, colourbar_label,
            path
        )

    def get_admin(x):
        return get_admin_region(x['latitude'], x['longitude'], polygons)

    # Assign each latitude and longitude to an admin region
    rwi['geo_id'] = rwi.parallel_apply(get_admin, axis=1)  # type: ignore
    rwi = rwi[rwi['geo_id'] != 'null']

    # Get the mean RWI value for each region
    rwi = rwi.groupby('geo_id')['rwi'].mean().reset_index()

    # Dynamically choose which columns need to be added to the data
    region_columns = ['COUNTRY', 'NAME_1', 'NAME_2', 'NAME_3']
    admin_columns = region_columns[:int(admin_level) + 1]
    # Merge with the shapefile to get the region names
    rwi = rwi.merge(
        gdf[[admin_geoid] + admin_columns],
        left_on='geo_id', right_on=admin_geoid, how='left'
    )

    # Rename the columns
    columns = dict(zip(
        admin_columns, [f'admin_level_{i}' for i in range(len(admin_columns))]
    ))
    rwi = rwi.rename(columns=columns)
    rwi = rwi.rename(columns={'rwi': 'value'})
    # Add in the higher-level admin levels
    for i in range(int(admin_level) + 1, 4):
        rwi[f'admin_level_{i}'] = None
    # Add the metric name and unit
    rwi['metric'] = 'Relative Wealth Index'
    rwi['unit'] = 'unitless'
    # Re-order the columns
    output_columns = \
        [f'admin_level_{i}' for i in range(4)] + ['metric', 'value', 'unit']
    rwi = rwi[output_columns]

    return rwi, f'{iso3}.csv'


def process_ministerio_de_salud_peru_data(
    admin_level: Literal["0", "1"] | None = None,
) -> ProcessResult:
    """Process data from the Ministerio de Salud - Peru."""
    source = "epidemiological/dengue-peru"
    if not admin_level:
        admin_level = "0"
        logging.info('Admin level:None, defaulting to %s', admin_level)
    elif admin_level in ["0", "1"]:
        logging.info('Admin level:%s', admin_level)
    else:
        raise ValueError(f"Invalid admin level: {admin_level}")

    # Find the raw data
    path = source_path(source)
    iso3 = "PER"
    if admin_level == "0":
        filepaths = [Path(path, "casos_dengue_nacional.xlsx")]
    else:
        filepaths = []
        for dirpath, _, filenames in os.walk(path):
            filenames.sort()
            for filename in filenames:
                # Skip hidden files
                if filename.startswith("."):
                    continue
                # Skip admin levels that have not been requested for analysis
                if filename == "casos_dengue_nacional.xlsx":
                    continue
                filepaths.append(Path(dirpath, filename))

    # Initialise an output data frame
    master = pd.DataFrame()

    # Import the raw data
    for filepath in filepaths:
        df = pd.read_excel(filepath)

        # Get the name of the administrative divisions
        filename = filepath.name
        name = filename.removesuffix(".xlsx").split("_")[-1].capitalize()
        logging.info('Processing:%s', name)
        # Add to the output data frame
        df["admin_level_0"] = "Peru"
        if admin_level == "1":
            df["admin_level_1"] = name

        # Convert 'year' and 'week' to datetime format
        df["date"] = pd.to_datetime(
            df["ano"].astype(str) + "-" + df["semana"].astype(str) + "-1",
            format="%G-%V-%u",
        )
        # Add to master data frame
        master = pd.concat([master, df], ignore_index=True)

    return master, f"{iso3}/admin{admin_level}.csv"


def process_gadm_admin_map_data(iso3: str, admin_level: AdminLevel):
    """Process GADM administrative map data."""
    gdf = gpd.read_file(get_shapefile(iso3, admin_level))

    # en.wikipedia.org/wiki/List_of_national_coordinate_reference_systems
    national_crs = {
        "GBR": "EPSG:27700",
        "PER": "EPSG:24892",  # Peru central zone
        "VNM": "EPSG:4756",
    }
    try:
        gdf = gdf.to_crs(national_crs[iso3])
    except KeyError:
        pass

    # Initialise output data frame
    output = pd.DataFrame()
    # Iterate over the regions in the shape file
    for _, region in gdf.iterrows():
        # Initialise a new row for the output data frame
        new_row = {"Admin Level 0": region["COUNTRY"]}
        # Initialise the title
        # Update the new row and the title if the admin level is high enough
        if int(admin_level) >= 1:
            new_row["Admin Level 1"] = region["NAME_1"]
        if int(admin_level) >= 2:
            new_row["Admin Level 2"] = region["NAME_2"]
        if int(admin_level) >= 3:
            new_row["Admin Level 3"] = region["NAME_3"]

        # Calculate area in square metres
        area = region.geometry.area
        # Convert to square kilometres
        area_sq_km = area / 1e6
        # Add to output data frame
        new_row["Area [km²]"] = area_sq_km
        new_row_df = pd.DataFrame(new_row, index=[0])
        output = pd.concat([output, new_row_df], ignore_index=True)

    return output, f"{iso3}/admin{admin_level}_area.csv"


def process_gadm_worldpopcount(
    iso3, partial_date: str, admin_level: AdminLevel = '0', rt: str = 'ppp',
    plots=False
):
    """Process GADM administrative map and WorldPop population count data."""
    sub_pipeline = 'geospatial/worldpop-count'
    logging.info('iso3:%s', iso3)
    logging.info('partial_date:%s', partial_date)
    logging.info('admin_level:%s', admin_level)
    logging.info('rt:%s', rt)
    logging.info('plots:%s', plots)

    pdate = PartialDate.from_string(partial_date)
    if pdate.day:
        msg = f'The date {partial_date} includes a day. Provide only a ' + \
            'year in YYYY format.'
        raise ValueError(msg)
    if pdate.month:
        msg = f'The date {partial_date} includes a month. Provide only a ' + \
            'year in YYYY format.'
        raise ValueError(msg)

    # Import the GeoTIFF file
    source = 'sociodemographic/worldpop-count'
    path = Path(iso3, f'{iso3}_{rt}_v2b_{pdate.year}_UNadj.tif')
    path = source_path(source, path)
    logging.info('importing:%s', path)
    try:
        src = rasterio.open(path)
    except rasterio.errors.RasterioIOError:
        # Could not find the file
        file_found = False
        for year in range(datetime.today().year, 1990, -1):
            filename = f'{iso3}_{rt}_v2b_{year}_UNadj.tif'
            if filename in os.listdir(path.parent):
                new_path = source_path(source, Path(iso3, filename))
                logging.info('importing:%s', new_path)
                print(f'File {path} not found.')
                print(f'Importing {new_path} instead')
                src = rasterio.open(new_path)
                file_found = True
                break
        if not file_found:
            msg = f'{path}: No such file or directory. Either it has not ' + \
<<<<<<< HEAD
                'been downloaded or data does not exist for this year.'
=======
                'been downloaded or data does not exist for this year or ' + \
                'any year since 1990.'
>>>>>>> b7abb6bb
            raise rasterio.errors.RasterioIOError(msg)

    # Rasterio stores image layers in 'bands'
    # Get the data in the first band as an array
    data = src.read(1)
    # Replace placeholder numbers with 0
    data[data == MIN_FLOAT] = 0
    # Hide nulls
    data[data == -9999] = 0

    # Create a bounding box from raster bounds
    bounds = src.bounds
    raster_bbox = shapely.geometry.box(
        bounds.left, bounds.bottom, bounds.right, bounds.top
    )

    # Import shape file
    path = get_shapefile(iso3, admin_level)
    logging.info('importing:%s', path)
    gdf = gpd.read_file(path)
    # Transform the shape file to match the GeoTIFF's coordinate system
    gdf = gdf.to_crs(src.crs)
    # EPSG:4326 - WGS 84: latitude/longitude coordinate system based on the
    # Earth's center of mass

    # Initialise the data frame that will store the output data for each region
    columns = [
        'admin_level_0', 'admin_level_1', 'admin_level_2', 'admin_level_3',
        'year', 'metric', 'value', 'unit'
    ]
    output = pd.DataFrame(columns=columns)

    # Iterate over each region in the shape file
    for i, region in gdf.iterrows():
        # Add the region name to the output data frame
        output.loc[i, 'admin_level_0'] = region['COUNTRY']
        # Initialise the graph title
        title = region['COUNTRY']
        # Add more region names and update the graph title if the admin level
        # is high enough to warrant it
        if int(admin_level) >= 1:
            output.loc[i, 'admin_level_1'] = region['NAME_1']
            title = region['NAME_1']
        if int(admin_level) >= 2:
            output.loc[i, 'admin_level_2'] = region['NAME_2']
            title = region['NAME_2']
        if int(admin_level) >= 3:
            output.loc[i, 'admin_level_3'] = region['NAME_3']
            title = region['NAME_3']

        # Add date information to the output data frame
        output.loc[i, 'year'] = pdate.year

        # Check if the population data intersects this region
        geometry = region.geometry
        if raster_bbox.intersects(geometry):
            # There is population data for this region
            # Clip the data using the polygon of the current region
            region_data, _ = rasterio.mask.mask(src, [geometry], crop=True)
            # Replace negative values (if any exist)
            region_data = np.where(region_data < 0, np.nan, region_data)
            # Sum the pixel values to get the total for the region
            region_total = np.nansum(region_data)
        else:
            # There is no population data for this region
            region_total = 0
        logging.info('region:%s', title)
        logging.info('region_total:%s', region_total)
        # Add the result to the output data frame
        metric = 'Population Count'
        output.loc[i, 'metric'] = metric
        output.loc[i, 'value'] = region_total
        unit = 'people'
        output.loc[i, 'unit'] = unit

    # Create a plot
    if plots:
        data[data == 0] = np.nan
        data = np.log(data)
        origin = 'upper'
        min_lon, min_lat, max_lon, max_lat = gdf.total_bounds
        extent = [min_lon, max_lon, min_lat, max_lat]
        limits = [min_lon, min_lat, max_lon, max_lat]
        if admin_level in ['2', '3']:
            zorder = 0
        else:
            zorder = 1
        name = get_country_name(iso3, common_name=True)
        title = f'{metric}\n{name} - {pdate.year}'
        colourbar_label = f'Average {metric} per pixel [{unit}]'
        path = output_path(sub_pipeline, f'{iso3}/admin_level_{admin_level}')
        plot_gadm_macro_heatmap(
            data, origin, extent, limits, gdf, zorder, title, colourbar_label,
            path, log_plot=True
        )

    # Export
    return output, f'{iso3}.csv'


def process_aphrodite_precipitation_data() -> list[ProcessResult]:
    """Process APHRODITE Daily accumulated precipitation (V1901) data."""
    source = "meteorological/aphrodite-daily-precip"
    base_path = source_path(source, "product/APHRO_V1901/APHRO_MA")
    version = "V1901"
    results = []
    year = 2015  # TODO: should this be a parameter?
    n_deg = {"025deg": (360, 280), "050deg": (180, 140)}
    for res in ["025deg", "050deg"]:
        fname = base_path / res / f"APHRO_MA_{res}_{version}.{year}.gz"
        nx, ny = n_deg[res]
        nday = days_in_year(year)
        temp = []
        rstn = []

        for iday in range(1, nday + 1):
            try:
                with open(fname, "rb") as f:
                    # Seek to the appropriate position in the file for the
                    # current day's data
                    # 4 bytes per float, 2 variables (temp and rstn)
                    f.seek((iday - 1) * nx * ny * 4 * 2)
                    # Read the data for the current day
                    # 2 variables (temp and rstn)
                    data = np.fromfile(f, dtype=np.float32, count=nx * ny * 2)
                    # Replace undefined values with NaN
                    data = np.where(data == -99.9, np.nan, data)
                    data = np.where(data == -np.inf, np.nan, data)
                    data = np.where(data == np.inf, np.nan, data)
                    data = np.where(abs(data) < 0.000000001, np.nan, data)
                    data = np.where(abs(data) > 99999999999, np.nan, data)
                    # Reshape the data based on Fortran's column-major order
                    data = data.reshape((2, nx, ny), order="F")
                    temp_data = data[0, :, :]
                    rstn_data = data[1, :, :]
                    # Get the averages
                    mean_temp = np.nanmean(temp_data)
                    mean_rstn = np.nanmean(rstn_data)
                    # Print average values for temp and rstn
                    print(f"Day {iday}: ", end="")
                    print(f"Temp average = {mean_temp:.2f}, ", end="")
                    print(f"Rstn average = {mean_rstn:.2f}")
                    temp.append(mean_temp)
                    rstn.append(mean_rstn)
            except FileNotFoundError:
                abort(source, f"file not found: {fname}")
            except ValueError:
                pass

        df = pd.DataFrame({"temp": temp, "rstn": rstn})
        results.append((df, f"{res}.csv"))
    return results


def process_aphrodite_temperature_data() -> list[ProcessResult]:
    """Process APHRODITE Daily mean temperature product (V1808) data."""
    source = "meteorological/aphrodite-daily-mean-temp"
    version = "V1808"
    year = 2015
    results = []
    params = {
        "005deg": ("TAVE_CLM_005deg", 1800, 1400),
        "025deg": ("TAVE_025deg", 360, 280),
        "050deg_nc": ("TAVE_050deg", 180, 140),
    }
    base_path = source_path(source)
    for res in ["005deg", "025deg", "050deg_nc"]:
        product, nx, ny = params[res]
        nday = days_in_year(year) if product != "TAVE_CLM_005deg" else 366
        match product:
            case "TAVE_CLM_005deg":
                fname = base_path / f"APHRO_MA_{product}_{version}.grd.gz"
            case "TAVE_025deg":
                fname = base_path / f"APHRO_MA_{product}_{version}.{year}.gz"
            case "TAVE_050deg":
                fname = base_path / f"APHRO_MA_{product}_{version}.{year}.nc.gz"

        # Initialise output lists
        temp = []
        rstn = []

        try:
            with open(fname, "rb") as f:
                print(f"Reading: {fname}")
                print("iday", "temp", "rstn")
                for iday in range(1, nday + 1):
                    temp_data = np.fromfile(f, dtype=np.float32, count=nx * ny)
                    rstn_data = np.fromfile(f, dtype=np.float32, count=nx * ny)
                    temp_data = temp_data.reshape((nx, ny))
                    rstn_data = rstn_data.reshape((nx, ny))
                    print(iday, temp_data[0, 0], rstn_data[0, 0])
                    temp.append(temp_data[0, 0])
                    rstn.append(rstn_data[0, 0])
        except FileNotFoundError:
            abort(source, f"file not found: {fname}")
        except ValueError:
            pass

        results.append((pd.DataFrame({"temp": temp, "rstn": rstn}), f"{res}.csv"))
    return results


def get_chirps_rainfall_data_path(date: PartialDate) -> Path:
    """Get the path to a CHIRPS rainfall data file."""
    file = None
    match date.scope:
        case "daily":
            file = Path(
                "global_daily",
                str(date.year),
                date.zero_padded_month,
                f"chirps-v2.0.{date.to_string('.')}.tif",
            )
        case "monthly":
            file = Path(
                "global_monthly",
                str(date.year),
                f"chirps-v2.0.{date.to_string('.')}.tif",
            )
        case "annual":
            file = Path("global_annual", f"chirps-v2.0.{date}.tif")

    path = source_path("meteorological/chirps-rainfall", file)
    if not path.exists():
        raise FileNotFoundError(f"CHIRPS rainfall data not found: {path}")

    return path


def process_chirps_rainfall(partial_date: str, plots=False) -> ProcessResult:
    """
    Process CHIRPS Rainfall data.

    "CHIRPS" stands for Climate Hazards Group InfraRed Precipitation with
    Station.
    """
    source = 'meteorological/chirps-rainfall'
    pdate = PartialDate.from_string(partial_date)
    logging.info('partial_date:%s', pdate)
    logging.info('scope:%s', pdate.scope)
    logging.info('plots:%s', plots)

    # Import the GeoTIFF file
    file = get_chirps_rainfall_data_path(pdate)
    logging.info('importing:%s', file)
    src = rasterio.open(file)

    # Initialise the data frame that will store the output data for each region
    columns = ['year', 'month', 'day', 'rainfall']
    output = pd.DataFrame(columns=columns)

    # Add date information to the output data frame
    output.loc[0, 'year'] = pdate.year
    if pdate.month:
        output.loc[0, 'month'] = pdate.month
    if pdate.day:
        output.loc[0, 'day'] = pdate.day

    # Rasterio stores image layers in 'bands'
    # Get the data in the first band as an array
    data = src.read(1)
    # Replace placeholder numbers with 0
    data[data == MIN_FLOAT] = 0
    # Hide nulls
    data[data == -9999] = 0
    # Add the result to the output data frame
    output.loc[0, 'rainfall'] = np.nansum(data)

    # Create a plot
    if plots:
        title = f'Rainfall\n{pdate}'
        colourbar_label = 'Rainfall [mm]'
        path = Path(
            output_path(source), str(pdate).replace('-', '/'),
            str(pdate) + '.png'
        )
        plot_heatmap(data, title, colourbar_label, path)

    # Export
    return output, 'chirps-rainfall.csv'


def process_era5_reanalysis_data() -> ProcessResult:
    """Process ERA5 atmospheric reanalysis data."""
    source = "meteorological/era5-atmospheric-reanalysis"
    path = source_path(source, "ERA5-ml-temperature-subarea.nc")
    file = nc.Dataset(path, "r")  # type: ignore

    # Import variables as arrays
    longitude = file.variables["longitude"][:]
    latitude = file.variables["latitude"][:]
    level = file.variables["level"][:]
    time = file.variables["time"][:]
    temp = file.variables["t"][:]
    # Convert Kelvin to Celsius
    temp = temp - 273.15

    longitudes = []
    latitudes = []
    levels = []
    times = []
    temperatures = []
    for i, lon in enumerate(longitude):
        for j, lat in enumerate(latitude):
            for k, lev in enumerate(level):
                for m, t in enumerate(time):
                    longitudes.append(lon)
                    latitudes.append(lat)
                    levels.append(lev)
                    times.append(t)
                    temperatures.append(temp[m, k, j, i])

    dct = {
        "longitude": longitudes,
        "latitude": latitudes,
        "level": levels,
        "time": times,
        "temperature": temperatures,
    }
    df = pd.DataFrame(dct)
    file.close()

    return df, "ERA5-ml-temperature-subarea.csv"


def process_terraclimate(
    partial_date: str, iso3: str, admin_level: str, plots=False
):
    """
    Process TerraClimate data.

    This metric incorporates TerraClimate gridded temperature, precipitation,
    and other water balance variables. The data is stored in NetCDF (`.nc`)
    files for which the `netCDF4` library is needed.
    """
    source = 'meteorological/terraclimate'
    pdate = PartialDate.from_string(partial_date)
    logging.info('partial_date:%s', pdate)
    logging.info('iso3:%s', iso3)
    logging.info('admin_level:%s', admin_level)
    logging.info('plots:%s', plots)

    # Initialise output data frame
    columns = [
        'admin_level_0', 'admin_level_1', 'admin_level_2', 'admin_level_3',
        'year', 'month'
    ]
    output = pd.DataFrame(columns=columns)

    # Import a shapefile
    path = get_shapefile(iso3, admin_level)
    logging.info('importing:%s', path)
    gdf = gpd.read_file(path)

    # Iterate over the metrics
    for metric in TERRACLIMATE_METRICS:
        # Import the raw data
        if (pdate.year == 2023) and (metric == 'pdsi'):
            # In 2023 the capitalization of pdsi changed
            metric = 'PDSI'
        path = source_path(source, f'TerraClimate_{metric}_{pdate.year}.nc')
        logging.info('importing:%s', path)
        ds = nc.Dataset(path)

        # Extract the variables
        lat = ds.variables['lat'][:]
        lon = ds.variables['lon'][:]
        time = ds.variables['time'][:]  # Time in days since 1900-01-01
        raw = ds.variables[metric]

        # Check if a standard name is provided for this metric
        try:
            standard_name = raw.standard_name
        except AttributeError:
            standard_name = metric

        # Apply scale factor
        data = raw[:].astype(np.float32)
        data = data * raw.scale_factor + raw.add_offset
        # Replace fill values with NaN
        data[data == raw._FillValue] = np.nan

        # Convert time to actual dates
        base_time = datetime(1900, 1, 1)
        months = [base_time + timedelta(days=t) for t in time]

        for i, month in enumerate(months):
            # If a month has been specified on the command line
            if pdate.month:
                # If this data come from a month that does not match the
                # requested month
                if pdate.month != month.month:
                    # Skip this iteration
                    continue

            # Extract the data for the chosen month
            this_month = data[i, :, :]

            # Plot
            if plots:
                origin = 'upper'
                extent = [lon.min(), lon.max(), lat.min(), lat.max()]
                limits = gdf.total_bounds
                zorder = 1
                month_str = month.strftime('%B %Y')
                title = f'{raw.description}\n{iso3} - {month_str}'
                colourbar_label = f'{raw.description} [{raw.units}]'
                path = Path(
                    output_path(source), str(pdate).replace('-', '/'),
                    f'admin_level_{admin_level}', title + '.png'
                )
                plot_gadm_macro_heatmap(
                    this_month, origin, extent, limits, gdf, zorder, title,
                    colourbar_label, path
                )

            # Iterate over the regions in the shape file
            for j, region in gdf.iterrows():
                geometry = region.geometry

                # Initialise a new row for the output data frame
                idx = i * len(months) + j
                output.loc[idx, 'admin_level_0'] = region['COUNTRY']
                output.loc[idx, 'admin_level_1'] = None
                output.loc[idx, 'admin_level_2'] = None
                output.loc[idx, 'admin_level_3'] = None
                output.loc[idx, 'year'] = month.year
                output.loc[idx, 'month'] = month.month
                # Initialise the graph title
                title = region['COUNTRY']
                # Update the new row and the title if the admin level is high
                # enough
                if int(admin_level) >= 1:
                    output.loc[idx, 'admin_level_1'] = region['NAME_1']
                    title = region['NAME_1']
                if int(admin_level) >= 2:
                    output.loc[idx, 'admin_level_2'] = region['NAME_2']
                    title = region['NAME_2']
                if int(admin_level) >= 3:
                    output.loc[idx, 'admin_level_3'] = region['NAME_3']
                    title = region['NAME_3']

                # Define transform for geometry_mask based on grid resolution
                transform = rasterio.transform.from_origin(
                    lon.min(), lat.max(), abs(lon[1] - lon[0]),
                    abs(lat[1] - lat[0])
                )

                # Create a mask that is True for points outside the geometries
                mask = rasterio.features.geometry_mask(
                    [geometry], transform=transform, out_shape=this_month.shape
                )
                masked_data = np.ma.masked_array(this_month, mask=mask)

                # Plot
                if plots and (admin_level == 0):
                    month_str = month.strftime('%B %Y')
                    title = f'{raw.description}\n{title} - {month_str}'
                    colourbar_label = f'{raw.description} [{raw.units}]'
                    extent = [lon.min(), lon.max(), lat.min(), lat.max()]
                    plot_gadm_micro_heatmap(
                        source, masked_data, gdf, pdate, title,
                        colourbar_label, region, extent
                    )

                # Add to output data frame
                output.loc[idx, standard_name] = np.nansum(masked_data)

        # Close the NetCDF file after use
        ds.close()

    # # Export
    # path = Path(output_path(source), year, iso3 + '.csv')
    # print('Exporting', path)
    # output.to_csv(path, index=False)

    return output, f'{iso3}.csv'


def process_worldpop_pop_count_data(
    iso3: str, year: int = 2020, rt: str = "pop"
) -> ProcessResult:
    """
    Process WorldPop population count.

    - EPSG:9217: https://epsg.io/9217
    - EPSG:4326: https://epsg.io/4326
    - EPSG = European Petroleum Survey Group
    """
    source = "sociodemographic/worldpop-count"
    country = get_country_name(iso3)
    print("Year:       ", year)
    print("Country:    ", iso3)
    print("Resolution: ", rt)
    print("")

    base_path = source_path(
        source,
        f'GIS/population/by-country/{iso3}/{country.replace(' ', '_')}_100m_Population',
    )
    filename = Path(f"{iso3}_{rt}_v2b_{year}_UNadj.tif")
    print(f'Processing "{filename}"')
    src = rasterio.open(base_path / filename)
    # Get the affine transformation coefficients
    transform = src.transform
    # Read data from band 1
    if src.count != 1:
        raise ValueError(f"Unexpected number of bands: {src.count}")
    source_data = src.read(1)

    # Replace placeholder numbers with 0
    # (-3.4e+38 is the smallest single-precision floating-point number)
    df = pd.DataFrame(source_data)
    population_data = df[df != MIN_FLOAT]
    """
    Sanity check: calculate the total population
    Google says that Vietnam's population was 96.65 million (2020)

    VNM_pph_v2b_2020.tif
    90,049,150 (2020)

    VNM_pph_v2b_2020_UNadj.tif
    96,355,010 (2020)

    VNM_ppp_v2b_2020.tif
    90,008,170 (2020)

    VNM_ppp_v2b_2020_UNadj.tif
    96,355,000 (2020)
    """
    print(f"Population as per {filename}: {population_data.sum().sum()}")

    # Convert pixel coordinates to latitude and longitude
    cols = np.arange(source_data.shape[1])
    lon, _ = rasterio.transform.xy(transform, (1,), cols)
    rows = np.arange(source_data.shape[0])
    _, lat = rasterio.transform.xy(transform, rows, (1,))
    # Replace placeholder numbers with 0
    source_data[source_data == MIN_FLOAT] = 0
    # Create a DataFrame with latitude, longitude, and pixel values
    df = pd.DataFrame(source_data, index=lat, columns=lon)
    return df, "{iso3}/{filename.stem}.csv"


def process_worldpop_pop_density_data(iso3: str, year: int) -> ProcessResult:
    """
    Process WorldPop population density.
    """
    source = "sociodemographic/worldpop-density"
    print(f"Source:      {source}")
    print(f"Year:        {year}")
    print(f"Country:     {iso3}")

    # Import the population density data
    iso3_lower = iso3.lower()
    filename = Path(f"{iso3_lower}_pd_{year}_1km_UNadj_ASCII_XYZ")
    base_path = source_path(
        source, f"population-density/Global_2000_2020_1km_UNadj/{year}/{iso3}"
    )
    df = pd.read_csv(base_path / filename.with_suffix(".zip"))
    return df, f"{iso3}/{filename.with_suffix('.csv')}"


def process_gadm_chirps_rainfall(
    iso3: str, admin_level: Literal['0', '1'], partial_date: str, plots=False
):
    """
    Process GADM administrative map and CHIRPS rainfall data.

    "CHIRPS" stands for Climate Hazards Group InfraRed Precipitation with
    Station.
    """
    pdate = PartialDate.from_string(partial_date)
    logging.info('iso3:%s', iso3)
    logging.info('admin_level:%s', admin_level)
    logging.info('partial_date:%s', pdate)
    logging.info('scope:%s', pdate.scope)
    logging.info('plots:%s', plots)

    # Import the GeoTIFF file
    file = get_chirps_rainfall_data_path(pdate)
    logging.info('importing:%s', file)
    src = rasterio.open(file)

    # Create a bounding box from raster bounds
    bounds = src.bounds
    raster_bbox = shapely.geometry.box(
        bounds.left, bounds.bottom, bounds.right, bounds.top
    )

    # Import shape file
    path = get_shapefile(iso3, admin_level)
    logging.info('importing:%s', path)
    gdf = gpd.read_file(path)
    # Transform the shape file to match the GeoTIFF's coordinate system
    gdf = gdf.to_crs(src.crs)
    # EPSG:4326 - WGS 84: latitude/longitude coordinate system based on the
    # Earth's center of mass

    # Initialise the data frame that will store the output data for each region
    columns = [
        'admin_level_0', 'admin_level_1', 'admin_level_2', 'admin_level_3',
        'year', 'month', 'day', 'rainfall'
    ]
    output = pd.DataFrame(columns=columns)

    # Iterate over each region in the shape file
    for i, region in gdf.iterrows():
        # Add the region name to the output data frame
        output.loc[i, 'admin_level_0'] = region['COUNTRY']
        # Initialise the graph title
        title = region['COUNTRY']
        # Add more region names and update the graph title if the admin level
        # is high enough to warrant it
        if int(admin_level) >= 1:
            output.loc[i, 'admin_level_1'] = region['NAME_1']
            title = region['NAME_1']
        if int(admin_level) >= 2:
            output.loc[i, 'admin_level_2'] = region['NAME_2']
            title = region['NAME_2']
        if int(admin_level) >= 3:
            output.loc[i, 'admin_level_3'] = region['NAME_3']
            title = region['NAME_3']

        # Add date information to the output data frame
        output.loc[i, 'year'] = pdate.year
        if pdate.month:
            output.loc[i, 'month'] = pdate.month
        if pdate.day:
            output.loc[i, 'day'] = pdate.day

        # Check if the rainfall data intersects this region
        geometry = region.geometry
        if raster_bbox.intersects(geometry):
            # There is rainfall data for this region
            # Clip the data using the polygon of the current region
            region_data, _ = rasterio.mask.mask(src, [geometry], crop=True)
            # Replace negative values (if any exist)
            region_data = np.where(region_data < 0, np.nan, region_data)
            # Sum the pixel values to get the total for the region
            region_total = np.nansum(region_data)
        else:
            # No rainfall data for this region
            region_total = 0
        logging.info('region:%s', title)
        logging.info('region_total:%s', region_total)
        # Add the result to the output data frame
        output.loc[i, 'rainfall'] = region_total

        if plots:
            # Get the bounds of the region
            min_lon, min_lat, max_lon, max_lat = geometry.bounds
            # Plot
            _, ax = plt.subplots()
            ar = region_data[0]
            ar[ar == 0] = np.nan
            im = ax.imshow(
                ar, cmap='coolwarm', origin='upper',
                extent=[min_lon, max_lon, min_lat, max_lat]
            )
            # Add the geographical borders
            gdf.plot(ax=ax, color='none', edgecolor='gray')
            gpd.GeoDataFrame([region]).plot(ax=ax, color='none', edgecolor='k')
            plt.colorbar(im, ax=ax, label='Rainfall [mm]')
            ax.set_title(f'Rainfall\n{title} - {pdate}')
            ax.set_xlim(min_lon, max_lon)
            ax.set_ylim(min_lat, max_lat)
            ax.set_ylabel('Latitude')
            ax.set_xlabel('Longitude')
            # Make the plot title file-system safe
            title = re.sub(r'[<>:"/\\|?*]', '_', title)
            title = title.strip()
            # Export
            path = Path(
                output_path('geospatial/chirps-rainfall'),
                str(pdate).replace('-', '/'), title + '.png'
            )
            path.parent.mkdir(parents=True, exist_ok=True)
            logging.info('exporting:%s', path)
            plt.savefig(path)
            plt.close()

    # Export
    return output, f'{iso3}.csv'


def get_admin_region(lat: float, lon: float, polygons) -> str:
    """
    Find the admin region in which a grid cell lies.

    Return the ID of administrative region in which the centre (given by
    latitude and longitude) of a 2.4km^2 grid cell lies.
    """
    point = shapely.geometry.Point(lon, lat)
    for geo_id in polygons:
        polygon = polygons[geo_id]
        if polygon.contains(point):
            return geo_id
    return "null"


<<<<<<< HEAD
=======
def process_relative_wealth_index_admin(
    iso3: str, admin_level: str, plots=False
):
    """Process Vietnam Relative Wealth Index data."""
    source = 'economic/relative-wealth-index'
    logging.info('iso3:%s', iso3)
    logging.info('admin_level:%s', admin_level)

    # Create a dictionary of polygons where the key is the ID of the polygon
    # and the value is its geometry
    path = get_shapefile(iso3, admin_level=admin_level)
    logging.info('Importing:%s', path)
    gdf = gpd.read_file(path)
    admin_geoid = f'GID_{admin_level}'
    polygons = dict(zip(gdf[admin_geoid], gdf['geometry']))

    # Import the relative wealth index data
    path = source_path(source, f'{iso3.lower()}_relative_wealth_index.csv')
    logging.info('Importing:%s', path)
    rwi = pd.read_csv(path)

    # Create a plot
    if plots:
        data = rwi.pivot(columns='longitude', index='latitude', values='rwi')
        origin = 'lower'
        min_lon = rwi['longitude'].min()
        max_lon = rwi['longitude'].max()
        min_lat = rwi['latitude'].min()
        max_lat = rwi['latitude'].max()
        extent = [min_lon, max_lon, min_lat, max_lat]
        limits = [min_lon, min_lat, max_lon, max_lat]
        zorder = 0
        country = get_country_name(iso3)
        title = f'Relative Wealth Index\n{country} - Admin Level {admin_level}'
        colourbar_label = 'Relative Wealth Index [unitless]'
        path = Path(output_path(source), title + '.png')
        plot_gadm_macro_heatmap(
            data, origin, extent, limits, gdf, zorder, title, colourbar_label,
            path
        )

    def get_admin(x):
        return get_admin_region(x['latitude'], x['longitude'], polygons)

    # Assign each latitude and longitude to an admin region
    rwi['geo_id'] = rwi.parallel_apply(get_admin, axis=1)  # type: ignore
    rwi = rwi[rwi['geo_id'] != 'null']

    # Get the mean RWI value for each region
    rwi = rwi.groupby('geo_id')['rwi'].mean().reset_index()

    # Dynamically choose which columns need to be added to the data
    region_columns = ['COUNTRY', 'NAME_1', 'NAME_2', 'NAME_3']
    admin_columns = region_columns[:int(admin_level) + 1]
    # Merge with the shapefile to get the region names
    rwi = rwi.merge(
        gdf[[admin_geoid] + admin_columns],
        left_on='geo_id', right_on=admin_geoid, how='left'
    )
    # Rename the columns
    columns = dict(zip(
        admin_columns, [f'admin_level_{i}' for i in range(len(admin_columns))]
    ))
    rwi = rwi.rename(columns=columns)
    # Add in the higher-level admin levels
    for i in range(int(admin_level) + 1, 4):
        rwi[f'admin_level_{i}'] = None
    # Re-order the columns
    output_columns = [f'admin_level_{i}' for i in range(4)] + ['rwi']
    rwi = rwi[output_columns]

    return rwi, f'{iso3}.csv'


>>>>>>> b7abb6bb
PROCESSORS: dict[str, Callable[..., ProcessResult | list[ProcessResult]]] = {
    "economic/relative-wealth-index": process_rwi,
    "epidemiological/dengue/peru": process_ministerio_de_salud_peru_data,
    "geospatial/chirps-rainfall": process_gadm_chirps_rainfall,
    "geospatial/gadm": process_gadm_admin_map_data,
    "geospatial/worldpop-count": process_gadm_worldpopcount,
    "meteorological/aphrodite-daily-mean-temp": process_aphrodite_temperature_data,
    "meteorological/aphrodite-daily-precip": process_aphrodite_precipitation_data,
    "meteorological/chirps-rainfall": process_chirps_rainfall,
    "meteorological/era5-reanalysis": process_era5_reanalysis_data,
    "meteorological/terraclimate": process_terraclimate,
    "sociodemographic/worldpop-count": process_worldpop_pop_count_data,
    "sociodemographic/worldpop-density": process_worldpop_pop_density_data,
}<|MERGE_RESOLUTION|>--- conflicted
+++ resolved
@@ -272,12 +272,8 @@
                 break
         if not file_found:
             msg = f'{path}: No such file or directory. Either it has not ' + \
-<<<<<<< HEAD
-                'been downloaded or data does not exist for this year.'
-=======
                 'been downloaded or data does not exist for this year or ' + \
                 'any year since 1990.'
->>>>>>> b7abb6bb
             raise rasterio.errors.RasterioIOError(msg)
 
     # Rasterio stores image layers in 'bands'
@@ -979,83 +975,6 @@
     return "null"
 
 
-<<<<<<< HEAD
-=======
-def process_relative_wealth_index_admin(
-    iso3: str, admin_level: str, plots=False
-):
-    """Process Vietnam Relative Wealth Index data."""
-    source = 'economic/relative-wealth-index'
-    logging.info('iso3:%s', iso3)
-    logging.info('admin_level:%s', admin_level)
-
-    # Create a dictionary of polygons where the key is the ID of the polygon
-    # and the value is its geometry
-    path = get_shapefile(iso3, admin_level=admin_level)
-    logging.info('Importing:%s', path)
-    gdf = gpd.read_file(path)
-    admin_geoid = f'GID_{admin_level}'
-    polygons = dict(zip(gdf[admin_geoid], gdf['geometry']))
-
-    # Import the relative wealth index data
-    path = source_path(source, f'{iso3.lower()}_relative_wealth_index.csv')
-    logging.info('Importing:%s', path)
-    rwi = pd.read_csv(path)
-
-    # Create a plot
-    if plots:
-        data = rwi.pivot(columns='longitude', index='latitude', values='rwi')
-        origin = 'lower'
-        min_lon = rwi['longitude'].min()
-        max_lon = rwi['longitude'].max()
-        min_lat = rwi['latitude'].min()
-        max_lat = rwi['latitude'].max()
-        extent = [min_lon, max_lon, min_lat, max_lat]
-        limits = [min_lon, min_lat, max_lon, max_lat]
-        zorder = 0
-        country = get_country_name(iso3)
-        title = f'Relative Wealth Index\n{country} - Admin Level {admin_level}'
-        colourbar_label = 'Relative Wealth Index [unitless]'
-        path = Path(output_path(source), title + '.png')
-        plot_gadm_macro_heatmap(
-            data, origin, extent, limits, gdf, zorder, title, colourbar_label,
-            path
-        )
-
-    def get_admin(x):
-        return get_admin_region(x['latitude'], x['longitude'], polygons)
-
-    # Assign each latitude and longitude to an admin region
-    rwi['geo_id'] = rwi.parallel_apply(get_admin, axis=1)  # type: ignore
-    rwi = rwi[rwi['geo_id'] != 'null']
-
-    # Get the mean RWI value for each region
-    rwi = rwi.groupby('geo_id')['rwi'].mean().reset_index()
-
-    # Dynamically choose which columns need to be added to the data
-    region_columns = ['COUNTRY', 'NAME_1', 'NAME_2', 'NAME_3']
-    admin_columns = region_columns[:int(admin_level) + 1]
-    # Merge with the shapefile to get the region names
-    rwi = rwi.merge(
-        gdf[[admin_geoid] + admin_columns],
-        left_on='geo_id', right_on=admin_geoid, how='left'
-    )
-    # Rename the columns
-    columns = dict(zip(
-        admin_columns, [f'admin_level_{i}' for i in range(len(admin_columns))]
-    ))
-    rwi = rwi.rename(columns=columns)
-    # Add in the higher-level admin levels
-    for i in range(int(admin_level) + 1, 4):
-        rwi[f'admin_level_{i}'] = None
-    # Re-order the columns
-    output_columns = [f'admin_level_{i}' for i in range(4)] + ['rwi']
-    rwi = rwi[output_columns]
-
-    return rwi, f'{iso3}.csv'
-
-
->>>>>>> b7abb6bb
 PROCESSORS: dict[str, Callable[..., ProcessResult | list[ProcessResult]]] = {
     "economic/relative-wealth-index": process_rwi,
     "epidemiological/dengue/peru": process_ministerio_de_salud_peru_data,
