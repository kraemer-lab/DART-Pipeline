--- conflicted
+++ resolved
@@ -46,14 +46,6 @@
 pandarallel.initialize(verbose=0)
 
 TEST_MODE = os.getenv("DART_PIPELINE_TEST")
-<<<<<<< HEAD
-# Smallest single-precision floating-point number
-MIN_FLOAT = -3.4028234663852886e38
-# No data in APHRODITE data
-# See APHRO_MA_025deg_V1901.ctl and others
-NO_DATA = -99.90
-=======
->>>>>>> 05e9c52e
 
 
 def process_rwi(iso3: str, admin_level: str, plots=False):
@@ -314,11 +306,7 @@
                 continue
 
             valid_mask = (rstn_data[iday, :, :] != 0.0) & \
-<<<<<<< HEAD
-                (temp_data[iday, :, :] != NO_DATA)
-=======
                 (temp_data[iday, :, :] != -99.90)
->>>>>>> 05e9c52e
             valid_prcp = temp_data[iday][valid_mask]
             valid_lon = valid_xlon[valid_mask]
             valid_lat = valid_ylat[valid_mask]
@@ -409,33 +397,6 @@
 
     version = 'V1901'
     year = pdate.year
-<<<<<<< HEAD
-    params = {
-        # Parameters from APHRO_MA_025deg_V1901.ctl
-        '025deg': {
-            'n_deg': (360, 280),
-            'start_coords': (60.125, -14.875),
-            'scale_factor': 0.25
-        },
-        # Parameters from APHRO_MA_050deg_V1901.ctl
-        '050deg': {
-            'n_deg': (180, 140),
-            'start_coords': (60.25, -14.75),
-            'scale_factor': 0.5
-        }
-    }
-
-    for res in resolution:
-        nday = days_in_year(int(year))
-        # Record length
-        nx, ny = params[res]['n_deg']
-        recl = nx * ny
-        # Longitude and latitude bounds
-        x_start, y_start = params[res]['start_coords']
-        scale_factor = params[res]['scale_factor']
-        xlon = x_start + np.arange(nx) * scale_factor
-        ylat = y_start + np.arange(ny) * scale_factor
-=======
     n_deg = {'025deg': (360, 280), '050deg': (180, 140)}
     for res in resolution:
         nx, ny = n_deg[res]
@@ -446,7 +407,6 @@
         x_start, y_start = 60.125, -14.875
         xlon = x_start + np.arange(nx) * 0.25
         ylat = y_start + np.arange(ny) * 0.25
->>>>>>> 05e9c52e
 
         # Open the file
         path = source_path('meteorological/aphrodite-daily-precip', '')
@@ -458,17 +418,10 @@
             rstn_data = np.zeros((nday, ny, nx))
 
             for iday in range(nday):
-<<<<<<< HEAD
-                # Read next batch of prcp values of size nx * ny
-                prcp_raw = np.fromfile(f, dtype='float32', count=recl)
-                prcp_raw = prcp_raw.reshape((ny, nx))
-                # Read next batch of rstn values of size nx * ny
-=======
                 # Read `prcp` record
                 prcp_raw = np.fromfile(f, dtype='float32', count=recl)
                 prcp_raw = prcp_raw.reshape((ny, nx))
                 # Read `rstn` record
->>>>>>> 05e9c52e
                 rstn_raw = np.fromfile(f, dtype='float32', count=recl)
                 rstn_raw = rstn_raw.reshape((ny, nx))
                 # Store in arrays
@@ -490,22 +443,14 @@
                 continue
 
             valid_mask = (rstn_data[iday, :, :] != 0.0) & \
-<<<<<<< HEAD
-                (prcp_data[iday, :, :] != NO_DATA)
-=======
                 (prcp_data[iday, :, :] != -99.90)
->>>>>>> 05e9c52e
             valid_prcp = prcp_data[iday][valid_mask]
             valid_lon = valid_xlon[valid_mask]
             valid_lat = valid_ylat[valid_mask]
 
             # Create rows in output for each sub-region
             to_append = []
-<<<<<<< HEAD
-            for _, row in gdf.iterrows():
-=======
             for idx, row in gdf.iterrows():
->>>>>>> 05e9c52e
                 # Extract the geometry of the current sub-region (polygon)
                 region_geom = row.geometry
 
@@ -519,11 +464,8 @@
                 )
 
                 # Filter data for this sub-region
-<<<<<<< HEAD
-=======
                 _ = valid_lon[region_mask]
                 _ = valid_lat[region_mask]
->>>>>>> 05e9c52e
                 valid_prcp_region = valid_prcp[region_mask]
 
                 output_row = {
@@ -538,11 +480,7 @@
                     'week': '',
                     'value': valid_prcp_region.sum(),
                     'resolution': '0.25°' if res == '025deg' else '0.5°',
-<<<<<<< HEAD
-                    'metric': 'aphrodite-daily-precip',
-=======
                     'metric': 'precipitation',
->>>>>>> 05e9c52e
                     'unit': 'mm',
                     'creation_date': date.today()
                 }
@@ -809,120 +747,10 @@
             elif res == '050deg':
                 output.loc[i, 'resolution'] = '0.5°'
 
-<<<<<<< HEAD
-def process_aphrodite_precipitation_data(
-    year=None, resolution=['025deg', '050deg'], plots=False
-) -> list[ProcessResult]:
-    """Process APHRODITE Daily accumulated precipitation (V1901) data."""
-    sub_pipeline = 'meteorological/aphrodite-daily-precip'
-    base_path = source_path(sub_pipeline, '')
-    version = 'V1901'
-    if not year:
-        # Regex pattern to match the resolution, version and year in filenames
-        pattern = r'APHRO_MA_(\d+deg)_V(\d+)\.(\d+)$'
-        # Find the latest year for which there is data
-        years = []
-        for filename in Path(base_path).iterdir():
-            match = re.match(pattern, str(filename.name))
-            if match:
-                _, _, year = match.groups()
-                years.append(int(year))
-        # Get the latest year
-        year = str(max(years))
-
-    # Initialise output data frame
-    output = pd.DataFrame(columns=OUTPUT_COLUMNS)
-
-    params = {
-        # Parameters from APHRO_MA_025deg_V1901.ctl
-        '025deg': {
-            'n_deg': (360, 280),
-            'start_coords': (60.125, -14.875),
-            'scale_factor': 0.25
-        },
-        # Parameters from APHRO_MA_050deg_V1901.ctl
-        '050deg': {
-            'n_deg': (180, 140),
-            'start_coords': (60.25, -14.75),
-            'scale_factor': 0.5
-        }
-    }
-    for res in resolution:
-        nday = days_in_year(int(year))
-        # Record length
-        nx, ny = params[res]['n_deg']
-        recl = nx * ny
-        # Longitude and latitude bounds
-        x_start, y_start = params[res]['start_coords']
-        scale_factor = params[res]['scale_factor']
-        xlon = x_start + np.arange(nx) * scale_factor
-        ylat = y_start + np.arange(ny) * scale_factor
-
-        # Open the file
-        file_path = Path(base_path) / Path(f'APHRO_MA_{res}_{version}.{year}')
-        # Read binary data
-        with open(file_path, 'rb') as f:
-            # Initialise arrays
-            prcp_data = np.zeros((nday, ny, nx))
-            rstn_data = np.zeros((nday, ny, nx))
-
-            for iday in range(nday):
-                # Read next batch of prcp values of size nx * ny
-                prcp_raw = np.fromfile(f, dtype='float32', count=recl)
-                prcp_raw = prcp_raw.reshape((ny, nx))
-                # Read next batch of rstn values of size nx * ny
-                rstn_raw = np.fromfile(f, dtype='float32', count=recl)
-                rstn_raw = rstn_raw.reshape((ny, nx))
-                # Store in arrays
-                prcp_data[iday, :, :] = prcp_raw
-                rstn_data[iday, :, :] = rstn_raw
-
-        prcp_data = prcp_data.astype('float32')
-        rstn_data = rstn_data.astype('float32')
-        valid_xlon, valid_ylat = np.meshgrid(xlon, ylat, indexing='xy')
-
-        # Iterate through days
-        for iday in range(nday):
-            this_date = datetime(int(year), 1, 1) + timedelta(days=iday)
-            this_date = this_date.date()
-
-            valid_mask = (rstn_data[iday, :, :] != 0.0) & \
-                (prcp_data[iday, :, :] != NO_DATA)
-            valid_prcp = prcp_data[iday][valid_mask]
-            valid_lon = valid_xlon[valid_mask]
-            valid_lat = valid_ylat[valid_mask]
-
-            # Scatter plot
-            if plots:
-                title = f'Precipitation\n{this_date}'
-                colourbar_label = 'Precipitation [mm]'
-                folder = res.replace('0', '0_')
-                path = output_path(sub_pipeline) / folder / f'{this_date}.png'
-                plot_scatter(
-                    valid_lon, valid_lat, valid_prcp, title, colourbar_label,
-                    path
-                )
-
-            i = len(output)
-            output.loc[i, 'year'] = year
-            output.loc[i, 'month'] = this_date.month
-            output.loc[i, 'day'] = this_date.day
-            output.loc[i, 'value'] = valid_prcp.sum()
-            if res == '025deg':
-                output.loc[i, 'resolution'] = '0.25°'
-            elif res == '050deg':
-                output.loc[i, 'resolution'] = '0.5°'
-
-    output['metric'] = 'aphrodite-daily-precip'
-    output['unit'] = 'mm'
-    output['creation_date'] = date.today()
-
-=======
     output['metric'] = 'precipitation'
     output['unit'] = 'mm'
     output['creation_date'] = date.today()
 
->>>>>>> 05e9c52e
     return output, 'aphrodite-daily-precip.csv'
 
 
@@ -1361,21 +1189,6 @@
 
 
 PROCESSORS: dict[str, Callable[..., ProcessResult | list[ProcessResult]]] = {
-<<<<<<< HEAD
-    "economic/relative-wealth-index": process_rwi,
-    "epidemiological/dengue/peru": process_dengueperu,
-    "geospatial/chirps-rainfall": process_gadm_chirps_rainfall,
-    "geospatial/gadm": process_gadm_admin_map_data,
-    "geospatial/worldpop-count": process_gadm_worldpopcount,
-    "meteorological/aphrodite-daily-precip": process_aphrodite_precipitation_data,
-    "meteorological/chirps-rainfall": process_chirps_rainfall,
-    "meteorological/era5-reanalysis": process_era5_reanalysis_data,
-    "meteorological/terraclimate": process_terraclimate,
-    "sociodemographic/worldpop-count": process_worldpop_pop_count_data,
-    "sociodemographic/worldpop-density": process_worldpop_pop_density_data,
-    'geospatial/aphrodite-daily-mean-temp': process_gadm_aphroditetemperature,
-    'geospatial/aphrodite-daily-precip': process_gadm_aphroditeprecipitation,
-=======
     'economic/relative-wealth-index': process_rwi,
     'epidemiological/dengue/peru': process_dengueperu,
     'geospatial/aphrodite-daily-mean-temp': process_gadm_aphroditetemperature,
@@ -1390,5 +1203,4 @@
     'meteorological/terraclimate': process_terraclimate,
     'sociodemographic/worldpop-count': process_worldpopcount,
     'sociodemographic/worldpop-density': process_worldpop_pop_density_data,
->>>>>>> 05e9c52e
 }