--- conflicted
+++ resolved
@@ -20,11 +20,7 @@
 import pandas as pd
 import py7zr
 import pycountry
-<<<<<<< HEAD
 import requests
-=======
-import pandas as pd
->>>>>>> ac6699e3
 
 from .constants import (
     DEFAULT_SOURCES_ROOT,
@@ -288,10 +284,6 @@
             shutil.unpack_archive(path, str(extract_dir))
 
 
-<<<<<<< HEAD
-def update_or_create_output(df: pd.DataFrame, out: str | Path):
-    """Either update an existing CSV or create a new one."""
-=======
 def update_or_create_output(
     df: pd.DataFrame, out: str | Path, return_df=False
 ):
@@ -316,29 +308,10 @@
         key_columns.append('day')
         df['day'] = df['day'].astype(str)
 
->>>>>>> ac6699e3
     # Check if the CSV file already exists
     if out.exists():
         dtype = {
             'admin_level_0': str, 'admin_level_1': str, 'admin_level_2': str,
-<<<<<<< HEAD
-            'admin_level_3': str, 'date': str
-        }
-        existing_df = pd.read_csv(
-            out, dtype=dtype, keep_default_na=False, na_values=[]
-        )
-        # Merge the new data with the existing data, prioritising new values
-        merge_on = list(existing_df)[:-1]
-        output_df = pd.merge(
-            existing_df, df, on=merge_on, how='outer', suffixes=('_old', '')
-        )
-        # Update the data by prioritizing the new values (from the new data)
-        metric = list(existing_df)[-1]
-        output_df[metric] = \
-            output_df[metric].combine_first(output_df[f'{metric}_old'])
-        # Drop the old data column
-        output_df = output_df.drop(columns=[f'{metric}_old'], errors='ignore')
-=======
             'admin_level_3': str, 'year': str, 'month': str, 'day': str
         }
         existing_df = pd.read_csv(out, dtype=dtype)
@@ -359,17 +332,12 @@
             output_df = output_df.drop(
                 columns=[f'{metric}_old'], errors='ignore'
             )
->>>>>>> ac6699e3
     else:
         # Output the data as-is
         output_df = df
     # Export
-<<<<<<< HEAD
-    output_df.to_csv(out, index=False)
-=======
     logging.info(f'Exporting {out}')
     output_df.to_csv(out, index=False)
     # When testing we want to be able to inspect the data frame
     if return_df:
-        return output_df
->>>>>>> ac6699e3
+        return output_df