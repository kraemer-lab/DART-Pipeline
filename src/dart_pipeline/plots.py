--- conflicted
+++ resolved
@@ -114,8 +114,6 @@
     path.parent.mkdir(parents=True, exist_ok=True)
     logging.info('exporting:%s', path)
     plt.savefig(path)
-<<<<<<< HEAD
-=======
     plt.close()
 
 
@@ -150,5 +148,4 @@
     # Export
     path.parent.mkdir(parents=True, exist_ok=True)
     plt.savefig(path)
->>>>>>> a443bb89
     plt.close()