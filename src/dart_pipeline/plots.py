--- conflicted
+++ resolved
@@ -1,9 +1,5 @@
 """Plot data."""
-<<<<<<< HEAD
-from pathlib import Path
-=======
 from datetime import date
->>>>>>> d803ea81
 import logging
 import re
 
@@ -11,17 +7,6 @@
 import geopandas as gpd
 import numpy as np
 
-<<<<<<< HEAD
-from .util import output_path
-
-
-def plot_heatmap(data, title, colourbar_label, path):
-    """Create a heat map."""
-    data[data == 0] = np.nan
-    plt.imshow(data, cmap='coolwarm', origin='upper')
-    plt.colorbar(label=colourbar_label)
-    plt.title(title)
-=======
 
 def plot_heatmap(
     data, title, colourbar_label, path, extent=None, log_plot=False
@@ -41,7 +26,6 @@
         cbar.set_ticklabels([f'{np.exp(tick):.0f}' for tick in ticks])
     # Titles and axes
     ax.set_title(title)
->>>>>>> d803ea81
     # Make the plot title file-system safe
     title = re.sub(r'[<>:"/\\|?*]', '_', title)
     title = title.strip()
@@ -53,11 +37,7 @@
 
 
 def plot_gadm_micro_heatmap(
-<<<<<<< HEAD
-    source, data, gdf, pdate, title, colourbar_label, region, extent
-=======
     data, gdf, pdate, title, colourbar_label, region, extent, path
->>>>>>> d803ea81
 ):
     """Create a heat map with GADM region overlaid."""
     geometry = region.geometry
@@ -79,12 +59,6 @@
     title = re.sub(r'[<>:"/\\|?*]', '_', title)
     title = title.strip()
     # Export
-<<<<<<< HEAD
-    path = Path(
-        output_path(source), str(pdate).replace('-', '/'), title + '.png'
-    )
-=======
->>>>>>> d803ea81
     path.parent.mkdir(parents=True, exist_ok=True)
     logging.info('exporting:%s', path)
     plt.savefig(path)
@@ -92,21 +66,14 @@
 
 
 def plot_gadm_macro_heatmap(
-<<<<<<< HEAD
-    data, origin, extent, limits, gdf, zorder, title, colourbar_label, path
-=======
     data, origin, extent, limits, gdf, zorder, title, colourbar_label, path,
     log_plot=False
->>>>>>> d803ea81
 ):
     """Create a heat map with a macro GADM region overlaid."""
     _, ax = plt.subplots()
     gdf.boundary.plot(ax=ax, edgecolor='k', linewidth=0.5, zorder=zorder)
     im = ax.imshow(data, cmap='coolwarm', origin=origin, extent=extent)
     # Add colour bar
-<<<<<<< HEAD
-    plt.colorbar(im, ax=ax, label=colourbar_label)
-=======
     cbar = plt.colorbar(im, ax=ax, label=colourbar_label)
     # Raise the ticklabels to the power of e
     if log_plot:
@@ -115,7 +82,6 @@
         ticks = [t for t in ticks if (t > min_val) and (t < max_val)]
         cbar.set_ticks(ticks)
         cbar.set_ticklabels([f'{np.exp(tick):.2f}' for tick in ticks])
->>>>>>> d803ea81
     # Titles and axes
     ax.set_title(title)
     ax.set_xlim(limits[0], limits[2])
@@ -129,8 +95,6 @@
     path.parent.mkdir(parents=True, exist_ok=True)
     logging.info('exporting:%s', path)
     plt.savefig(path)
-<<<<<<< HEAD
-=======
     plt.close()
 
 
@@ -190,5 +154,4 @@
     # Export
     path.parent.mkdir(parents=True, exist_ok=True)
     plt.savefig(path)
->>>>>>> d803ea81
     plt.close()