--- conflicted
+++ resolved
@@ -13,10 +13,7 @@
     gadm_data,
     relative_wealth_index,
     ministerio_de_salud_peru_data,
-<<<<<<< HEAD
-=======
     aphrodite_precipitation_data,
->>>>>>> a443bb89
     chirps_rainfall_data,
     meta_pop_density_data,
     worldpop_pop_count_data,
@@ -123,8 +120,6 @@
             assert data_files[1][2] == b"Hello, world!'"
 
 
-<<<<<<< HEAD
-=======
 def test_aphrodite_precipitation_data():
     """Test the collation of links for APHRODITE precipitation data."""
     result = aphrodite_precipitation_data(unpack=True)
@@ -163,7 +158,6 @@
     assert result == expected
 
 
->>>>>>> a443bb89
 def test_chirps_rainfall_data():
     base_url = "https://data.chc.ucsb.edu"
     assert chirps_rainfall_data('2020') == [
