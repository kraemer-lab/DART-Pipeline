--- conflicted
+++ resolved
@@ -1,15 +1,9 @@
 """Tests for process functions in process.py."""
 from io import BytesIO
-<<<<<<< HEAD
-from unittest.mock import patch, mock_open, MagicMock
-=======
 
 from unittest.mock import patch, MagicMock, mock_open
->>>>>>> 05e9c52e
-
-from freezegun import freeze_time
+
 from shapely.geometry import Polygon
-from syrupy import SnapshotAssertion
 import geopandas as gpd
 import numpy as np
 import pandas as pd
@@ -21,11 +15,7 @@
     process_gadm_aphroditetemperature, \
     process_gadm_aphroditeprecipitation, \
     process_gadm_chirps_rainfall, \
-<<<<<<< HEAD
-    process_gadm_worldpopcount, \
-=======
     process_aphrodite_temperature_data, \
->>>>>>> 05e9c52e
     process_aphrodite_precipitation_data, \
     process_chirps_rainfall, \
     process_terraclimate
@@ -246,33 +236,14 @@
     resolution = ['025deg']
     plots = False
 
-<<<<<<< HEAD
-    with patch('dart_pipeline.util.get_shapefile') as mock_get_shapefile, \
-=======
     with patch('dart_pipeline.process.PartialDate') as mock_partial_date, \
          patch('dart_pipeline.util.get_shapefile') as mock_get_shapefile, \
->>>>>>> 05e9c52e
          patch('geopandas.read_file') as mock_read_file, \
          patch('dart_pipeline.util.source_path') as mock_source_path, \
          patch('dart_pipeline.util.output_path') as mock_output_path, \
          patch('builtins.open') as mock_open, \
          patch('numpy.fromfile') as mock_fromfile:
 
-<<<<<<< HEAD
-        # Mock shapefile loading
-        mock_get_shapefile.return_value = 'mock_shapefile_path'
-
-        # Create geopandas dataframe
-        data = {
-            'COUNTRY': 'Vietnam',
-            'NAME_1': [10, 20, 30],
-            'NAME_2': 'Mock District',
-            'NAME_3': 'Mock Sub-district',
-            'geometry': Polygon([(0, 0), (1, 0), (1, 1), (0, 1)])
-        }
-        gdf = gpd.GeoDataFrame(data, crs='EPSG:4326')
-        mock_read_file.return_value = gdf
-=======
         # Mock PartialDate to return a specific year when accessed
         mock_partial_date.from_string.return_value = MagicMock(
             year=2023, month=7, day=None, scope='year'
@@ -293,7 +264,6 @@
         mock_gdf = MagicMock()
         mock_gdf.iterrows.return_value = iter([(0, mock_row)])  # Return the mock row
         mock_read_file.return_value = mock_gdf
->>>>>>> 05e9c52e
 
         # Mock source_path and output_path
         mock_source_path.return_value = MagicMock()
@@ -323,11 +293,7 @@
         assert 'iso3' in output.columns
         assert 'value' in output.columns
         assert output['iso3'].iloc[0] == iso3
-<<<<<<< HEAD
-        assert output['value'].sum() == 0
-=======
         assert output['value'].sum() >= 0  # Ensure non-negative precipitation values
->>>>>>> 05e9c52e
         assert csv_path == 'aphrodite-daily-precip.csv'
 
 
@@ -484,52 +450,6 @@
         assert csv_name == 'aphrodite-daily-precip.csv'
 
 
-def test_process_aphrodite_precipitation_data(snapshot: SnapshotAssertion):
-    # Minimal mocking for `np.fromfile` and file operations
-    nx, ny = 360, 280
-    nday = 365
-    # Mock precipitation data (10 mm daily)
-    mock_prcp = np.full((nday, ny, nx), 10.0, dtype='float32')
-    # Mock station count data
-    mock_rstn = np.ones((nday, ny, nx), dtype='float32')
-
-    def mock_fromfile(file, dtype, count):
-        if dtype == 'float32' and count == nx * ny:
-            # Toggle between prcp and rstn data based on the read order
-            if mock_fromfile.toggle:
-                data = mock_prcp[mock_fromfile.day]
-            else:
-                data = mock_rstn[mock_fromfile.day]
-                # Increment day only after reading rstn
-                mock_fromfile.day += 1
-            # Flip the toggle
-            mock_fromfile.toggle = not mock_fromfile.toggle
-            return data.flatten()
-        raise ValueError(
-            f'Unexpected call to np.fromfile with {file}, {dtype}, {count}'
-        )
-
-    # Initialise day counter
-    mock_fromfile.day = 0
-    # Initialise toggle
-    mock_fromfile.toggle = True
-
-    # Mock file opening
-    mocked_open = mock_open()
-    with freeze_time('2025-01-01'), \
-            patch('builtins.open', mocked_open), \
-            patch('numpy.fromfile', mock_fromfile):
-        # Call the function
-        year = 2023
-        output, csv_name = process_aphrodite_precipitation_data(
-            year=year, resolution=['025deg'], plots=False
-        )
-
-        # Assert the output matches the snapshot
-        assert output.to_dict() == snapshot
-        assert csv_name == snapshot
-
-
 @patch('dart_pipeline.process.output_path')
 @patch('rasterio.open')
 @patch('dart_pipeline.process.get_chirps_rainfall_data_path')
