--- conflicted
+++ resolved
@@ -12,139 +12,6 @@
     process_gadm_chirps_rainfall, \
     process_chirps_rainfall, \
     process_terraclimate
-<<<<<<< HEAD
-
-
-@patch('geopandas.read_file')
-@patch("dart_pipeline.process.PartialDate.from_string")
-@patch("dart_pipeline.process.get_chirps_rainfall_data_path")
-@patch("dart_pipeline.process.get_shapefile")
-@patch("rasterio.open")
-@patch("dart_pipeline.process.output_path")
-@patch("matplotlib.pyplot.savefig")
-def test_process_gadm_chirps_rainfall(
-    mock_savefig,
-    mock_output_path,
-    mock_raster_open,
-    mock_get_shapefile,
-    mock_get_chirps_rainfall_data_path,
-    mock_partial_date_from_string,
-    mock_read_file
-):
-    iso3 = 'VNM'
-    admin_level = '3'
-    partial_date = '2023-05'
-    plots = False
-
-    # Mock the partial date object and related function calls
-    mock_partial_date = MagicMock()
-    mock_partial_date.year = 2023
-    mock_partial_date.month = 5
-    mock_partial_date.day = None
-    mock_partial_date.scope = 'monthly'
-    mock_partial_date_from_string.return_value = mock_partial_date
-
-    # Mock the file paths
-    mock_get_chirps_rainfall_data_path.return_value = 'mocked_file.tif'
-    mock_get_shapefile.return_value = 'mocked_shapefile.shp'
-    mock_output_path.return_value = 'mocked_output_path'
-
-    # Mock rasterio dataset and set up a test array for rainfall data
-    mock_dataset = MagicMock()
-    mock_dataset.bounds = MagicMock()
-    mock_dataset.bounds.left = -180
-    mock_dataset.bounds.bottom = -90
-    mock_dataset.bounds.right = 180
-    mock_dataset.bounds.top = 90
-    mock_raster_open.return_value.__enter__.return_value = mock_dataset
-
-    # Mock GeoDataFrame and region data
-    mock_gdf = MagicMock(spec=gpd.GeoDataFrame)
-    region_geometry = Polygon([(-180, -90), (0, -90), (0, 0), (-180, 0)])
-    mock_region = MagicMock()
-    mock_region.geometry = region_geometry
-    mock_region.__getitem__.side_effect = lambda key: {
-        'COUNTRY': 'Vietnam',
-        'NAME_1': 'Hanoi',
-        'NAME_2': 'District 1',
-        'NAME_3': 'Ward 1'
-    }[key]
-    mock_gdf.iterrows.return_value = [(0, mock_region)]
-    mock_gdf.to_crs.return_value = mock_gdf
-    mock_read_file.return_value = mock_gdf
-
-    # Call the function
-    output, filename = process_gadm_chirps_rainfall(
-        iso3, admin_level, partial_date, plots=plots
-    )
-
-    # Verify the output DataFrame
-    expected_data = {
-        'admin_level_0': ['Vietnam'],
-        'admin_level_1': ['Hanoi'],
-        'admin_level_2': ['District 1'],
-        'admin_level_3': ['Ward 1'],
-        'year': [2023],
-        'month': [5],
-        'day': [None],
-        'rainfall': [0]
-    }
-    expected_df = pd.DataFrame(expected_data).astype(object)
-    pd.testing.assert_frame_equal(output, expected_df)
-
-    # Verify the CSV filename
-    assert filename == 'VNM.csv'
-
-    # Verify the interaction with GeoDataFrame and rasterio
-    mock_gdf.to_crs.assert_called_once()
-
-    # Verify the correct handling of bounds and plot creation
-    min_lon, min_lat, max_lon, max_lat = region_geometry.bounds
-
-
-@patch('dart_pipeline.process.output_path')
-@patch('rasterio.open')
-@patch('dart_pipeline.process.get_chirps_rainfall_data_path')
-@patch('dart_pipeline.process.PartialDate.from_string')
-def test_process_chirps_rainfall(
-    mock_from_string, mock_data_path, mock_raster_open, mock_output_path
-):
-    partial_date = '2023-05'
-    plots = False
-
-    # Mock the partial date object and related function calls
-    mock_partial_date = MagicMock()
-    mock_partial_date.year = 2023
-    mock_partial_date.month = 5
-    mock_partial_date.day = None
-    mock_partial_date.scope = 'monthly'
-
-    mock_from_string.return_value = mock_partial_date
-    mock_data_path.return_value = 'mocked_file.tif'
-    mock_output_path.return_value = 'mocked_output_path'
-
-    # Mock rasterio dataset and set up a test array for rainfall data
-    mock_dataset = MagicMock()
-    mock_data = np.array(
-        [[0, 1, 2], [3, 4, -3.4028234663852886e38], [np.nan, -9999, 5]]
-    )
-    mock_dataset.read.return_value = mock_data
-    mock_raster_open.return_value.__enter__.return_value = mock_dataset
-
-    # Call the function
-    output, filename = process_chirps_rainfall(partial_date, plots=plots)
-
-    # Verify the output DataFrame
-    expected_data = {
-        'year': [2023],
-        'month': [5],
-        'day': [None],
-        'rainfall': [0.0]
-    }
-    expected_df = pd.DataFrame(expected_data).astype(object)
-    pd.testing.assert_frame_equal(output, expected_df)
-
-=======
 
 
 @patch('geopandas.read_file')
@@ -257,7 +124,6 @@
     expected_df = pd.DataFrame(expected_data).astype(object)
     pd.testing.assert_frame_equal(output, expected_df)
 
->>>>>>> 5d982241
     # Verify file output name
     assert filename == 'chirps-rainfall.csv'
 
