"""Tests for process functions in process.py."""
from io import BytesIO

from unittest.mock import patch, MagicMock, mock_open

from shapely.geometry import Polygon
import geopandas as gpd
import numpy as np
import pandas as pd
import pytest

from dart_pipeline.process import \
    process_rwi, \
    process_dengueperu, \
    process_gadm_aphroditetemperature, \
    process_gadm_aphroditeprecipitation, \
    process_gadm_chirps_rainfall, \
<<<<<<< HEAD
    process_gadm_worldpopcount, \
    process_aphroditetemperature, \
    process_aphroditeprecipitation, \
=======
    process_aphrodite_temperature_data, \
    process_aphrodite_precipitation_data, \
>>>>>>> 141bda8e
    process_chirps_rainfall, \
    process_terraclimate

# Smallest single-precision floating-point number
MIN_FLOAT = -3.4028234663852886e38


@patch('pandas.DataFrame.parallel_apply')
@patch('pandas.read_csv')
@patch('dart_pipeline.util.source_path')
@patch('geopandas.read_file')
@patch('dart_pipeline.process.get_shapefile')
def test_process_rwi(
    mock_get_shapefile, mock_read_file, mock_source_path, mock_read_csv,
    mock_parallel_apply
):
    # Test Case 1: Valid data processing
    # Mocking shapefile
    mock_get_shapefile.return_value = 'mock_path_to_shapefile'
    mock_read_file.return_value = pd.DataFrame({
        'GID_2': ['ID1', 'ID2'],
        'geometry': [MagicMock(), MagicMock()],
        'COUNTRY': ['Country', 'Country'],
        'NAME_1': ['Region1', 'Region2'],
        'NAME_2': ['Subregion1', 'Subregion2']
    })
    mock_source_path.return_value = 'mock_path_to_csv'
    # Mock RWI data with latitude, longitude, and rwi columns
    mock_read_csv.return_value = pd.DataFrame({
        'latitude': [10.5, 20.5],
        'longitude': [105.5, 110.5],
        'rwi': [1.2, 0.5]
    })
    # Mock parallel_apply()
    mock_parallel_apply.return_value = None

    # Run the function
    rwi_df, csv_filename = process_rwi('VNM', '2', plots=False)

    # Assertions for valid data processing
    assert isinstance(rwi_df, pd.DataFrame), 'Output should be a DataFrame'
    assert 'admin_level_0' in rwi_df.columns, 'Expected column missing'
    assert 'value' in rwi_df.columns, 'Expected column missing in output'
    assert csv_filename == 'VNM.csv', 'CSV filename does not match expected'

    # Test Case 2: Missing RWI CSV file
    # Simulate missing CSV file
    mock_read_csv.side_effect = FileNotFoundError('RWI CSV file not found')
    with pytest.raises(FileNotFoundError):
        process_rwi('VNM', '2')
    # Reset the side effect to avoid affecting the next test case
    mock_read_csv.side_effect = None

    # Test Case 3: Check for plotting
    with patch('dart_pipeline.process.plot_gadm_macro_heatmap') as mock_plot:
        # Run with plotting enabled
        rwi_df, csv_filename = process_rwi('VNM', '2', plots=True)
        # Assert plot function was called
        mock_plot.assert_called_once()


@pytest.fixture
def mock_source_path():
    with patch('dart_pipeline.util.source_path') as mock_path:
        mock_path.return_value = '/mock/source/path'
        yield mock_path


@pytest.fixture
def mock_output_path():
    with patch('dart_pipeline.util.output_path') as mock_path:
        mock_path.return_value = '/mock/output/path'
        yield mock_path


@pytest.fixture
def mock_plot_timeseries():
    with patch('dart_pipeline.plots.plot_timeseries') as mock_plot:
        yield mock_plot


@pytest.fixture
def mock_read_excel():
    with patch('pandas.read_excel') as mock_read:
        mock_read.return_value = pd.DataFrame({
            'ano': [2023, 2023],
            'semana': [1, 2],
            'tipo_dx': ['C', 'P'],
            'n': [10, 20],
        })
        yield mock_read


@pytest.fixture
def mock_os_walk():
    with patch('os.walk') as mock_walk:
        mock_walk.return_value = [(
            '/mock/source/path', ['subdir'],
            ['casos_dengue_nacional.xlsx', 'casos_dengue_region1.xlsx']
        )]
        yield mock_walk


@pytest.mark.parametrize(
    'admin_level, expected_admin_level_1, expected_plot_calls, should_raise',
    [
        ('0', '', 1, False),  # Admin level 0
        ('1', 'Region1', 1, False),  # Admin level 1
        ('2', None, 0, True),  # Invalid admin level
    ]
)
def test_process_dengueperu(
    admin_level, expected_admin_level_1, expected_plot_calls, should_raise,
    mock_source_path, mock_output_path, mock_plot_timeseries,
    mock_read_excel, mock_os_walk
):
    if should_raise:
        match = f'Invalid admin level: {admin_level}'
        with pytest.raises(ValueError, match=match):
            process_dengueperu(admin_level=admin_level)
    else:
        master, output_filename = process_dengueperu(
            admin_level=admin_level, plots=True
        )

        # Validate the output DataFrame
        assert isinstance(master, pd.DataFrame)
        assert master['admin_level_0'].iloc[0] == 'Peru'
        assert master['admin_level_1'].iloc[0] == expected_admin_level_1
        assert master['metric'].tolist() == [
            'Confirmed Dengue Cases', 'Probable Dengue Cases'
        ]
        assert output_filename == 'dengue_peru.csv'

        # Check the mock calls
        mock_read_excel.assert_called()


class MockFile(BytesIO):
    """A mock file object that adds a fileno method."""
    def fileno(self):
        return 1


def test_process_gadm_aphroditetemperature():
    iso3 = 'VNM'
    admin_level = '0'
    partial_date = '2023-07'
    resolution = ['025deg']
    plots = False

    with patch('dart_pipeline.process.PartialDate') as mock_partial_date, \
         patch('dart_pipeline.util.get_shapefile') as mock_get_shapefile, \
         patch('geopandas.read_file') as mock_read_file, \
         patch('dart_pipeline.util.source_path') as mock_source_path, \
         patch('dart_pipeline.util.output_path') as mock_output_path, \
         patch('builtins.open') as mock_open, \
         patch('numpy.fromfile') as mock_fromfile:

        # Mock PartialDate to return a specific year when accessed
        mock_partial_date.from_string.return_value = MagicMock(
            year=2023, month=7, day=None, scope='year'
        )

        # Mock shapefile loading
        mock_get_shapefile.return_value = 'mock_shapefile_path'

        # Create a mock GeoDataFrame row with a geometry attribute
        mock_row = MagicMock()
        mock_row.geometry = Polygon([(0, 0), (1, 0), (1, 1), (0, 1)])
        mock_row.COUNTRY = 'Vietnam'
        mock_row.NAME_1 = 'Mock Province'
        mock_row.NAME_2 = 'Mock District'
        mock_row.NAME_3 = 'Mock Sub-district'

        # Mock geopandas dataframe and its iterrows method
        mock_gdf = MagicMock()
        mock_gdf.iterrows.return_value = iter([(0, mock_row)])
        mock_read_file.return_value = mock_gdf

        # Mock source_path and output_path
        mock_source_path.return_value = MagicMock()
        mock_output_path.return_value = MagicMock()

        # Mock np.fromfile() to return a fake array
        nx, ny = 360, 280
        recl = nx * ny

        # Create a fake array with the correct number of values
        fake_array = np.ones(recl, dtype='float32')

        # Mock np.fromfile() to return the fake array when called
        mock_fromfile.return_value = fake_array

        # Create a mock file object
        mock_file = MockFile()
        mock_open.return_value.__enter__.return_value = mock_file

        # Call the function
        output, csv_path = process_gadm_aphroditetemperature(
            iso3, admin_level, partial_date, resolution, plots
        )

        # Assertions
        assert isinstance(output, pd.DataFrame)
        assert 'iso3' in output.columns
        assert 'value' in output.columns
        assert output['iso3'].iloc[0] == iso3
        assert output['value'].iloc[0] == ''
        assert csv_path == 'aphrodite-daily-mean-temp.csv'


def test_process_gadm_aphroditeprecipitation():
    iso3 = 'VNM'
    admin_level = '0'
    partial_date = '2023-07'
    resolution = ['025deg']
    plots = False

    with patch('dart_pipeline.process.PartialDate') as mock_partial_date, \
         patch('dart_pipeline.util.get_shapefile') as mock_get_shapefile, \
         patch('geopandas.read_file') as mock_read_file, \
         patch('dart_pipeline.util.source_path') as mock_source_path, \
         patch('dart_pipeline.util.output_path') as mock_output_path, \
         patch('builtins.open') as mock_open, \
         patch('numpy.fromfile') as mock_fromfile:

        # Mock PartialDate to return a specific year when accessed
        mock_partial_date.from_string.return_value = MagicMock(
            year=2023, month=7, day=None, scope='year'
        )

        # Mock shapefile loading
        mock_get_shapefile.return_value = 'mock_shapefile_path'

        # Create a mock GeoDataFrame row with a geometry attribute
        mock_row = MagicMock()
        mock_row.geometry = Polygon([(0, 0), (1, 0), (1, 1), (0, 1)])  # Mock Polygon
        mock_row.COUNTRY = 'Vietnam'
        mock_row.NAME_1 = 'Mock Province'
        mock_row.NAME_2 = 'Mock District'
        mock_row.NAME_3 = 'Mock Sub-district'

        # Mock geopandas dataframe and its iterrows method
        mock_gdf = MagicMock()
        mock_gdf.iterrows.return_value = iter([(0, mock_row)])  # Return the mock row
        mock_read_file.return_value = mock_gdf

        # Mock source_path and output_path
        mock_source_path.return_value = MagicMock()
        mock_output_path.return_value = MagicMock()

        # Mock np.fromfile() to return a fake array
        nx, ny = 360, 280
        recl = nx * ny

        # Create a fake array with the correct number of values
        fake_array = np.ones(recl, dtype='float32')

        # Mock np.fromfile() to return the fake array when called
        mock_fromfile.return_value = fake_array

        # Create a mock file object
        mock_file = MockFile()
        mock_open.return_value.__enter__.return_value = mock_file

        # Call the function
        output, csv_path = process_gadm_aphroditeprecipitation(
            iso3, admin_level, partial_date, resolution, plots
        )

        # Assertions
        assert isinstance(output, pd.DataFrame)
        assert 'iso3' in output.columns
        assert 'value' in output.columns
        assert output['iso3'].iloc[0] == iso3
        assert output['value'].sum() >= 0  # Ensure non-negative precipitation values
        assert csv_path == 'aphrodite-daily-precip.csv'


@patch('geopandas.read_file')
@patch("dart_pipeline.process.get_chirps_rainfall_data_path")
@patch("dart_pipeline.process.get_shapefile")
@patch("rasterio.open")
@patch("dart_pipeline.process.output_path")
@patch("matplotlib.pyplot.savefig")
def test_process_gadm_chirps_rainfall(
    mock_savefig,
    mock_output_path,
    mock_raster_open,
    mock_get_shapefile,
    mock_get_chirps_rainfall_data_path,
    mock_read_file
):
    iso3 = 'VNM'
    admin_level = '3'
    partial_date = '2023-05'
    plots = False

    # Mock the file paths
    mock_get_chirps_rainfall_data_path.return_value = 'mocked_file.tif'
    mock_get_shapefile.return_value = 'mocked_shapefile.shp'
    mock_output_path.return_value = 'mocked_output_path'

    # Mock rasterio dataset and set up a test array for rainfall data
    mock_dataset = MagicMock()
    mock_dataset.bounds = MagicMock()
    mock_dataset.bounds.left = -180
    mock_dataset.bounds.bottom = -90
    mock_dataset.bounds.right = 180
    mock_dataset.bounds.top = 90
    mock_raster_open.return_value.__enter__.return_value = mock_dataset

    # Mock GeoDataFrame and region data
    mock_gdf = MagicMock(spec=gpd.GeoDataFrame)
    region_geometry = Polygon([(-180, -90), (0, -90), (0, 0), (-180, 0)])
    mock_region = MagicMock()
    mock_region.geometry = region_geometry
    mock_region.__getitem__.side_effect = lambda key: {
        'COUNTRY': 'Vietnam',
        'NAME_1': 'Hanoi',
        'NAME_2': 'District 1',
        'NAME_3': 'Ward 1'
    }[key]
    mock_gdf.iterrows.return_value = [(0, mock_region)]
    mock_gdf.to_crs.return_value = mock_gdf
    mock_read_file.return_value = mock_gdf

    # Call the function
    output, filename = process_gadm_chirps_rainfall(
        iso3, admin_level, partial_date, plots=plots
    )

    # Verify the output DataFrame
    expected_data = {
        'admin_level_0': ['Vietnam'],
        'admin_level_1': ['Hanoi'],
        'admin_level_2': ['District 1'],
        'admin_level_3': ['Ward 1'],
        'year': [2023],
        'month': [5],
        'day': [None],
        'rainfall': [0]
    }
    expected_df = pd.DataFrame(expected_data).astype(object)
    pd.testing.assert_frame_equal(output, expected_df)

    # Verify the CSV filename
    assert filename == 'VNM.csv'

    # Verify the interaction with GeoDataFrame and rasterio
    mock_gdf.to_crs.assert_called_once()

    # Verify the correct handling of bounds and plot creation
    min_lon, min_lat, max_lon, max_lat = region_geometry.bounds


<<<<<<< HEAD
@patch('os.listdir')
@patch('geopandas.gpd.read_file')
@patch('dart_pipeline.process.get_shapefile')
@patch('dart_pipeline.util.source_path')
@patch("rasterio.open")
def test_process_gadm_worldpopcount(
    mock_rasterio_open, mock_source_path, mock_get_shapefile, mock_read_file,
    mock_listdir
):
    # Test case 1: Process valid data
    mock_read_file.return_value = MagicMock()
    mock_rasterio_open.return_value = MagicMock(
        read=lambda x: [[1, 1], [1, 1]]
    )
    # Run the function with valid data
    output, csv_filename = process_gadm_worldpopcount('VNM', '2020', '2')
    # Assertions for valid data processing
    assert isinstance(output, pd.DataFrame), 'Output should be a DataFrame'
    msg = 'Expected column missing in output'
    assert 'admin_level_0' in output.columns, msg
    assert 'metric' in output.columns, 'Expected column missing in output'
    msg = 'CSV filename does not match expected value'
    assert csv_filename == 'worldpop-count.csv', msg

    # Test case 2: Invalid date with day included
    with pytest.raises(ValueError, match='Provide only a year in YYYY format'):
        process_gadm_worldpopcount('VNM', '2020-01-01', admin_level='0')

    # Test case 3: Invalid date with month included
    with pytest.raises(ValueError, match='Provide only a year in YYYY format'):
        process_gadm_worldpopcount('VNM', '2020-01', admin_level='0')

    # Test case 4: Missing raster file, falling back to previous year
    # Simulate missing file for the given year but available fallback file
    mock_listdir.return_value = ['VNM_ppp_v2b_2019_UNadj.tif']
    mock_rasterio_open.side_effect = [
        rasterio.errors.RasterioIOError, MagicMock()
    ]
    # Call the function
    output, csv_filename = process_gadm_worldpopcount('VNM', '2020', '0')
    # Check that fallback file was used and output generated
    msg = 'Output should be a DataFrame even with fallback file'
    assert isinstance(output, pd.DataFrame), msg


def test_process_aphroditetemperature():
=======
def test_process_aphrodite_temperature_data():
>>>>>>> 141bda8e
    # Minimal mocking for `np.fromfile` and file operations
    nx, ny, _ = 360, 280, 365
    # Mock temperature data
    mock_temp = np.full((ny, nx), 25.0, dtype='float32')
    # Mock station count data
    mock_rstn = np.ones((ny, nx), dtype='float32')

    def mock_fromfile(file, dtype, count):
        if dtype == 'float32' and count == nx * ny:
            return mock_temp.flatten() \
                if 'temp' in file.name else mock_rstn.flatten()
        raise ValueError(
            f'Unexpected call to np.fromfile with {file}, {dtype}, {count}'
        )

    # Mock file opening
    mocked_open = mock_open()
    with patch('builtins.open', mocked_open), \
            patch('numpy.fromfile', mock_fromfile):
        # Call the function
        year = 2023
        output, csv_name = process_aphroditetemperature(
            year=year, plots=False
        )

        # Assert the output is a DataFrame
        assert isinstance(output, pd.DataFrame)
        assert len(output) > 0  # Ensure some data is processed
        assert 'year' in output.columns
        assert 'value' in output.columns

        # Check key output values
        assert (output['year'] == year).all()
        assert (output['metric'] == 'temperature').all()
        assert (output['unit'] == '°C').all()
        assert csv_name == 'aphrodite-daily-mean-temp.csv'


def test_process_aphroditeprecipitation():
    # Minimal mocking for `np.fromfile` and file operations
    nx, ny, _ = 360, 280, 365
    # Mock precipitation data
    mock_prcp = np.full((ny, nx), 10.0, dtype='float32')
    # Mock station count data
    mock_rstn = np.ones((ny, nx), dtype='float32')

    def mock_fromfile(file, dtype, count):
        if dtype == 'float32' and count == nx * ny:
            return mock_prcp.flatten() \
                if 'prcp' in file.name else mock_rstn.flatten()
        raise ValueError(
            f'Unexpected call to np.fromfile with {file}, {dtype}, {count}'
        )

    # Mock file opening
    mocked_open = mock_open()
    with patch('builtins.open', mocked_open), \
            patch('numpy.fromfile', mock_fromfile):
        # Call the function
        year = 2023
        output, csv_name = process_aphroditeprecipitation(
            year=year, resolution=['025deg'], plots=False
        )

        # Assert the output is a DataFrame
        assert isinstance(output, pd.DataFrame)
        assert len(output) > 0  # Ensure some data is processed
        assert 'year' in output.columns
        assert 'value' in output.columns

        # Check key output values
        assert (output['year'] == year).all()
        assert csv_name == 'aphrodite-daily-precip.csv'


@patch('dart_pipeline.process.output_path')
@patch('rasterio.open')
@patch('dart_pipeline.process.get_chirps_rainfall_data_path')
def test_process_chirps_rainfall(
    mock_data_path, mock_raster_open, mock_output_path
):
    partial_date = '2023-05'
    plots = False

    mock_data_path.return_value = 'mocked_file.tif'
    mock_output_path.return_value = 'mocked_output_path'

    # Mock rasterio dataset and set up a test array for rainfall data
    mock_dataset = MagicMock()
    mock_data = np.array(
        [[0, 1, 2], [3, 4, -3.4028234663852886e38], [np.nan, -9999, 5]]
    )
    mock_dataset.read.return_value = mock_data
    mock_raster_open.return_value.__enter__.return_value = mock_dataset

    # Call the function
    output, filename = process_chirps_rainfall(partial_date, plots=plots)

    # Verify the output DataFrame
    expected_data = {
        'year': [2023],
        'month': [5],
        'day': [None],
        'rainfall': [0.0]
    }
    expected_df = pd.DataFrame(expected_data).astype(object)
    pd.testing.assert_frame_equal(output, expected_df)

    # Verify file output name
    assert filename == 'chirps-rainfall.csv'


@pytest.fixture
def mock_nc_dataset():
    """Mock a NetCDF dataset."""
    mock_dataset = MagicMock()
    mock_variable = MagicMock()

    # Mock data
    mock_data = np.array([1.0, 2.0, 3.0])
    mock_variable.__getitem__.return_value = mock_data  # Simulate slicing
    mock_variable.long_name = 'Test Metric'
    mock_variable.units = 'Test Unit'
    mock_dataset.variables = {'test_variable': mock_variable}

    return mock_dataset


@patch('netCDF4.Dataset')
@patch('geopandas.read_file')
@patch('dart_pipeline.process.source_path')
def test_process_terraclimate(
    mock_source_path, mock_read_file, mock_nc_dataset
):
    # Mock the path to the raw data
    mock_source_path.return_value = 'mocked/path/to/netcdf/file.nc'
    # Mock the NetCDF dataset
    mock_nc = MagicMock()
    mock_nc.variables = {
        'lat': np.array([10, 20]),
        'lon': np.array([100, 110]),
        # Jan, Feb, Mar in days since 1900-01-01
        'time': [0, 31, 59],
        'aet': MagicMock(
            __getitem__=MagicMock(
                return_value=np.array([[[0.5, 0.6], [0.7, 0.8]]])
            ),
            scale_factor=1.0,
            add_offset=0.0,
            _FillValue=-9999.0,
            standard_name='temperature',
            description='Temperature',
            units='C'
        ),
        'def': MagicMock(
            __getitem__=MagicMock(
                return_value=np.array([[[0.5, 0.6], [0.7, 0.8]]])
            ),
            scale_factor=1.0,
            add_offset=0.0,
            _FillValue=-9999.0,
            standard_name='temperature',
            description='Temperature',
            units='C'
        ),
        'pdsi': MagicMock(
            __getitem__=MagicMock(
                return_value=np.array([[[0.5, 0.6], [0.7, 0.8]]])
            ),
            scale_factor=1.0,
            add_offset=0.0,
            _FillValue=-9999.0,
            standard_name='temperature',
            description='Temperature',
            units='C'
        ),
        'pet': MagicMock(
            __getitem__=MagicMock(
                return_value=np.array([[[0.5, 0.6], [0.7, 0.8]]])
            ),
            scale_factor=1.0,
            add_offset=0.0,
            _FillValue=-9999.0,
            standard_name='temperature',
            description='Temperature',
            units='C'
        ),
        'ppt': MagicMock(
            __getitem__=MagicMock(
                return_value=np.array([[[0.5, 0.6], [0.7, 0.8]]])
            ),
            scale_factor=1.0,
            add_offset=0.0,
            _FillValue=-9999.0,
            standard_name='temperature',
            description='Temperature',
            units='C'
        ),
        'q': MagicMock(
            __getitem__=MagicMock(
                return_value=np.array([[[0.5, 0.6], [0.7, 0.8]]])
            ),
            scale_factor=1.0,
            add_offset=0.0,
            _FillValue=-9999.0,
            standard_name='temperature',
            description='Temperature',
            units='C'
        ),
        'soil': MagicMock(
            __getitem__=MagicMock(
                return_value=np.array([[[0.5, 0.6], [0.7, 0.8]]])
            ),
            scale_factor=1.0,
            add_offset=0.0,
            _FillValue=-9999.0,
            standard_name='temperature',
            description='Temperature',
            units='C'
        ),
        'srad': MagicMock(
            __getitem__=MagicMock(
                return_value=np.array([[[0.5, 0.6], [0.7, 0.8]]])
            ),
            scale_factor=1.0,
            add_offset=0.0,
            _FillValue=-9999.0,
            standard_name='temperature',
            description='Temperature',
            units='C'
        ),
        'swe': MagicMock(
            __getitem__=MagicMock(
                return_value=np.array([[[0.5, 0.6], [0.7, 0.8]]])
            ),
            scale_factor=1.0,
            add_offset=0.0,
            _FillValue=-9999.0,
            standard_name='temperature',
            description='Temperature',
            units='C'
        ),
        'tmax': MagicMock(
            __getitem__=MagicMock(
                return_value=np.array([[[0.5, 0.6], [0.7, 0.8]]])
            ),
            scale_factor=1.0,
            add_offset=0.0,
            _FillValue=-9999.0,
            standard_name='temperature',
            description='Temperature',
            units='C'
        ),
        'tmin': MagicMock(
            __getitem__=MagicMock(
                return_value=np.array([[[0.5, 0.6], [0.7, 0.8]]])
            ),
            scale_factor=1.0,
            add_offset=0.0,
            _FillValue=-9999.0,
            standard_name='temperature',
            description='Temperature',
            units='C'
        ),
        'vap': MagicMock(
            __getitem__=MagicMock(
                return_value=np.array([[[0.5, 0.6], [0.7, 0.8]]])
            ),
            scale_factor=1.0,
            add_offset=0.0,
            _FillValue=-9999.0,
            standard_name='temperature',
            description='Temperature',
            units='C'
        ),
        'vpd': MagicMock(
            __getitem__=MagicMock(
                return_value=np.array([[[0.5, 0.6], [0.7, 0.8]]])
            ),
            scale_factor=1.0,
            add_offset=0.0,
            _FillValue=-9999.0,
            standard_name='temperature',
            description='Temperature',
            units='C'
        ),
        'ws': MagicMock(
            __getitem__=MagicMock(
                return_value=np.array([[[0.5, 0.6], [0.7, 0.8]]])
            ),
            scale_factor=1.0,
            add_offset=0.0,
            _FillValue=-9999.0,
            standard_name='temperature',
            description='Temperature',
            units='C'
        )
    }
    mock_nc_dataset.return_value = mock_nc
    # Mock the shapefile with a single geometry and admin information
    mock_geometry = Polygon([(100, 10), (100, 20), (110, 20), (110, 10)])
    mock_gdf = gpd.GeoDataFrame({
        'COUNTRY': ['Mockland'],
        'NAME_1': ['MockRegion'],
        'NAME_2': [None],
        'NAME_3': [None],
        'geometry': [mock_geometry]
    })
    mock_read_file.return_value = mock_gdf

    # Expected partial date, iso3, and admin level
    partial_date = '2023-01'
    iso3 = 'MCK'
    admin_level = '1'

    # Run the function
    output, filename = process_terraclimate(partial_date, iso3, admin_level)

    # Validate the returned DataFrame structure
    assert isinstance(output, pd.DataFrame)
    assert 'admin_level_0' in output.columns
    assert 'admin_level_1' in output.columns
    # Ensure temperature column was added
    assert 'temperature' in output.columns
    assert output['admin_level_0'].iloc[0] == 'Mockland'
    assert output['year'].iloc[0] == 1900
    assert output['month'].iloc[0] == 1

    # Check that filename was created correctly
    assert filename == 'MCK.csv'

    # Ensure function fails gracefully with an invalid date
    with pytest.raises(ValueError):
        process_terraclimate('invalid-date', 'MCK', '1')

    # Ensure plots can be generated if requested
    partial_date = '2023-01'
    iso3 = 'MCK'
    admin_level = '1'

    with patch('matplotlib.pyplot.savefig') as mock_savefig:
        process_terraclimate(partial_date, iso3, admin_level, plots=True)
        # Verify that plotting occurred
        mock_savefig.assert_called()<|MERGE_RESOLUTION|>--- conflicted
+++ resolved
@@ -15,14 +15,9 @@
     process_gadm_aphroditetemperature, \
     process_gadm_aphroditeprecipitation, \
     process_gadm_chirps_rainfall, \
-<<<<<<< HEAD
     process_gadm_worldpopcount, \
     process_aphroditetemperature, \
     process_aphroditeprecipitation, \
-=======
-    process_aphrodite_temperature_data, \
-    process_aphrodite_precipitation_data, \
->>>>>>> 141bda8e
     process_chirps_rainfall, \
     process_terraclimate
 
@@ -380,56 +375,7 @@
     min_lon, min_lat, max_lon, max_lat = region_geometry.bounds
 
 
-<<<<<<< HEAD
-@patch('os.listdir')
-@patch('geopandas.gpd.read_file')
-@patch('dart_pipeline.process.get_shapefile')
-@patch('dart_pipeline.util.source_path')
-@patch("rasterio.open")
-def test_process_gadm_worldpopcount(
-    mock_rasterio_open, mock_source_path, mock_get_shapefile, mock_read_file,
-    mock_listdir
-):
-    # Test case 1: Process valid data
-    mock_read_file.return_value = MagicMock()
-    mock_rasterio_open.return_value = MagicMock(
-        read=lambda x: [[1, 1], [1, 1]]
-    )
-    # Run the function with valid data
-    output, csv_filename = process_gadm_worldpopcount('VNM', '2020', '2')
-    # Assertions for valid data processing
-    assert isinstance(output, pd.DataFrame), 'Output should be a DataFrame'
-    msg = 'Expected column missing in output'
-    assert 'admin_level_0' in output.columns, msg
-    assert 'metric' in output.columns, 'Expected column missing in output'
-    msg = 'CSV filename does not match expected value'
-    assert csv_filename == 'worldpop-count.csv', msg
-
-    # Test case 2: Invalid date with day included
-    with pytest.raises(ValueError, match='Provide only a year in YYYY format'):
-        process_gadm_worldpopcount('VNM', '2020-01-01', admin_level='0')
-
-    # Test case 3: Invalid date with month included
-    with pytest.raises(ValueError, match='Provide only a year in YYYY format'):
-        process_gadm_worldpopcount('VNM', '2020-01', admin_level='0')
-
-    # Test case 4: Missing raster file, falling back to previous year
-    # Simulate missing file for the given year but available fallback file
-    mock_listdir.return_value = ['VNM_ppp_v2b_2019_UNadj.tif']
-    mock_rasterio_open.side_effect = [
-        rasterio.errors.RasterioIOError, MagicMock()
-    ]
-    # Call the function
-    output, csv_filename = process_gadm_worldpopcount('VNM', '2020', '0')
-    # Check that fallback file was used and output generated
-    msg = 'Output should be a DataFrame even with fallback file'
-    assert isinstance(output, pd.DataFrame), msg
-
-
 def test_process_aphroditetemperature():
-=======
-def test_process_aphrodite_temperature_data():
->>>>>>> 141bda8e
     # Minimal mocking for `np.fromfile` and file operations
     nx, ny, _ = 360, 280, 365
     # Mock temperature data
