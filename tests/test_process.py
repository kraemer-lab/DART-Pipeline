--- conflicted
+++ resolved
@@ -15,23 +15,13 @@
     process_gadm_aphroditetemperature, \
     process_gadm_aphroditeprecipitation, \
     process_gadm_chirps_rainfall, \
-<<<<<<< HEAD
-    process_gadm_era5reanalysis, \
-    process_gadm_worldpopcount, \
     process_gadm_worldpopdensity, \
     process_aphroditetemperature, \
     process_aphroditeprecipitation, \
     process_chirps_rainfall, \
-    process_era5reanalysis, \
     process_terraclimate, \
-    process_worldpopcount, \
     process_worldpopdensity
-=======
-    process_aphroditetemperature, \
-    process_aphroditeprecipitation, \
-    process_chirps_rainfall, \
-    process_terraclimate
->>>>>>> 980565fc
+
 
 # Smallest single-precision floating-point number
 MIN_FLOAT = -3.4028234663852886e38
@@ -387,131 +377,6 @@
     min_lon, min_lat, max_lon, max_lat = region_geometry.bounds
 
 
-<<<<<<< HEAD
-@patch('pathlib.Path.iterdir')
-@patch('netCDF4.Dataset')
-@patch('geopandas.read_file')
-def test_process_gadm_era5reanalysis(
-    mock_read_file, mock_nc_dataset, mock_iterdir
-):
-    # Mock the NetCDF dataset
-    mock_nc = MagicMock()
-    mock_variable = MagicMock()
-    mock_variable.__getitem__.return_value = np.random.rand(3, 3)
-    mock_variable.long_name = 'Temperature'
-    mock_variable.units = 'K'
-    mock_nc.variables = {
-        'temp': mock_variable,
-        'latitude': np.array([10, 20, 30]),
-        'longitude': np.array([100, 110, 120]),
-    }
-    mock_nc_dataset.return_value = mock_nc
-
-    # Mock the shapefile with a single geometry and admin information
-    mock_geometry = Polygon([(100, 10), (100, 20), (110, 20), (110, 10)])
-    mock_gdf = gpd.GeoDataFrame({
-        'COUNTRY': ['Mockland'],
-        'NAME_1': ['MockRegion'],
-        'NAME_2': [None],
-        'NAME_3': [None],
-        'geometry': [mock_geometry]
-    })
-    mock_read_file.return_value = mock_gdf
-
-    # Other parameters
-    dataset = 'mock-dataset'
-    partial_date = '2023-01'
-    iso3 = 'MCK'
-    admin_level = '1'
-    plots = False
-
-    # Mock folder and its iteration
-    mock_file = MagicMock()
-    mock_file.name = f'{dataset}_2023-01.nc'
-    mock_iterdir.return_value = [mock_file]
-
-    # Run the function
-    df, filename = process_gadm_era5reanalysis(
-        dataset, iso3, admin_level, partial_date, plots
-    )
-
-    # Validate the returned DataFrame structure
-    assert isinstance(df, pd.DataFrame)
-    assert 'admin_level_0' in df.columns
-    assert 'admin_level_1' in df.columns
-    # Ensure temperature column was added
-    assert 'value' in df.columns
-    assert df['admin_level_0'].iloc[0] == 'Mockland'
-    assert df['year'].iloc[0] == 2023
-    assert df['month'].iloc[0] == 1
-
-    # Check that filename was created correctly
-    assert filename == 'era5-reanalysis.csv'
-
-    # Ensure function fails gracefully with an invalid date
-    with pytest.raises(ValueError):
-        process_gadm_era5reanalysis(
-            dataset, 'MCK', '1', 'invalid-date', False
-        )
-
-    # Ensure plots can be generated if requested
-    partial_date = '2023-01'
-    iso3 = 'MCK'
-    admin_level = '0'
-
-    with patch('matplotlib.pyplot.savefig') as mock_savefig:
-        process_gadm_era5reanalysis(
-            dataset, iso3, admin_level, partial_date, plots=True
-        )
-        # Verify that plotting occurred
-        mock_savefig.assert_called()
-
-
-@patch('os.listdir')
-@patch('geopandas.gpd.read_file')
-@patch('dart_pipeline.process.get_shapefile')
-@patch('dart_pipeline.util.source_path')
-@patch("rasterio.open")
-def test_process_gadm_worldpopcount(
-    mock_rasterio_open, mock_source_path, mock_get_shapefile, mock_read_file,
-    mock_listdir
-):
-    # Test case 1: Process valid data
-    mock_read_file.return_value = MagicMock()
-    mock_rasterio_open.return_value = MagicMock(
-        read=lambda x: [[1, 1], [1, 1]]
-    )
-    # Run the function with valid data
-    output, csv_filename = process_gadm_worldpopcount('VNM', '2020', '2')
-    # Assertions for valid data processing
-    assert isinstance(output, pd.DataFrame), 'Output should be a DataFrame'
-    msg = 'Expected column missing in output'
-    assert 'admin_level_0' in output.columns, msg
-    assert 'metric' in output.columns, 'Expected column missing in output'
-    msg = 'CSV filename does not match expected value'
-    assert csv_filename == 'worldpop-count.csv', msg
-
-    # Test case 2: Invalid date with day included
-    with pytest.raises(ValueError, match='Provide only a year in YYYY format'):
-        process_gadm_worldpopcount('VNM', '2020-01-01', admin_level='0')
-
-    # Test case 3: Invalid date with month included
-    with pytest.raises(ValueError, match='Provide only a year in YYYY format'):
-        process_gadm_worldpopcount('VNM', '2020-01', admin_level='0')
-
-    # Test case 4: Missing raster file, falling back to previous year
-    # Simulate missing file for the given year but available fallback file
-    mock_listdir.return_value = ['VNM_ppp_v2b_2019_UNadj.tif']
-    mock_rasterio_open.side_effect = [
-        rasterio.errors.RasterioIOError, MagicMock()
-    ]
-    # Call the function
-    output, csv_filename = process_gadm_worldpopcount('VNM', '2020', '0')
-    # Check that fallback file was used and output generated
-    msg = 'Output should be a DataFrame even with fallback file'
-    assert isinstance(output, pd.DataFrame), msg
-
-
 @patch('os.listdir')
 @patch('geopandas.gpd.read_file')
 @patch('dart_pipeline.process.get_shapefile')
@@ -557,8 +422,6 @@
     assert isinstance(output, pd.DataFrame), msg
 
 
-=======
->>>>>>> 980565fc
 def test_process_aphroditetemperature():
     # Minimal mocking for `np.fromfile` and file operations
     nx, ny, _ = 360, 280, 365
@@ -903,56 +766,7 @@
     with patch('matplotlib.pyplot.savefig') as mock_savefig:
         process_terraclimate(partial_date, iso3, admin_level, plots=True)
         # Verify that plotting occurred
-<<<<<<< HEAD
         mock_savefig.assert_called()
-
-
-@patch('rasterio.open')
-@patch('dart_pipeline.process.source_path')
-@patch('dart_pipeline.process.get_country_name')
-def test_process_worldpopcount(
-    mock_get_country_name, mock_source_path, mock_rasterio_open
-):
-    # Set up mock return values
-    mock_get_country_name.return_value = 'Vietnam'
-    mock_source_path.return_value = Path('/mock/path')
-
-    mock_raster = MagicMock()
-    mock_raster.count = 1
-    mock_raster.read.return_value = [[1, 2, MIN_FLOAT], [4, 5, 6]]
-    mock_raster.transform = 'mock_transform'
-    mock_rasterio_open.return_value = mock_raster
-
-    # Call the function with test inputs
-    iso3 = 'VNM'
-    year = 2020
-    rt = 'ppp'
-    result, filename = process_worldpopcount(iso3, year, rt)
-
-    # Assertions
-    assert filename == 'worldpop-count.csv'
-    assert isinstance(result, pd.DataFrame)
-    assert len(result) == 1  # Single row in the output DataFrame
-
-    # Verify the DataFrame contents
-    expected_population = 1 + 2 + 4 + 5 + 6  # Excludes MIN_FLOAT
-    assert result.loc[0, 'iso3'] == iso3
-    assert result.loc[0, 'admin_level_0'] == 'Vietnam'
-    assert result.loc[0, 'year'] == year
-    assert result.loc[0, 'metric'] == 'population'
-    assert result.loc[0, 'unit'] == 'people'
-    assert result.loc[0, 'value'] == expected_population
-    assert result.loc[0, 'resolution'] == 'people per pixel'
-    assert result.loc[0, 'creation_date'] == date.today()
-
-    # Verify mocks were called as expected
-    mock_get_country_name.assert_called_once_with(iso3)
-    mock_source_path.assert_called_once_with(
-        'sociodemographic/worldpop-count', iso3
-    )
-    mock_rasterio_open.assert_called_once_with(
-        Path('/mock/path') / f'{iso3}_{rt}_v2b_{year}_UNadj.tif'
-    )
 
 
 @patch('rasterio.open')
@@ -1004,7 +818,4 @@
         'worldpop-density',
         iso3, f'{iso3.lower()}_pd_{year}_1km_UNadj.tif'
     )
-    mock_rasterio_open.assert_called_once_with(path)
-=======
-        mock_savefig.assert_called()
->>>>>>> 980565fc
+    mock_rasterio_open.assert_called_once_with(path)