"""Tests for process functions in process.py."""
from io import BytesIO
<<<<<<< HEAD
from pathlib import Path
from unittest.mock import patch, MagicMock, mock_open
import tempfile
=======
from unittest.mock import patch, mock_open, MagicMock
>>>>>>> 031dbe7d

from shapely.geometry import Polygon
import geopandas as gpd
import numpy as np
import pandas as pd
import rasterio
import pytest

from dart_pipeline.process import \
    process_rwi, \
    process_dengueperu, \
    process_gadm_aphroditetemperature, \
    process_gadm_aphroditeprecipitation, \
    process_gadm_chirps_rainfall, \
    process_gadm_worldpopcount, \
    process_aphrodite_temperature_data, \
    process_aphrodite_precipitation_data, \
    process_chirps_rainfall, \
    process_terraclimate, \
    process_worldpop_pop_count_data
from dart_pipeline.constants import OUTPUT_COLUMNS

# Smallest single-precision floating-point number
MIN_FLOAT = -3.4028234663852886e38


@patch('pandas.DataFrame.parallel_apply')
@patch('pandas.read_csv')
@patch('dart_pipeline.util.source_path')
@patch('geopandas.read_file')
@patch('dart_pipeline.process.get_shapefile')
def test_process_rwi(
    mock_get_shapefile, mock_read_file, mock_source_path, mock_read_csv,
    mock_parallel_apply
):
    # Test Case 1: Valid data processing
    # Mocking shapefile
    mock_get_shapefile.return_value = 'mock_path_to_shapefile'
    mock_read_file.return_value = pd.DataFrame({
        'GID_2': ['ID1', 'ID2'],
        'geometry': [MagicMock(), MagicMock()],
        'COUNTRY': ['Country', 'Country'],
        'NAME_1': ['Region1', 'Region2'],
        'NAME_2': ['Subregion1', 'Subregion2']
    })
    mock_source_path.return_value = 'mock_path_to_csv'
    # Mock RWI data with latitude, longitude, and rwi columns
    mock_read_csv.return_value = pd.DataFrame({
        'latitude': [10.5, 20.5],
        'longitude': [105.5, 110.5],
        'rwi': [1.2, 0.5]
    })
    # Mock parallel_apply()
    mock_parallel_apply.return_value = None

    # Run the function
    rwi_df, csv_filename = process_rwi('VNM', '2', plots=False)

    # Assertions for valid data processing
    assert isinstance(rwi_df, pd.DataFrame), 'Output should be a DataFrame'
    assert 'admin_level_0' in rwi_df.columns, 'Expected column missing'
    assert 'value' in rwi_df.columns, 'Expected column missing in output'
    assert csv_filename == 'VNM.csv', 'CSV filename does not match expected'

    # Test Case 2: Missing RWI CSV file
    # Simulate missing CSV file
    mock_read_csv.side_effect = FileNotFoundError('RWI CSV file not found')
    with pytest.raises(FileNotFoundError):
        process_rwi('VNM', '2')
    # Reset the side effect to avoid affecting the next test case
    mock_read_csv.side_effect = None

    # Test Case 3: Check for plotting
    with patch('dart_pipeline.process.plot_gadm_macro_heatmap') as mock_plot:
        # Run with plotting enabled
        rwi_df, csv_filename = process_rwi('VNM', '2', plots=True)
        # Assert plot function was called
        mock_plot.assert_called_once()


@pytest.fixture
def mock_source_path():
    with patch('dart_pipeline.util.source_path') as mock_path:
        mock_path.return_value = '/mock/source/path'
        yield mock_path


@pytest.fixture
def mock_output_path():
    with patch('dart_pipeline.util.output_path') as mock_path:
        mock_path.return_value = '/mock/output/path'
        yield mock_path


@pytest.fixture
def mock_plot_timeseries():
    with patch('dart_pipeline.plots.plot_timeseries') as mock_plot:
        yield mock_plot


@pytest.fixture
def mock_read_excel():
    with patch('pandas.read_excel') as mock_read:
        mock_read.return_value = pd.DataFrame({
            'ano': [2023, 2023],
            'semana': [1, 2],
            'tipo_dx': ['C', 'P'],
            'n': [10, 20],
        })
        yield mock_read


@pytest.fixture
def mock_os_walk():
    with patch('os.walk') as mock_walk:
        mock_walk.return_value = [(
            '/mock/source/path', ['subdir'],
            ['casos_dengue_nacional.xlsx', 'casos_dengue_region1.xlsx']
        )]
        yield mock_walk


@pytest.mark.parametrize(
    'admin_level, expected_admin_level_1, expected_plot_calls, should_raise',
    [
        ('0', '', 1, False),  # Admin level 0
        ('1', 'Region1', 1, False),  # Admin level 1
        ('2', None, 0, True),  # Invalid admin level
    ]
)
def test_process_dengueperu(
    admin_level, expected_admin_level_1, expected_plot_calls, should_raise,
    mock_source_path, mock_output_path, mock_plot_timeseries,
    mock_read_excel, mock_os_walk
):
    if should_raise:
        match = f'Invalid admin level: {admin_level}'
        with pytest.raises(ValueError, match=match):
            process_dengueperu(admin_level=admin_level)
    else:
        master, output_filename = process_dengueperu(
            admin_level=admin_level, plots=True
        )

        # Validate the output DataFrame
        assert isinstance(master, pd.DataFrame)
        assert master['admin_level_0'].iloc[0] == 'Peru'
        assert master['admin_level_1'].iloc[0] == expected_admin_level_1
        assert master['metric'].tolist() == [
            'Confirmed Dengue Cases', 'Probable Dengue Cases'
        ]
        assert output_filename == 'dengue_peru.csv'

        # Check the mock calls
        mock_read_excel.assert_called()


class MockFile(BytesIO):
    """A mock file object that adds a fileno method."""
    def fileno(self):
        return 1


def test_process_gadm_aphroditetemperature():
    iso3 = 'VNM'
    admin_level = '0'
    partial_date = '2023-07'
    resolution = ['025deg']
    plots = False

    with patch('dart_pipeline.process.PartialDate') as mock_partial_date, \
         patch('dart_pipeline.util.get_shapefile') as mock_get_shapefile, \
         patch('geopandas.read_file') as mock_read_file, \
         patch('dart_pipeline.util.source_path') as mock_source_path, \
         patch('dart_pipeline.util.output_path') as mock_output_path, \
         patch('builtins.open') as mock_open, \
         patch('numpy.fromfile') as mock_fromfile:

        # Mock PartialDate to return a specific year when accessed
        mock_partial_date.from_string.return_value = MagicMock(
            year=2023, month=7, day=None, scope='year'
        )

        # Mock shapefile loading
        mock_get_shapefile.return_value = 'mock_shapefile_path'

        # Create a mock GeoDataFrame row with a geometry attribute
        mock_row = MagicMock()
        mock_row.geometry = Polygon([(0, 0), (1, 0), (1, 1), (0, 1)])
        mock_row.COUNTRY = 'Vietnam'
        mock_row.NAME_1 = 'Mock Province'
        mock_row.NAME_2 = 'Mock District'
        mock_row.NAME_3 = 'Mock Sub-district'

        # Mock geopandas dataframe and its iterrows method
        mock_gdf = MagicMock()
        mock_gdf.iterrows.return_value = iter([(0, mock_row)])
        mock_read_file.return_value = mock_gdf

        # Mock source_path and output_path
        mock_source_path.return_value = MagicMock()
        mock_output_path.return_value = MagicMock()

        # Mock np.fromfile() to return a fake array
        nx, ny = 360, 280
        recl = nx * ny

        # Create a fake array with the correct number of values
        fake_array = np.ones(recl, dtype='float32')

        # Mock np.fromfile() to return the fake array when called
        mock_fromfile.return_value = fake_array

        # Create a mock file object
        mock_file = MockFile()
        mock_open.return_value.__enter__.return_value = mock_file

        # Call the function
        output, csv_path = process_gadm_aphroditetemperature(
            iso3, admin_level, partial_date, resolution, plots
        )

        # Assertions
        assert isinstance(output, pd.DataFrame)
        assert 'iso3' in output.columns
        assert 'value' in output.columns
        assert output['iso3'].iloc[0] == iso3
        assert output['value'].iloc[0] == ''
        assert csv_path == 'aphrodite-daily-mean-temp.csv'


def test_process_gadm_aphroditeprecipitation():
    iso3 = 'VNM'
    admin_level = '0'
    partial_date = '2023-07'
    resolution = ['025deg']
    plots = False

    with patch('dart_pipeline.process.PartialDate') as mock_partial_date, \
         patch('dart_pipeline.util.get_shapefile') as mock_get_shapefile, \
         patch('geopandas.read_file') as mock_read_file, \
         patch('dart_pipeline.util.source_path') as mock_source_path, \
         patch('dart_pipeline.util.output_path') as mock_output_path, \
         patch('builtins.open') as mock_open, \
         patch('numpy.fromfile') as mock_fromfile:

        # Mock PartialDate to return a specific year when accessed
        mock_partial_date.from_string.return_value = MagicMock(
            year=2023, month=7, day=None, scope='year'
        )

        # Mock shapefile loading
        mock_get_shapefile.return_value = 'mock_shapefile_path'

        # Create a mock GeoDataFrame row with a geometry attribute
        mock_row = MagicMock()
        mock_row.geometry = Polygon([(0, 0), (1, 0), (1, 1), (0, 1)])  # Mock Polygon
        mock_row.COUNTRY = 'Vietnam'
        mock_row.NAME_1 = 'Mock Province'
        mock_row.NAME_2 = 'Mock District'
        mock_row.NAME_3 = 'Mock Sub-district'

        # Mock geopandas dataframe and its iterrows method
        mock_gdf = MagicMock()
        mock_gdf.iterrows.return_value = iter([(0, mock_row)])  # Return the mock row
        mock_read_file.return_value = mock_gdf

        # Mock source_path and output_path
        mock_source_path.return_value = MagicMock()
        mock_output_path.return_value = MagicMock()

        # Mock np.fromfile() to return a fake array
        nx, ny = 360, 280
        recl = nx * ny

        # Create a fake array with the correct number of values
        fake_array = np.ones(recl, dtype='float32')

        # Mock np.fromfile() to return the fake array when called
        mock_fromfile.return_value = fake_array

        # Create a mock file object
        mock_file = MockFile()
        mock_open.return_value.__enter__.return_value = mock_file

        # Call the function
        output, csv_path = process_gadm_aphroditeprecipitation(
            iso3, admin_level, partial_date, resolution, plots
        )

        # Assertions
        assert isinstance(output, pd.DataFrame)
        assert 'iso3' in output.columns
        assert 'value' in output.columns
        assert output['iso3'].iloc[0] == iso3
        assert output['value'].sum() >= 0  # Ensure non-negative precipitation values
        assert csv_path == 'aphrodite-daily-precip.csv'


@patch('geopandas.read_file')
@patch("dart_pipeline.process.get_chirps_rainfall_data_path")
@patch("dart_pipeline.process.get_shapefile")
@patch("rasterio.open")
@patch("dart_pipeline.process.output_path")
@patch("matplotlib.pyplot.savefig")
def test_process_gadm_chirps_rainfall(
    mock_savefig,
    mock_output_path,
    mock_raster_open,
    mock_get_shapefile,
    mock_get_chirps_rainfall_data_path,
    mock_read_file
):
    iso3 = 'VNM'
    admin_level = '3'
    partial_date = '2023-05'
    plots = False

    # Mock the file paths
    mock_get_chirps_rainfall_data_path.return_value = 'mocked_file.tif'
    mock_get_shapefile.return_value = 'mocked_shapefile.shp'
    mock_output_path.return_value = 'mocked_output_path'

    # Mock rasterio dataset and set up a test array for rainfall data
    mock_dataset = MagicMock()
    mock_dataset.bounds = MagicMock()
    mock_dataset.bounds.left = -180
    mock_dataset.bounds.bottom = -90
    mock_dataset.bounds.right = 180
    mock_dataset.bounds.top = 90
    mock_raster_open.return_value.__enter__.return_value = mock_dataset

    # Mock GeoDataFrame and region data
    mock_gdf = MagicMock(spec=gpd.GeoDataFrame)
    region_geometry = Polygon([(-180, -90), (0, -90), (0, 0), (-180, 0)])
    mock_region = MagicMock()
    mock_region.geometry = region_geometry
    mock_region.__getitem__.side_effect = lambda key: {
        'COUNTRY': 'Vietnam',
        'NAME_1': 'Hanoi',
        'NAME_2': 'District 1',
        'NAME_3': 'Ward 1'
    }[key]
    mock_gdf.iterrows.return_value = [(0, mock_region)]
    mock_gdf.to_crs.return_value = mock_gdf
    mock_read_file.return_value = mock_gdf

    # Call the function
    output, filename = process_gadm_chirps_rainfall(
        iso3, admin_level, partial_date, plots=plots
    )

    # Verify the output DataFrame
    expected_data = {
        'admin_level_0': ['Vietnam'],
        'admin_level_1': ['Hanoi'],
        'admin_level_2': ['District 1'],
        'admin_level_3': ['Ward 1'],
        'year': [2023],
        'month': [5],
        'day': [None],
        'rainfall': [0]
    }
    expected_df = pd.DataFrame(expected_data).astype(object)
    pd.testing.assert_frame_equal(output, expected_df)

    # Verify the CSV filename
    assert filename == 'VNM.csv'

    # Verify the interaction with GeoDataFrame and rasterio
    mock_gdf.to_crs.assert_called_once()

    # Verify the correct handling of bounds and plot creation
    min_lon, min_lat, max_lon, max_lat = region_geometry.bounds


@patch('os.listdir')
@patch('geopandas.gpd.read_file')
@patch('dart_pipeline.process.get_shapefile')
@patch('dart_pipeline.util.source_path')
@patch("rasterio.open")
def test_process_gadm_worldpopcount(
    mock_rasterio_open, mock_source_path, mock_get_shapefile, mock_read_file,
    mock_listdir
):
    # Test case 1: Process valid data
    mock_read_file.return_value = MagicMock()
    mock_rasterio_open.return_value = MagicMock(
        read=lambda x: [[1, 1], [1, 1]]
    )
    # Run the function with valid data
    output, csv_filename = process_gadm_worldpopcount('VNM', '2020', '2')
    # Assertions for valid data processing
    assert isinstance(output, pd.DataFrame), 'Output should be a DataFrame'
    msg = 'Expected column missing in output'
    assert 'admin_level_0' in output.columns, msg
    assert 'metric' in output.columns, 'Expected column missing in output'
    msg = 'CSV filename does not match expected value'
    assert csv_filename == 'worldpop-count.csv', msg

    # Test case 2: Invalid date with day included
    with pytest.raises(ValueError, match='Provide only a year in YYYY format'):
        process_gadm_worldpopcount('VNM', '2020-01-01', admin_level='0')

    # Test case 3: Invalid date with month included
    with pytest.raises(ValueError, match='Provide only a year in YYYY format'):
        process_gadm_worldpopcount('VNM', '2020-01', admin_level='0')

    # Test case 4: Missing raster file, falling back to previous year
    # Simulate missing file for the given year but available fallback file
    mock_listdir.return_value = ['VNM_ppp_v2b_2019_UNadj.tif']
    mock_rasterio_open.side_effect = [
        rasterio.errors.RasterioIOError, MagicMock()
    ]
    # Call the function
    output, csv_filename = process_gadm_worldpopcount('VNM', '2020', '0')
    # Check that fallback file was used and output generated
    msg = 'Output should be a DataFrame even with fallback file'
    assert isinstance(output, pd.DataFrame), msg


def test_process_aphrodite_temperature_data():
    # Minimal mocking for `np.fromfile` and file operations
    nx, ny, _ = 360, 280, 365
    # Mock temperature data
    mock_temp = np.full((ny, nx), 25.0, dtype='float32')
    # Mock station count data
    mock_rstn = np.ones((ny, nx), dtype='float32')

    def mock_fromfile(file, dtype, count):
        if dtype == 'float32' and count == nx * ny:
            return mock_temp.flatten() \
                if 'temp' in file.name else mock_rstn.flatten()
        raise ValueError(
            f'Unexpected call to np.fromfile with {file}, {dtype}, {count}'
        )

    # Mock file opening
    mocked_open = mock_open()
    with patch('builtins.open', mocked_open), \
            patch('numpy.fromfile', mock_fromfile):
        # Call the function
        year = 2023
        output, csv_name = process_aphrodite_temperature_data(
            year=year, plots=False
        )

        # Assert the output is a DataFrame
        assert isinstance(output, pd.DataFrame)
        assert len(output) > 0  # Ensure some data is processed
        assert 'year' in output.columns
        assert 'value' in output.columns

        # Check key output values
        assert (output['year'] == year).all()
        assert (output['metric'] == 'temperature').all()
        assert (output['unit'] == '°C').all()
        assert csv_name == 'aphrodite-daily-mean-temp.csv'


def test_process_aphrodite_precipitation_data():
    # Minimal mocking for `np.fromfile` and file operations
    nx, ny, _ = 360, 280, 365
    # Mock precipitation data
    mock_prcp = np.full((ny, nx), 10.0, dtype='float32')
    # Mock station count data
    mock_rstn = np.ones((ny, nx), dtype='float32')

    def mock_fromfile(file, dtype, count):
        if dtype == 'float32' and count == nx * ny:
            return mock_prcp.flatten() \
                if 'prcp' in file.name else mock_rstn.flatten()
        raise ValueError(
            f'Unexpected call to np.fromfile with {file}, {dtype}, {count}'
        )

    # Mock file opening
    mocked_open = mock_open()
    with patch('builtins.open', mocked_open), \
            patch('numpy.fromfile', mock_fromfile):
        # Call the function
        year = 2023
        output, csv_name = process_aphrodite_precipitation_data(
            year=year, resolution=['025deg'], plots=False
        )

        # Assert the output is a DataFrame
        assert isinstance(output, pd.DataFrame)
        assert len(output) > 0  # Ensure some data is processed
        assert 'year' in output.columns
        assert 'value' in output.columns

        # Check key output values
        assert (output['year'] == year).all()
        assert csv_name == 'aphrodite-daily-precip.csv'


@patch('dart_pipeline.process.output_path')
@patch('rasterio.open')
@patch('dart_pipeline.process.get_chirps_rainfall_data_path')
def test_process_chirps_rainfall(
    mock_data_path, mock_raster_open, mock_output_path
):
    partial_date = '2023-05'
    plots = False

    mock_data_path.return_value = 'mocked_file.tif'
    mock_output_path.return_value = 'mocked_output_path'

    # Mock rasterio dataset and set up a test array for rainfall data
    mock_dataset = MagicMock()
    mock_data = np.array(
        [[0, 1, 2], [3, 4, -3.4028234663852886e38], [np.nan, -9999, 5]]
    )
    mock_dataset.read.return_value = mock_data
    mock_raster_open.return_value.__enter__.return_value = mock_dataset

    # Call the function
    output, filename = process_chirps_rainfall(partial_date, plots=plots)

    # Verify the output DataFrame
    expected_data = {
        'year': [2023],
        'month': [5],
        'day': [None],
        'rainfall': [0.0]
    }
    expected_df = pd.DataFrame(expected_data).astype(object)
    pd.testing.assert_frame_equal(output, expected_df)

    # Verify file output name
    assert filename == 'chirps-rainfall.csv'


@patch('netCDF4.Dataset')
@patch('geopandas.read_file')
@patch('dart_pipeline.process.source_path')
def test_process_terraclimate(
    mock_source_path, mock_read_file, mock_nc_dataset
):
    # Mock the path to the raw data
    mock_source_path.return_value = 'mocked/path/to/netcdf/file.nc'
    # Mock the NetCDF dataset
    mock_nc = MagicMock()
    mock_nc.variables = {
        'lat': np.array([10, 20]),
        'lon': np.array([100, 110]),
        # Jan, Feb, Mar in days since 1900-01-01
        'time': [0, 31, 59],
        'aet': MagicMock(
            __getitem__=MagicMock(
                return_value=np.array([[[0.5, 0.6], [0.7, 0.8]]])
            ),
            scale_factor=1.0,
            add_offset=0.0,
            _FillValue=-9999.0,
            standard_name='temperature',
            description='Temperature',
            units='C'
        ),
        'def': MagicMock(
            __getitem__=MagicMock(
                return_value=np.array([[[0.5, 0.6], [0.7, 0.8]]])
            ),
            scale_factor=1.0,
            add_offset=0.0,
            _FillValue=-9999.0,
            standard_name='temperature',
            description='Temperature',
            units='C'
        ),
        'PDSI': MagicMock(
            __getitem__=MagicMock(
                return_value=np.array([[[0.5, 0.6], [0.7, 0.8]]])
            ),
            scale_factor=1.0,
            add_offset=0.0,
            _FillValue=-9999.0,
            standard_name='temperature',
            description='Temperature',
            units='C'
        ),
        'pet': MagicMock(
            __getitem__=MagicMock(
                return_value=np.array([[[0.5, 0.6], [0.7, 0.8]]])
            ),
            scale_factor=1.0,
            add_offset=0.0,
            _FillValue=-9999.0,
            standard_name='temperature',
            description='Temperature',
            units='C'
        ),
        'ppt': MagicMock(
            __getitem__=MagicMock(
                return_value=np.array([[[0.5, 0.6], [0.7, 0.8]]])
            ),
            scale_factor=1.0,
            add_offset=0.0,
            _FillValue=-9999.0,
            standard_name='temperature',
            description='Temperature',
            units='C'
        ),
        'q': MagicMock(
            __getitem__=MagicMock(
                return_value=np.array([[[0.5, 0.6], [0.7, 0.8]]])
            ),
            scale_factor=1.0,
            add_offset=0.0,
            _FillValue=-9999.0,
            standard_name='temperature',
            description='Temperature',
            units='C'
        ),
        'soil': MagicMock(
            __getitem__=MagicMock(
                return_value=np.array([[[0.5, 0.6], [0.7, 0.8]]])
            ),
            scale_factor=1.0,
            add_offset=0.0,
            _FillValue=-9999.0,
            standard_name='temperature',
            description='Temperature',
            units='C'
        ),
        'srad': MagicMock(
            __getitem__=MagicMock(
                return_value=np.array([[[0.5, 0.6], [0.7, 0.8]]])
            ),
            scale_factor=1.0,
            add_offset=0.0,
            _FillValue=-9999.0,
            standard_name='temperature',
            description='Temperature',
            units='C'
        ),
        'swe': MagicMock(
            __getitem__=MagicMock(
                return_value=np.array([[[0.5, 0.6], [0.7, 0.8]]])
            ),
            scale_factor=1.0,
            add_offset=0.0,
            _FillValue=-9999.0,
            standard_name='temperature',
            description='Temperature',
            units='C'
        ),
        'tmax': MagicMock(
            __getitem__=MagicMock(
                return_value=np.array([[[0.5, 0.6], [0.7, 0.8]]])
            ),
            scale_factor=1.0,
            add_offset=0.0,
            _FillValue=-9999.0,
            standard_name='temperature',
            description='Temperature',
            units='C'
        ),
        'tmin': MagicMock(
            __getitem__=MagicMock(
                return_value=np.array([[[0.5, 0.6], [0.7, 0.8]]])
            ),
            scale_factor=1.0,
            add_offset=0.0,
            _FillValue=-9999.0,
            standard_name='temperature',
            description='Temperature',
            units='C'
        ),
        'vap': MagicMock(
            __getitem__=MagicMock(
                return_value=np.array([[[0.5, 0.6], [0.7, 0.8]]])
            ),
            scale_factor=1.0,
            add_offset=0.0,
            _FillValue=-9999.0,
            standard_name='temperature',
            description='Temperature',
            units='C'
        ),
        'vpd': MagicMock(
            __getitem__=MagicMock(
                return_value=np.array([[[0.5, 0.6], [0.7, 0.8]]])
            ),
            scale_factor=1.0,
            add_offset=0.0,
            _FillValue=-9999.0,
            standard_name='temperature',
            description='Temperature',
            units='C'
        ),
        'ws': MagicMock(
            __getitem__=MagicMock(
                return_value=np.array([[[0.5, 0.6], [0.7, 0.8]]])
            ),
            scale_factor=1.0,
            add_offset=0.0,
            _FillValue=-9999.0,
            standard_name='temperature',
            description='Temperature',
            units='C'
        )
    }
    mock_nc_dataset.return_value = mock_nc
    # Mock the shapefile with a single geometry and admin information
    mock_geometry = Polygon([(100, 10), (100, 20), (110, 20), (110, 10)])
    mock_gdf = gpd.GeoDataFrame({
        'COUNTRY': ['Mockland'],
        'NAME_1': ['MockRegion'],
        'NAME_2': [None],
        'NAME_3': [None],
        'geometry': [mock_geometry]
    })
    mock_read_file.return_value = mock_gdf

    # Expected partial date, iso3, and admin level
    partial_date = '2023-01'
    iso3 = 'MCK'
    admin_level = '1'

    # Run the function
    output, filename = process_terraclimate(partial_date, iso3, admin_level)

    # Check that source_path was called with correct arguments
    mock_source_path.assert_called_with(
        'meteorological/terraclimate', 'TerraClimate_ws_2023.nc'
    )

    # Validate the returned DataFrame structure
    assert isinstance(output, pd.DataFrame)
    assert 'admin_level_0' in output.columns
    assert 'admin_level_1' in output.columns
    # Ensure temperature column was added
    assert 'temperature' in output.columns
    assert output['admin_level_0'].iloc[0] == 'Mockland'
    assert output['year'].iloc[0] == 1900
    assert output['month'].iloc[0] == 1

    # Check that filename was created correctly
    assert filename == 'MCK.csv'

    # Ensure function fails gracefully with an invalid date
    with pytest.raises(ValueError):
        process_terraclimate('invalid-date', 'MCK', '1')

    # Ensure plots can be generated if requested
    partial_date = '2023-01'
    iso3 = 'MCK'
    admin_level = '1'

    with patch('matplotlib.pyplot.savefig') as mock_savefig:
        process_terraclimate(partial_date, iso3, admin_level, plots=True)
        # Verify that plotting occurred
        mock_savefig.assert_called()


@patch('rasterio.open')
@patch('dart_pipeline.process.source_path')
@patch('dart_pipeline.process.get_country_name')
def test_process_worldpop_pop_count_data(
    mock_get_country_name, mock_source_path, mock_rasterio_open
):
    # Set up mock return values
    mock_get_country_name.return_value = 'Vietnam'
    mock_source_path.return_value = Path('/mock/path')

    mock_raster = MagicMock()
    mock_raster.count = 1
    mock_raster.read.return_value = [[1, 2, MIN_FLOAT], [4, 5, 6]]
    mock_raster.transform = 'mock_transform'
    mock_rasterio_open.return_value = mock_raster

    # Call the function with test inputs
    iso3 = 'VNM'
    year = 2020
    rt = 'ppp'
    result, filename = process_worldpop_pop_count_data(iso3, year, rt)

    # Assertions
    assert filename == 'worldpop-count.csv'
    assert isinstance(result, pd.DataFrame)
    assert len(result) == 1  # Single row in the output DataFrame

    # Verify the DataFrame contents
    expected_population = 1 + 2 + 4 + 5 + 6  # Excludes MIN_FLOAT
    assert result.loc[0, 'iso3'] == iso3
    assert result.loc[0, 'admin_level_0'] == 'Vietnam'
    assert result.loc[0, 'year'] == year
    assert result.loc[0, 'metric'] == 'population'
    assert result.loc[0, 'unit'] == 'people'
    assert result.loc[0, 'value'] == expected_population
    assert result.loc[0, 'resolution'] == 'people per pixel'
    assert result.loc[0, 'creation_date'] == date.today()

    # Verify mocks were called as expected
    mock_get_country_name.assert_called_once_with(iso3)
    mock_source_path.assert_called_once_with(
        'sociodemographic/worldpop-count', iso3
    )
    mock_rasterio_open.assert_called_once_with(
        Path('/mock/path') / f'{iso3}_{rt}_v2b_{year}_UNadj.tif'
    )<|MERGE_RESOLUTION|>--- conflicted
+++ resolved
@@ -1,12 +1,7 @@
 """Tests for process functions in process.py."""
 from io import BytesIO
-<<<<<<< HEAD
 from pathlib import Path
 from unittest.mock import patch, MagicMock, mock_open
-import tempfile
-=======
-from unittest.mock import patch, mock_open, MagicMock
->>>>>>> 031dbe7d
 
 from shapely.geometry import Polygon
 import geopandas as gpd
@@ -27,7 +22,6 @@
     process_chirps_rainfall, \
     process_terraclimate, \
     process_worldpop_pop_count_data
-from dart_pipeline.constants import OUTPUT_COLUMNS
 
 # Smallest single-precision floating-point number
 MIN_FLOAT = -3.4028234663852886e38
