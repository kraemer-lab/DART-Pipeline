--- conflicted
+++ resolved
@@ -13,15 +13,7 @@
 from dart_pipeline.process import \
     process_rwi, \
     process_dengueperu, \
-<<<<<<< HEAD
-    process_gadm_aphroditeprecipitation, \
     process_gadm_chirps_rainfall, \
-    process_aphrodite_precipitation_data, \
-=======
-    process_gadm_aphroditetemperature, \
-    process_gadm_chirps_rainfall, \
-    process_aphroditetemperature, \
->>>>>>> c311d7ca
     process_chirps_rainfall, \
     process_terraclimate
 
@@ -166,101 +158,6 @@
         mock_read_excel.assert_called()
 
 
-<<<<<<< HEAD
-class MockFile(BytesIO):
-    """A mock file object that adds a fileno method."""
-    def fileno(self):
-        return 1
-
-
-def test_process_gadm_aphroditeprecipitation():
-=======
-def test_process_gadm_aphroditetemperature():
->>>>>>> c311d7ca
-    iso3 = 'VNM'
-    admin_level = '0'
-    partial_date = '2023-07'
-    resolution = ['025deg']
-    plots = False
-
-    with patch('dart_pipeline.process.PartialDate') as mock_partial_date, \
-         patch('dart_pipeline.util.get_shapefile') as mock_get_shapefile, \
-         patch('geopandas.read_file') as mock_read_file, \
-         patch('dart_pipeline.util.source_path') as mock_source_path, \
-         patch('dart_pipeline.util.output_path') as mock_output_path, \
-         patch('builtins.open') as mock_open, \
-         patch('numpy.fromfile') as mock_fromfile:
-
-        # Mock PartialDate to return a specific year when accessed
-        mock_partial_date.from_string.return_value = MagicMock(
-            year=2023, month=7, day=None, scope='year'
-        )
-
-        # Mock shapefile loading
-        mock_get_shapefile.return_value = 'mock_shapefile_path'
-
-        # Create a mock GeoDataFrame row with a geometry attribute
-        mock_row = MagicMock()
-<<<<<<< HEAD
-        mock_row.geometry = Polygon([(0, 0), (1, 0), (1, 1), (0, 1)])  # Mock Polygon
-=======
-        mock_row.geometry = Polygon([(0, 0), (1, 0), (1, 1), (0, 1)])
->>>>>>> c311d7ca
-        mock_row.COUNTRY = 'Vietnam'
-        mock_row.NAME_1 = 'Mock Province'
-        mock_row.NAME_2 = 'Mock District'
-        mock_row.NAME_3 = 'Mock Sub-district'
-
-        # Mock geopandas dataframe and its iterrows method
-        mock_gdf = MagicMock()
-<<<<<<< HEAD
-        mock_gdf.iterrows.return_value = iter([(0, mock_row)])  # Return the mock row
-=======
-        mock_gdf.iterrows.return_value = iter([(0, mock_row)])
->>>>>>> c311d7ca
-        mock_read_file.return_value = mock_gdf
-
-        # Mock source_path and output_path
-        mock_source_path.return_value = MagicMock()
-        mock_output_path.return_value = MagicMock()
-
-        # Mock np.fromfile() to return a fake array
-        nx, ny = 360, 280
-        recl = nx * ny
-
-        # Create a fake array with the correct number of values
-        fake_array = np.ones(recl, dtype='float32')
-
-        # Mock np.fromfile() to return the fake array when called
-        mock_fromfile.return_value = fake_array
-
-        # Create a mock file object
-        mock_file = MockFile()
-        mock_open.return_value.__enter__.return_value = mock_file
-
-        # Call the function
-<<<<<<< HEAD
-        output, csv_path = process_gadm_aphroditeprecipitation(
-=======
-        output, csv_path = process_gadm_aphroditetemperature(
->>>>>>> c311d7ca
-            iso3, admin_level, partial_date, resolution, plots
-        )
-
-        # Assertions
-        assert isinstance(output, pd.DataFrame)
-        assert 'iso3' in output.columns
-        assert 'value' in output.columns
-        assert output['iso3'].iloc[0] == iso3
-<<<<<<< HEAD
-        assert output['value'].sum() >= 0  # Ensure non-negative precipitation values
-        assert csv_path == 'aphrodite-daily-precip.csv'
-=======
-        assert output['value'].iloc[0] == ''
-        assert csv_path == 'aphrodite-daily-mean-temp.csv'
->>>>>>> c311d7ca
-
-
 @patch('geopandas.read_file')
 @patch("dart_pipeline.process.get_chirps_rainfall_data_path")
 @patch("dart_pipeline.process.get_shapefile")
@@ -338,67 +235,6 @@
     min_lon, min_lat, max_lon, max_lat = region_geometry.bounds
 
 
-<<<<<<< HEAD
-def test_process_aphrodite_precipitation_data():
-    # Minimal mocking for `np.fromfile` and file operations
-    nx, ny, _ = 360, 280, 365
-    # Mock precipitation data
-    mock_prcp = np.full((ny, nx), 10.0, dtype='float32')
-=======
-def test_process_aphroditetemperature():
-    # Minimal mocking for `np.fromfile` and file operations
-    nx, ny, _ = 360, 280, 365
-    # Mock temperature data
-    mock_temp = np.full((ny, nx), 25.0, dtype='float32')
->>>>>>> c311d7ca
-    # Mock station count data
-    mock_rstn = np.ones((ny, nx), dtype='float32')
-
-    def mock_fromfile(file, dtype, count):
-        if dtype == 'float32' and count == nx * ny:
-<<<<<<< HEAD
-            return mock_prcp.flatten() \
-                if 'prcp' in file.name else mock_rstn.flatten()
-=======
-            return mock_temp.flatten() \
-                if 'temp' in file.name else mock_rstn.flatten()
->>>>>>> c311d7ca
-        raise ValueError(
-            f'Unexpected call to np.fromfile with {file}, {dtype}, {count}'
-        )
-
-    # Mock file opening
-    mocked_open = mock_open()
-    with patch('builtins.open', mocked_open), \
-            patch('numpy.fromfile', mock_fromfile):
-        # Call the function
-        year = 2023
-<<<<<<< HEAD
-        output, csv_name = process_aphrodite_precipitation_data(
-            year=year, resolution=['025deg'], plots=False
-=======
-        output, csv_name = process_aphroditetemperature(
-            year=year, plots=False
->>>>>>> c311d7ca
-        )
-
-        # Assert the output is a DataFrame
-        assert isinstance(output, pd.DataFrame)
-        assert len(output) > 0  # Ensure some data is processed
-        assert 'year' in output.columns
-        assert 'value' in output.columns
-
-        # Check key output values
-        assert (output['year'] == year).all()
-<<<<<<< HEAD
-        assert csv_name == 'aphrodite-daily-precip.csv'
-=======
-        assert (output['metric'] == 'temperature').all()
-        assert (output['unit'] == '°C').all()
-        assert csv_name == 'aphrodite-daily-mean-temp.csv'
->>>>>>> c311d7ca
-
-
 @patch('dart_pipeline.process.output_path')
 @patch('rasterio.open')
 @patch('dart_pipeline.process.get_chirps_rainfall_data_path')
