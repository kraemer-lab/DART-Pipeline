"""
Run unit tests on utils.py.

Past Runs
---------
- 2024-02-09 on macOS Sonoma using Python 3.12: Ran 17 tests in 0.010s
- 2024-02-12 on Ubuntu 22.04 using Python 3.12: Ran 15 tests in 0.050s
- 2024-02-14 on macOS Sonoma using Python 3.12: Ran 15 tests in 0.008s
- 2024-04-23 on Ubuntu 22.04 using Python 3.12: Ran 15 tests in 0.086s
- 2024-05-08 on Ubuntu 20.04 using Python 3.12: Ran 15 tests in 0.045s
- 2024-05-10 on macOS Sonoma using Python 3.12: Ran 15 tests in 0.012s
- 2024-06-06 on Ubuntu 22.04 using Python 3.12: Ran 15 tests in 0.083s
<<<<<<< HEAD
=======
- 2024-06-19 on macOS Sonoma using Python 3.12: Ran 15 tests in 0.013s
>>>>>>> aff33329
"""
import unittest
from unittest.mock import patch
import utils
from pathlib import Path
import warnings
import os


class TestCases(unittest.TestCase):

    #
    # Test get_base_directory()
    #

    def test_get_base_directory_cwd(self):
        """
        Test the current working directory.

        This tests the default behaviour.
        """
        # If this test is run as part of a `python3 -m unittest discover` call,
        # (eg if it is being run via GitHub Actions) then the cwd will be the
        # base directory already
        if str(Path.cwd()).endswith('DART-Pipeline'):
            # This will work if this test is run via GitHub Actions
            expected = str(Path.cwd())
        else:
            # This will work if this file is run directly
            expected = str(Path.cwd().parent)
        actual = utils.get_base_directory()
        self.assertEqual(expected, actual)

    def test_get_base_directory_parent(self):
        """
        Test the parent directory.

        This tests a directory in a Git project that is not the default
        input.
        """
        expected = str(Path.cwd().parent)
        actual = utils.get_base_directory('..')
        self.assertEqual(expected, actual)

    def test_get_base_directory_grandparent(self):
        """
        Test the grandparent directory.

        - This tests an input which is a Path object, not a string.
        - This tests a directory that is not in a Git project.
        """
        expected = os.path.abspath(Path('..', '..'))
        actual = utils.get_base_directory(Path('..', '..'))
        self.assertEqual(expected, actual)

    #
    # Test check_os()
    #

    @patch('platform.system', return_value='Linux')
    @patch('distro.name', return_value='Mint')
    def test_check_os_mint(self, mock_system, mock_name):
        with self.assertWarns(UserWarning):
            utils.check_os()

    @patch('platform.system', return_value='Linux')
    @patch('distro.name', return_value='Ubuntu')
    @patch('distro.version', return_value='20.04')
    def test_check_os_ubuntu20(self, mock_system, mock_name, mock_version):
        with self.assertWarns(UserWarning):
            utils.check_os()

    @patch('platform.system', return_value='Linux')
    @patch('distro.name', return_value='Ubuntu')
    @patch('distro.version', return_value='22.04')
    def test_check_os_ubuntu22(self, mock_system, mock_name, mock_version):
        with warnings.catch_warnings(record=True) as w:
            utils.check_os()
            # Assert that there were 0 warnings
            self.assertEqual(len(w), 0)

    @patch('platform.system', return_value='Windows')
    def test_check_os_windows(self, mock_system):
        with self.assertWarns(UserWarning):
            utils.check_os()

    @patch('platform.system', return_value='Darwin')
    @patch('platform.mac_ver', return_value=['10.14'])
    def test_check_os_macos10(self, mock_system, mock_mac_ver):
        with self.assertWarns(UserWarning):
            utils.check_os()

    @patch('platform.system', return_value='Darwin')
    @patch('platform.mac_ver', return_value=['14.01'])
    def test_check_os_macos14(self, mock_system, mock_mac_ver):
        with warnings.catch_warnings(record=True) as w:
            utils.check_os()
            # Assert that there were 0 warnings
            self.assertEqual(len(w), 0)

    @patch('platform.system', return_value='ArcaOS')
    def test_check_os_arca(self, mock_system):
        with self.assertWarns(UserWarning):
            utils.check_os()

    #
    # Test check_python()
    #

    @patch('sys.version_info', (2, 7))
    def test_check_python_2(self):
        with self.assertWarns(UserWarning):
            utils.check_python()

    @patch('sys.version_info', (3, 6))
    def test_check_python_36(self):
        with self.assertWarns(UserWarning):
            utils.check_python()

    @patch('sys.version_info', (3, 11))
    def test_check_python_311(self):
        with self.assertWarns(UserWarning):
            utils.check_python()

    @patch('sys.version_info', (3, 12))
    def test_check_python_312(self):
        with warnings.catch_warnings(record=True) as w:
            utils.check_python()
            # Assert that there were 0 warnings
            self.assertEqual(len(w), 0)

    @patch('sys.version_info', (4, 0))
    def test_check_python_4(self):
        with self.assertWarns(UserWarning):
            utils.check_python()


if __name__ == '__main__':
    unittest.main()<|MERGE_RESOLUTION|>--- conflicted
+++ resolved
@@ -10,10 +10,7 @@
 - 2024-05-08 on Ubuntu 20.04 using Python 3.12: Ran 15 tests in 0.045s
 - 2024-05-10 on macOS Sonoma using Python 3.12: Ran 15 tests in 0.012s
 - 2024-06-06 on Ubuntu 22.04 using Python 3.12: Ran 15 tests in 0.083s
-<<<<<<< HEAD
-=======
 - 2024-06-19 on macOS Sonoma using Python 3.12: Ran 15 tests in 0.013s
->>>>>>> aff33329
 """
 import unittest
 from unittest.mock import patch
