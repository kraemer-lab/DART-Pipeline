--- conflicted
+++ resolved
@@ -3,11 +3,6 @@
 
 Past Runs
 ---------
-<<<<<<< HEAD
-- 2024-02-09 on macOS Sonoma with Python 3.12: Ran 17 tests in 0.010s
-- 2024-02-12 on Ubuntu 22 with Python 3.12: Ran 15 tests in 0.050s
-- 2024-02-14 on macOS Sonoma with Python 3.12: Ran 15 tests in 0.008s
-=======
 - 2024-02-09 on macOS Sonoma using Python 3.12: Ran 17 tests in 0.010s
 - 2024-02-12 on Ubuntu 22.04 using Python 3.12: Ran 15 tests in 0.050s
 - 2024-02-14 on macOS Sonoma using Python 3.12: Ran 15 tests in 0.008s
@@ -16,7 +11,6 @@
 - 2024-05-10 on macOS Sonoma using Python 3.12: Ran 15 tests in 0.012s
 - 2024-06-06 on Ubuntu 22.04 using Python 3.12: Ran 15 tests in 0.083s
 - 2024-06-19 on macOS Sonoma using Python 3.12: Ran 15 tests in 0.013s
->>>>>>> 288d7fb9
 """
 import unittest
 from unittest.mock import patch
@@ -38,9 +32,6 @@
 
         This tests the default behaviour.
         """
-<<<<<<< HEAD
-        expected = str(Path.cwd().parent)
-=======
         # If this test is run as part of a `python3 -m unittest discover` call,
         # (eg if it is being run via GitHub Actions) then the cwd will be the
         # base directory already
@@ -50,7 +41,6 @@
         else:
             # This will work if this file is run directly
             expected = str(Path.cwd().parent)
->>>>>>> 288d7fb9
         actual = utils.get_base_directory()
         self.assertEqual(expected, actual)
 
