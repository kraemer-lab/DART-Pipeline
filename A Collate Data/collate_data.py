"""
Script to collate raw data by downloading it from online sources.

See `DART dataset summarisation.xls` for information about the data fields
to be collated.

This script has been tested on Python 3.12 and more versions will be tested in
the future.

**Installation and Setup**

It is recommended to work in a virtual Python environment. Open a terminal in
the "A Collate Data" folder and run the following:

.. code-block::

    $ python3 -m venv venv
    $ source venv/bin/activate

Package requirements for this script are listed in `requirements.txt`. Install
these dependencies via:

.. code-block::

    $ python3 -m pip install -r requirements.txt

Password management is done by creating a file called `credentials.json` in the
top-level of the `DART-Pipeline` directory and adding login credentials into it
in the following format:

.. code-block::

    {
        "Example metric": {
            "username": "example@email.com",
            "password": "correct horse battery staple"
        }
    }

This file is automatically ignored by Git but can be imported into scripts.

**Example Usage**

To download Daily mean temperature product (V1808) meteorological data an
`APHRODITE account <http://aphrodite.st.hirosaki-u.ac.jp/download/>`_ is
needed and the username and password need to be added to the `credentials.json`
file as described above. The script can then be run as follows (note that these
examples use the `--only_one` and `--dry_run` flags which are meant for script
testing purposes only):

.. code-block::

    # Approx run time: 4.144
    $ python3 collate_data.py "APHRODITE temperature" --only_one --dry_run
    # Approx run time: 6:36.88
    $ python3 collate_data.py "APHRODITE temperature" --only_one

This will create a `Meteorological Data` folder inside the A folder into which
data will be downloaded.
"""
# External libraries
from bs4 import BeautifulSoup
from lxml import html
import cdsapi
import gzip
import py7zr
<<<<<<< HEAD
import requests
# Built-in modules
from datetime import date, timedelta
=======
import pycountry
import requests
# Built-in modules
from datetime import date
from io import StringIO
>>>>>>> aff33329
from pathlib import Path
import argparse
import base64
import json
import os
import re
import shutil
<<<<<<< HEAD
=======
import warnings
>>>>>>> aff33329
# Custom modules
import utils
# Create the requirements file from the terminal with:
# $ python3 -m pip install pipreqs
# $ pipreqs '.' --force


def daterange(start_date, end_date):
    """Construct a date range for iterating over the days between two dates."""
    for n in range((end_date - start_date).days + 1):
        yield start_date + timedelta(n)


def get_credentials(metric, base_dir='..', credentials=None):
    """
    Get a username and password pair from a credentials.json file.

    Parameters
    ----------
    metric : str
        Name of the field that is accessible online but which is
        password-protected.
    base_dir : str or pathlib.Path, default '..'
        The base directory of the Git project. It is assumed that the password
        store has been created and is located here.
    credentials : str, pathlib.Path or None, default None
        Path (including filename) to the credentials file is different from the
        default (which is `credentials.json` in the `DART-Pipeline` directory).

    Returns
    -------
    username, password : str
        The username and password associated with the entry in the credentials
        file will be returned.

    Examples
    --------
    >>> get_credentials('APHRODITE Daily accumulated precipitation (V1901)')
    ('example@email.com', '*******')

    Using an environment variable to store the credentials:

    $ export CREDENTIALS_JSON='{
        "APHRODITE Daily accumulated precipitation (V1901)": {
            "username": "example@email.com",
            "password": "*******"
        }
    }'
    $ python3
    >>> from test_collate_data import get_credentials
    >>> metric = 'APHRODITE Daily accumulated precipitation (V1901)'
    >>> get_credentials(metric, credentials='environ')
    ('example@email.com', '*******')
    """
    # Construct the path to the credentials file
    if credentials is None:
        path = Path(base_dir, 'credentials.json')
    elif credentials == 'environ':
        path = None
    else:
        path = Path(credentials)

    # If the credentials are located in a file
    if path:
        # Open and parse the credentials file
        try:
            with open(path, 'r') as f:
                credentials = json.load(f)
        except FileNotFoundError:
            msg = 'No credentials.json file was found. Either you have ' + \
                'not created one or it is not in the specified location ' + \
                '(the default location is the DART-Pipeline folder)'
            raise FileNotFoundError(msg)

    # If the credentials are in an environment variable
    if not path:
        io = StringIO(os.environ['CREDENTIALS_JSON'])
        credentials = json.load(io)

    # Catch errors
    if metric not in credentials.keys():
        msg = f'No credentials for "{metric}" exists in the credentials ' + \
            f'file "{path}"'
        raise KeyError(msg)

    username = credentials[metric]['username']
    password = credentials[metric]['password']

    return username, password


def download_file(url, path, username=None, password=None):
    """Download a file from a given URL to a given path."""
    print('Downloading', url)
    print('to', path)
    # Make a request for the data
    if username and password:
        r = requests.get(url, auth=(username, password))
    else:
        r = requests.get(url)
    # 401: Unauthorized
    # 200: OK
    if r.status_code == 200:
        with open(path, 'wb') as out:
            for bits in r.iter_content():
                out.write(bits)
        return True
    else:
        print('Failed with status code', r.status_code)
        return False


def download_files(
    base_url, relative_url, files: list, only_one=False, dry_run=False,
    out_dir: str | Path = '.', username=None, password=None
):
    """Download multiple files in a list."""
    successes = []
    # If the user requests it, only download the first file
    if only_one:
        files = files[:1]
    # Download the files
    for file in files:
        # Create folder and intermediate folders
        path = Path(out_dir, relative_url)
        path.mkdir(parents=True, exist_ok=True)
        # Get the file
        if dry_run:
            path = Path(path, file)
            print(f'Touching: "{path}"')
            path.touch()
            success = True
        else:
            file_url = base_url + '/' + relative_url + '/' + file
            path = Path(path, file)
            success = download_file(file_url, path, username, password)
        successes.append(success)

    return successes


def walk(
    base_url, relative_url, only_one=False, dry_run=False, out_dir: str | Path
    = '.', username=None, password=None
):
    """
    Re-create `os.walk` and `Path.walk` for use with a website.

    By default, all the files that are encountered by this walk function will
    be downloaded into a matching file structure on the local machine.

    Parameters
    ----------
    base_url : str
        The base URL of the website being accessed.
    relative_url : str
        The base_url plus the relative_url points to the folder on the server
        that will act as the starting point for the walk.
    only_one : bool, default False
        If True, only one file from each folder on the remote server will be
        downloaded (if `dry_run=True` it will not be downloaded but an empty
        file will created to represent it). This is to save on time and space
        when testing functionality.
    dry_run : bool, default False
        If True, the data will be downloaded. If False, no data will be
        downloaded but, instead, empty files will be created in the output
        folder with a naming system matching that of a wet run.
    out_dir : str, default '.'
        The folder to which the data will be downloaded.
    username : str, default None
        The username associated with an account that can access the data.
    password : str, default None
        The password associated with an account that can access the data.
    """
    # In general, use strings for creating and handling URLs as opposed to
    # urllib's URL objects or path objects.
    # - The requests.get() function expects a string
    # - The urllib module can be useful for more advanced URL manipulation but
    #   always use the urlunparse() function to convert back into a string
    # - Avoid os.path.join() because on Windows machines the slash will be the
    #   wrong way around
    url = base_url + '/' + relative_url

    # We want to be able to identify the parent URL
    idx = url.rindex('/')
    parent_url = url[:idx]

    if username and password:
        page = requests.get(url, auth=(username, password))
    else:
        page = requests.get(url)
    if page.status_code != 200:
        print(f'Status code {page.status_code}')
    webpage = html.fromstring(page.content)
    links = webpage.xpath('//a/@href')
    # Classify the links on the page
    sorters = []
    children = []
    parents = []
    files = []
    for link in links:
        if link in ['?C=N;O=D', '?C=M;O=A', '?C=S;O=A', '?C=D;O=A']:
            sorters.append(link)
        elif link.endswith('/'):
            if parent_url.endswith(link.removesuffix('/')):
                # This is the parent's URL
                parents.append(link)
            else:
                children.append(link)
        else:
            files.append(link)
    # Remove hidden files
    files = [x for x in files if not x.startswith('.')]

    # Download the files
    download_files(
        base_url, relative_url, files, only_one, dry_run, out_dir, username,
        password
    )

    for child in children:
        relative_url_new = relative_url + '/' + child.removesuffix('/')
        walk(
            base_url, relative_url_new, only_one,
            dry_run, out_dir, username, password
        )


def download_gadm_data(file_format, out_dir, iso3, dry_run, level=None):
    """
    Download and unpack GADM (Database of Global Administrative Areas) data.

    Parameters
    ----------
    file_format : {'Geopackage', 'Shapefile', 'GeoJSON'}
        The format of the raw data to be downloaded.
    out_dir : str or pathlib.Path
        Folder path to where the files will be downloaded.
    iso3 : str, default 'VNM'
        Alpha-3 country code as per ISO 3166 for the desired country. See the
        Wikipedia pages "`ISO 3166-1 alpha-3
        <https://en.wikipedia.org/wiki/ISO_3166-1_alpha-3>`_" and
        "`List of ISO 3166 country codes
        <https://en.wikipedia.org/wiki/List_of_ISO_3166_country_codes>`_".
    level : {'level0', 'level1', 'level2', 'level3', None}, default None
        Administrative levels available (depends on the country):

        - level 0: country
        - level 1: state (province)
        - level 2: county (district)
        - level 3: commune/ward (and equivalents)
    """
    # Construct the URL
    base_url = 'https://geodata.ucdavis.edu/gadm/gadm4.1'
    if file_format == 'Geopackage':
        relative_url = f'gpkg/gadm41_{iso3}.gpkg'
    elif file_format == 'Shapefile':
        relative_url = f'shp/gadm41_{iso3}_shp.zip'
    elif file_format == 'GeoJSON':
        if level == 'level0':
            relative_url = f'json/gadm41_{iso3}_0.json'
        elif level == 'level1':
            relative_url = f'json/gadm41_{iso3}_1.json.zip'
        elif level == 'level2':
            relative_url = f'json/gadm41_{iso3}_2.json.zip'
        elif level == 'level3':
            relative_url = f'json/gadm41_{iso3}_3.json.zip'
        else:
            raise ValueError(f'Unknown level "{level}"')
    else:
        raise ValueError(f'Unknown file format "{file_format}"')
    url = '/'.join([base_url, relative_url])

    # Construct the output file path
    base_name = Path(relative_url).name
    path = Path(out_dir, base_name)

    if dry_run:
        path.parent.mkdir(parents=True, exist_ok=True)
        print(f'Touching: "{path}"')
        path.touch()
    else:
        # Attempt to download the file
        succeded = download_file(url, path)

        # Unpack the file
        if succeded:
            # Unpack shape files
            if file_format == 'Shapefile':
                unpack_file(path, same_folder=False)
            # Unpack GeoJSON files
            if file_format == 'GeoJSON':
                # The level 0 data is not packed
                if level != 'level0':
                    unpack_file(path, same_folder=True)


def unpack_file(path, same_folder=False):
    """Unpack a zipped file."""
    print('Unpacking', path)
    if Path(path).suffix == '.7z':
        if same_folder:
            output_folder = Path(path).parent
        else:
            output_folder = str(path).removesuffix('.7z')
        # Extract the 7z file
        with py7zr.SevenZipFile(path, mode='r') as archive:
            archive.extractall(output_folder)
    elif Path(path).suffix == '.gz':
        p_out = str(path).removesuffix('.gz')
        with gzip.open(path, 'rb') as f_in, open(p_out, 'wb') as f_out:
            f_out.write(f_in.read())
    else:
        if same_folder:
            print('to', path.parent)
            shutil.unpack_archive(path, path.parent)
        else:
            print('to', str(path).removesuffix('.zip'))
            shutil.unpack_archive(path, str(path).removesuffix('.zip'))


<<<<<<< HEAD
=======
def download_economic_data(data_name, only_one, dry_run, iso3):
    """Download economic data."""
    if data_name == 'Relative Wealth Index':
        download_relative_wealth_index_data(only_one, dry_run, iso3)
    else:
        raise ValueError(f'Unrecognised data name "{data_name}"')


def download_relative_wealth_index_data(only_one, dry_run, iso3):
    """
    Download Relative Wealth Index.

    Run times:

    - `time python3 collate_data.py RWI -3 VNM`: 6.525s
    - `time python3 collate_data.py RWI -3 ZAF`: 6.955s
    - `time python3 collate_data.py RWI -3 PER`: 5.428s
    """
    data_type = 'Economic Data'
    print(f'Data type: {data_type}')
    data_name = 'Relative Wealth Index'
    print(f'Data name: {data_name}')
    if not iso3:
        raise ValueError('No ISO3 code has been provided; use the `-3` flag')
    with warnings.catch_warnings(record=True) as w:
        # Cause all warnings to always be triggered.
        warnings.simplefilter('always')
        country = pycountry.countries.get(alpha_3=iso3).common_name
        # UserWarning: Country's common_name not found. Country name provided
        # instead.
        if (len(w) > 0) and (issubclass(w[-1].category, UserWarning)):
            country = pycountry.countries.get(alpha_3=iso3).name
    print(f'Country:   {country}')
    if only_one:
        print('The --only_one/-1 flag has no effect on this function')
    if dry_run:
        print('This is a dry run - no data will be downloaded. Instead, empty')
        print('file(s) will be created.')
    print('')

    # Main webpage
    url = 'https://data.humdata.org/dataset/relative-wealth-index'
    print(f'Searching "{url}"')
    # Send a GET request to the URL to fetch the HTML content
    response = requests.get(url)
    # Check if the request was successful (status code 200)
    if response.status_code == 200:
        # Search for a URL in the HTML content
        soup = BeautifulSoup(response.text, 'html.parser')
        # Find all anchor tags (<a>) with href attribute containing the ISO3
        target = iso3.lower()
        links = soup.find_all('a', href=lambda href: href and target in href)
        # Return the first link found
        if links:
            csv_url = links[0]['href']
            csv_url = 'https://data.humdata.org' + csv_url
            # Download CSV file from the found URL
            csv_response = requests.get(csv_url)
            if csv_response.status_code == 200:
                path = Path(
                    base_dir, 'A Collate Data', data_type, data_name,
                    iso3 + '.csv'
                )
                path.parent.mkdir(parents=True, exist_ok=True)
                if dry_run:
                    print(f'Touching "{path}"')
                    path.touch()
                else:
                    print(f'Saving "{path}"')
                    # Open a file in binary write mode and write the contents
                    with open(path, 'wb') as f:
                        f.write(csv_response.content)
            else:
                code = csv_response.status_code
                raise ValueError(f'Bad response for CSV: "{code}"')
        else:
            raise ValueError(f'Could not find a link containing "{target}"')
    else:
        raise ValueError(f'Bad response for page: "{response.status_code}"')


>>>>>>> aff33329
def download_epidemiological_data(data_name, only_one, dry_run, year, iso3):
    """Download Epidemiological Data."""
    if data_name == 'Ministerio de Salud (Peru) data':
        download_ministerio_de_salud_peru_data(only_one, dry_run)
<<<<<<< HEAD
=======
    else:
        raise ValueError(f'Unrecognised data name "{data_name}"')
>>>>>>> aff33329


def download_ministerio_de_salud_peru_data(only_one, dry_run):
    """
    Download data from the Ministerio de Salud (Peru).

    https://www.dge.gob.pe/sala-situacional-dengue

    Run times:

<<<<<<< HEAD
    - `time python3 collate_data.py Peru -1 -d`: 1m41.93s
    - `time python3 collate_data.py Peru`:
        - 26m11.34s
        - 13m34.151s
=======
    - `time python3 collate_data.py Peru`: 35m52.881s
    - `time python3 collate_data.py Peru -d`: 34m6.281s
    - `time python3 collate_data.py Peru -1`: 2m16.905s
    - `time python3 collate_data.py Peru -d -1`: 44.332s
>>>>>>> aff33329
    """
    data_type = 'Epidemiological Data'
    data_name = 'Ministerio de Salud (Peru) data'

    pages = [
<<<<<<< HEAD
=======
        'Nacional_dengue',
>>>>>>> aff33329
        'sala_dengue_AMAZONAS',
        'sala_dengue_ANCASH',
        'sala_dengue_AREQUIPA',
        'sala_dengue_AYACUCHO',
        'sala_dengue_CAJAMARCA',
        'sala_dengue_CALLAO',
        'sala_dengue_CUSCO',
        'sala_dengue_HUANUCO',
        'sala_dengue_ICA',
        'sala_dengue_JUNIN',
        'sala_dengue_LA LIBERTAD',
        'sala_dengue_LAMBAYEQUE',
        'sala_dengue_LIMA',
        'sala_dengue_LORETO',
        'sala_dengue_MADRE DE DIOS',
        'sala_dengue_MOQUEGUA',
        'sala_dengue_PASCO',
        'sala_dengue_PIURA',
        'sala_dengue_PUNO',
        'sala_dengue_SAN MARTIN',
        'sala_dengue_TUMBES',
        'sala_dengue_UCAYALI',
<<<<<<< HEAD
        'Nacional_dengue',
=======
>>>>>>> aff33329
    ]
    # If the user specifies that only one dataset should be downloaded
    if only_one:
        pages = pages[:1]
    for page in pages:
        url = 'https://www.dge.gob.pe/sala-situacional-dengue/uploads/' + \
            f'{page}.html'
        print(f'Accessing "{url}"')
        # Fetch webpage content
        response = requests.get(url)
        # Raise an exception for bad response status
        response.raise_for_status()
        # Parse HTML content
        soup = BeautifulSoup(response.content, 'html.parser')
        # Find links with the onclick attribute in both <a> and <button> tags
        onclick_elements = soup.find_all(
            lambda tag: tag.name in ['a', 'button'] and tag.has_attr('onclick')
        )
        # Extract the onclick attribute values
        links = [element.get('onclick') for element in onclick_elements]
        # Raise an error if no links are found
        if len(links) == 0:
            raise ValueError('No links found on the page')

        for link in links:
            # Search the link for the data embedded in it
            regex_pattern = r"base64,(.*?)(?='\).then)"
            matches = re.findall(regex_pattern, link, re.DOTALL)
            if matches:
                base64_string = matches[0]
            else:
                raise ValueError('No data found embedded in the link')

            # Search the link for the filename
            regex_pattern = r"a\.download = '(.*?)';\s*a\.click"
            matches = re.findall(regex_pattern, link)
            if matches:
                # There is an actual filename for this data
                filename = matches[0]
            else:
                # Just use the page name for the file
                filename = page + '.xlsx'

            # Export
            path = Path(
                base_dir, 'A Collate Data', data_type, data_name, filename
            )
            path.parent.mkdir(parents=True, exist_ok=True)
            if dry_run:
                # If doing a dry run, just touch the files
                print(f'Touching: "{path}"')
                path.touch()
            else:
                # Decode and export the data
                decoded_bytes = base64.b64decode(base64_string)
                with open(path, 'wb') as f:
                    print(f'Exporting "{path}"')
                    f.write(decoded_bytes)


def download_geospatial_data(data_name, only_one, dry_run, iso3):
<<<<<<< HEAD
    """Download Geospatial data."""
=======
    """
    Download Geospatial data.

    Only one type of geospatial data can be downloaded by this pipeline: GADM
    administrative maps.

    Parameters
    ----------
    data_name : str {'GADM administrative map', 'GADM admin map', 'GADM'}
        The name of the geospatial data to download.
    only_one : bool
        If True, only one file will be downloaded. Useful when testing.
    dry_run : bool
        If True, nothing will be downloaded but instead empty files will be
        created with the same names and in the same folder structure.
    iso3 : str
        [ISO 3166-1 alpha-3](https://en.wikipedia.org/wiki/ISO_3166-1_alpha-3)
        three-letter country code.
    """
>>>>>>> aff33329
    if data_name == 'GADM administrative map':
        download_gadm_admin_map_data(only_one, dry_run, iso3)
    else:
        raise ValueError(f'Unrecognised data name "{data_name}"')


def download_gadm_admin_map_data(only_one, dry_run, iso3):
    """
    Download GADM administrative map.

    Run times:

<<<<<<< HEAD
    - `time python3 collate_data.py GADM -3 VNM`:
        - 31.094s
        - 54.608s
    - `time python3 collate_data.py GADM -3 PER`:
        - 18.516s
        - 1m2.167s
    - `time python3 collate_data.py GADM -3 GBR`: 13m22.114s
=======
    - `time python3 collate_data.py GADM -3 GBR`: 5m15.52s
    - `time python3 collate_data.py GADM -3 PER`: 21.763s
    - `time python3 collate_data.py GADM -3 VNM`: 15.870s
    - `time python3 collate_data.py GADM -1 -3 VNM`: 13.860s
    - `time python3 collate_data.py GADM -d -3 VNM`: 0.186s
    - `time python3 collate_data.py GADM -1 -d -3 VNM`: 0.184s
>>>>>>> aff33329
    """
    # Sanitise the inputs
    data_type = 'Geospatial Data'
    print(f'Data type: {data_type}')
    data_name = 'GADM administrative map'
    print(f'Data name: {data_name}')
    if not iso3:
        raise ValueError('No ISO3 code has been provided; use the `-3` flag')
    with warnings.catch_warnings(record=True) as w:
        # Cause all warnings to always be triggered.
        warnings.simplefilter('always')
        country = pycountry.countries.get(alpha_3=iso3).common_name
        # UserWarning: Country's common_name not found. Country name provided
        # instead.
        if (len(w) > 0) and (issubclass(w[-1].category, UserWarning)):
            country = pycountry.countries.get(alpha_3=iso3).name
    print(f'Country:   {country}')
    if dry_run:
        print('This is a dry run - no data will be downloaded but empty')
        print('file(s) will instead be created')
    if only_one:
<<<<<<< HEAD
        print('The --only_one/-1 flag has no effect for this metric')
    if iso3 == '':
        raise ValueError('No ISO3 code has been provided; use the "-3" flag')
=======
        print('Only one file (the shapefile) will be downloaded/created')
    print('')
>>>>>>> aff33329

    # Create output directory
    out_dir = Path(base_dir, 'A Collate Data', data_type, data_name, iso3)
    out_dir.mkdir(parents=True, exist_ok=True)

    # Always download the shapefile
    download_gadm_data('Shapefile', out_dir, iso3, dry_run)
    # If only one type of data is requested, stop here. Otherwise, download
    # the other data types
    if only_one:
        pass
    else:
        download_gadm_data('Geopackage', out_dir, iso3, dry_run)
        download_gadm_data('GeoJSON', out_dir, iso3, dry_run, level='level0')
        download_gadm_data('GeoJSON', out_dir, iso3, dry_run, level='level1')
        download_gadm_data('GeoJSON', out_dir, iso3, dry_run, level='level2')
        download_gadm_data('GeoJSON', out_dir, iso3, dry_run, level='level3')


def download_meteorological_data(
    data_name, only_one, dry_run, credentials, year, month
):
    """
    Download Meteorological data.

    APHRODITE products available for download:

    - `APHRO_JP V1207`: surface precipitation data over the land in Japan
    - `APHRO_JP V1801`: surface precipitation data over the land in Japan
    - `APHRO_MA V1801_R1`: updated version of `APHRO_JP V1801` covering Monsoon
        Asia (MA)
    - `APHRO_MA V1101EX_R1`: precipitation data for Monsoon Asia (MA) with an
        old algorithm but with updated data
    - `APHRO_MA V1808`: daily mean temperature product for Asia
    - `APHRO_MA V1901`: updated version of `V1101EX` and `V1801_R1`

    See `the Products' page
     <http://aphrodite.st.hirosaki-u.ac.jp/products.html>`_ for more.
    """
    if data_name == 'APHRODITE Daily accumulated precipitation (V1901)':
        download_aphrodite_precipitation_data(only_one, dry_run, credentials)
    elif data_name == 'APHRODITE Daily mean temperature product (V1808)':
        download_aphrodite_temperature_data(only_one, dry_run, credentials)
    elif data_name.startswith('CHIRPS: Rainfall Estimates from Rain Gauge an'):
        download_chirps_rainfall_data(only_one, dry_run, year, month)
    elif data_name == 'ERA5 atmospheric reanalysis':
        download_era5_reanalysis_data(only_one, dry_run)
    elif data_name.startswith('TerraClimate gridded temperature, precipitati'):
        download_terraclimate_data(only_one, dry_run, year)
    else:
        raise ValueError(f'Unrecognised data name "{data_name}"')


def download_aphrodite_precipitation_data(
    only_one=False, dry_run=False, credentials=None
):
    """
    Download APHRODITE Daily accumulated precipitation (V1901).

    **Requires APHRODITE account**

    Run times:

<<<<<<< HEAD
    - `time python3 collate_data.py "APHRODITE precipitation"`: 44.318s
    - `time python3 collate_data.py "APHRODITE precipitation" -1`: 35.674s
=======
    - `python3 collate_data.py "APHRODITE precipitation"`: 44.318s
    - `python3 collate_data.py "APHRODITE precipitation" -1`: 1m8.172s
    - `python3 collate_data.py "APHRODITE precipitation" -1 -d`: 0.206s
    - `python3 collate_data.py "APHRODITE precipitation" -c environ`: 48.823s
>>>>>>> aff33329
    """
    data_type = 'Meteorological Data'
    data_name = 'APHRODITE Daily accumulated precipitation (V1901)'

    # Login credentials
    username, password = get_credentials(data_name, base_dir, credentials)

    # Create output directory
    out_dir = Path(base_dir, 'A Collate Data', data_type, data_name)
    out_dir.mkdir(parents=True, exist_ok=True)

    # URLs should be str, not urllib URL objects, because requests expects str
    base_url = 'http://aphrodite.st.hirosaki-u.ac.jp'

    # Dictionary of branch URLs for each resolution
    relative_urls = {
        '0.50 degree': 'product/APHRO_V1901/APHRO_MA/050deg',
        '0.50 degree nc': 'product/APHRO_V1901/APHRO_MA/050deg_nc',
        '0.25 degree': 'product/APHRO_V1901/APHRO_MA/025deg',
        '0.25 degree nc': 'product/APHRO_V1901/APHRO_MA/025deg_nc',
        '0.05 degree': 'product/APHRO_V1901/APHRO_MA/005deg',
    }

    # Dictionary of files at each relative URL
    lists_of_files = {
        '0.05 degree': ['APHRO_MA_PREC_CLM_005deg_V1901.ctl.gz'],
        '0.25 degree': [
            'APHRO_MA_025deg_V1901.2015.gz',
            'APHRO_MA_025deg_V1901.ctl.gz',
        ],
        '0.25 degree nc': ['APHRO_MA_025deg_V1901.2015.nc.gz'],
        '0.50 degree': [
            'APHRO_MA_050deg_V1901.2015.gz',
            'APHRO_MA_050deg_V1901.ctl.gz',
        ],
        '0.50 degree nc': ['APHRO_MA_050deg_V1901.2015.nc.gz'],
    }

    # Download the files
    for key in relative_urls.keys():
        relative_url = relative_urls[key]
        files = lists_of_files[key]
        download_files(
            base_url, relative_url, files, only_one, dry_run, out_dir,
            username, password
        )
        if only_one:
            break


def download_aphrodite_temperature_data(
    only_one=False, dry_run=False, credentials=None
):
    """
    Download APHRODITE Daily mean temperature product (V1808).

    **Requires APHRODITE account**

    Run times:

    - `time python3 collate_data.py "APHRODITE temperature"`: 1h27m58.039s
<<<<<<< HEAD
    - `time python3 collate_data.py "APHRODITE temperature" -1`: 6m36.88s
    - `time python3 collate_data.py "APHRODITE temperature" -1 -d`: 4.144s
=======
    - `time python3 collate_data.py "APHRODITE temperature" -1`: 1m47.492s
    - `time python3 collate_data.py "APHRODITE temperature" -1 -d`: 0.206s
>>>>>>> aff33329
    """
    data_type = 'Meteorological Data'
    data_name = 'APHRODITE Daily mean temperature product (V1808)'

    # Login credentials
    username, password = get_credentials(data_name, base_dir, credentials)

    # Create output directory
    out_dir = Path(base_dir, 'A Collate Data', data_type, data_name)
    out_dir.mkdir(parents=True, exist_ok=True)

    # URLs should be str (not urllib URL objects) because requests expects str
    base_url = 'http://aphrodite.st.hirosaki-u.ac.jp'

    # Download the 0.50 degree nc resolution data
    relative_url = 'product/APHRO_V1808_TEMP/APHRO_MA/050deg_nc'
    files = [
        'APHRO_MA_TAVE_050deg_V1808.2015.nc.gz',  # 19 MB
        'APHRO_MA_TAVE_050deg_V1808.nc.ctl.gz',  # 347 B
    ]
    download_files(
        base_url, relative_url, files, only_one, dry_run, out_dir, username,
        password
    )

    if only_one:
        pass
    else:
        # Download the 0.50 degree resolution data
        relative_url = 'product/APHRO_V1808_TEMP/APHRO_MA/050deg'
        files = [
            'read_aphro_v1808.f90',  # 2.6 KB
        ]
        download_files(
            base_url, relative_url, files, only_one, dry_run, out_dir,
            username, password
        )

        # Download the 0.25 degree resolution nc data
        relative_url = 'product/APHRO_V1808_TEMP/APHRO_MA/025deg_nc'
        files = [
            'APHRO_MA_TAVE_025deg_V1808.2015.nc.gz',  # 64 MB
            'APHRO_MA_TAVE_025deg_V1808.nc.ctl.gz',  # 485 B
        ]
        download_files(
            base_url, relative_url, files, only_one, dry_run, out_dir,
            username, password
        )

        # Download the 0.25 degree resolution data
        relative_url = 'product/APHRO_V1808_TEMP/APHRO_MA/025deg'
        files = [
            'APHRO_MA_TAVE_025deg_V1808.2015.gz',  # 64 MB
            'APHRO_MA_TAVE_025deg_V1808.ctl.gz',  # 312 B
            'read_aphro_v1808.f90',  # 2.6 KB
        ]
        download_files(
            base_url, relative_url, files, only_one, dry_run, out_dir,
            username, password
        )

        # Download the 0.05 degree resolution nc data
        relative_url = 'product/APHRO_V1808_TEMP/APHRO_MA/005deg_nc'
        files = [
            'APHRO_MA_TAVE_CLM_005deg_V1808.nc.gz',  # 1.2 GB
        ]
        download_files(
            base_url, relative_url, files, only_one, dry_run, out_dir,
            username, password
        )

        # Download the 0.05 degree resolution data
        relative_url = 'product/APHRO_V1808_TEMP/APHRO_MA/005deg'
        files = [
            'APHRO_MA_TAVE_CLM_005deg_V1808.ctl.gz',  # 334 B
            'APHRO_MA_TAVE_CLM_005deg_V1808.grd.gz',  # 1.4 GB
            'read_aphro_clm_v1808.f90',  # 2.1 KB
        ]
        download_files(
            base_url, relative_url, files, only_one, dry_run, out_dir,
            username, password
        )


def download_chirps_rainfall_data(only_one, dry_run, year, month):
    """
    Download CHIRPS Rainfall Estimates from Rain Gauge, Satellite Observations.

    "CHIRPS" stands for Climate Hazards Group InfraRed Precipitation with
    Station.

    Download data in TIF format (.tif.gz), not COG format (.cog).

    Run times:

<<<<<<< HEAD
    - `time python3 collate_data.py CHIRPS -y 2023 -m 5 -1 -d`: 0.186s
    - `time python3 collate_data.py CHIRPS -y 2023 -m 5 -d`: 0.189s
    - `time python3 collate_data.py CHIRPS -y 2023 -m 5`: 1m40.25s
=======
    - `time python3 collate_data.py "CHIRPS rainfall"`:
        - 5m30.123s (2024-01-01 to 2024-03-07)
        - 2m56.14s (2024-01-01 to 2024-03-11)
        - 2m55.466s (2024-01-01 to 2024-02-29)
        - 4m15.394s (2024-01-01 to 2024-03-31)
    - `time python3 collate_data.py "CHIRPS rainfall" -1`: 17.831s
    - `time python3 collate_data.py "CHIRPS rainfall" -1 -d`: 1.943s
>>>>>>> aff33329
    """
    # Sanitise inputs
    data_type = 'Meteorological Data'
    data_name = 'CHIRPS - Rainfall Estimates from Rain Gauge and ' + \
        'Satellite Observations'
    if not year:
        raise ValueError('No year has been provided; use the "-y" flag')
    # URLs should be str, not urllib URL objects, because requests expects
    # str
    base_url = 'https://data.chc.ucsb.edu'
    # I only know how to anayse tifs, not cogs
    fmt = 'tifs'

    # Download the annual data for the year provided
    today = date.today()
    this_year = today.year
    # Annual data is only available for 1981 onwards and does not include the
    # current year
    if (int(year) >= 1981) and (int(year) < int(this_year)):
        relative_url = f'/products/CHIRPS-2.0/global_annual/{fmt}/'
        filename = f'chirps-v2.0.{year}.tif'
        url = base_url + relative_url + filename
        path = Path(
            base_dir, 'A Collate Data', data_type, data_name, 'global_annual',
            filename
        )
        path.parent.mkdir(parents=True, exist_ok=True)
        if dry_run:
            print('Touching', path)
            path.touch()
        else:
            _ = download_file(url, path)
    else:
        msg = 'No annual data is available for the year specified (only ' + \
            'completed years from 1981 onwards)'
        print(msg)

    # Download the monthly data for the year and month provided
    if month:
        # If a month value has been provided by the user, check that it lies
        # between 1981-01 and the current month (not including the current
        # month)
        month_requested = date(int(year), int(month), 1)
        today = date(date.today().year, date.today().month, 1)
        first_month = date(1981, 1, 1)
        if first_month <= month_requested < today:
            relative_url = f'/products/CHIRPS-2.0/global_monthly/{fmt}/'
            filename = f'chirps-v2.0.{year}.{int(month):02d}.tif'
            url = base_url + relative_url + filename
            path = Path(
                base_dir, 'A Collate Data', data_type, data_name,
                'global_monthly', year, filename
            )
            path.parent.mkdir(parents=True, exist_ok=True)
            if dry_run:
                print('Touching', path)
                path.touch()
            else:
                _ = download_file(url, path)
        else:
            msg = 'No monthly data is available for the month ' + \
                'specified (only completed months from 1981-01 onwards)'
            print(msg)

    # Download the daily data for the year and month provided
    if month:
        start = date(int(year), int(month), 1)
        end = date(int(year), int(month) + 1, 1) - timedelta(days=1)
        for day in daterange(start, end):
            # Construct the filename
            filename = f"chirps-v2.0.{str(day).replace('-', '.')}.tif.gz"
            # Construct the filepath
            path = Path(
                base_dir, 'A Collate Data', data_type, data_name,
                'global_daily', year, month, filename
            )
            path.parent.mkdir(parents=True, exist_ok=True)
            if dry_run:
                print('Touching', path)
                path.touch()
            else:
                # Construct the URL
                relative = f'/products/CHIRPS-2.0/global_daily/{fmt}/p05/{year}/'
                url = base_url + relative + filename
                success = download_file(url, path)
                if success:
                    # Unpack the data
                    unpack_file(path)
                else:
                    print('No daily data is available for', day)
            if only_one:
                break


def download_era5_reanalysis_data(only_one, dry_run):
    """
    Download ERA5 atmospheric reanalysis data.

    How to use the Climate Data Store (CDS) Application Program Interface
    (API): https://cds.climate.copernicus.eu/api-how-to

    Install and configure `cdsapi` by following the instructions here:
    https://pypi.org/project/cdsapi/

    A Climate Data Store account is needed.

    Run times:

<<<<<<< HEAD
    - `time python3 collate_data.py "ERA5 reanalysis" -1 -d`: 0.213s
    - `time python3 collate_data.py "ERA5 reanalysis"`: 1.484s
=======
    - `time python3 collate_data.py "ERA5 reanalysis"`: 1.293s
    - `time python3 collate_data.py "ERA5 reanalysis" -1`: 1.884s
    - `time python3 collate_data.py "ERA5 reanalysis" -1 -d`: 1.166s
>>>>>>> aff33329
    """
    data_type = 'Meteorological Data'
    data_name = 'ERA5 atmospheric reanalysis'

    # Create output directory
    out_dir = Path(base_dir, 'A Collate Data', data_type, data_name)
    out_dir.mkdir(parents=True, exist_ok=True)

    # Use the Climate Data Store (CDS) Application Program Interface (API)
    # https://pypi.org/project/cdsapi/
    c = cdsapi.Client()
    request = {
        'date': '2013-01-01',  # The hyphens can be omitted
        # 1 is top level, 137 the lowest model level in ERA5. Use '/' to
        # separate values.
        'levelist': '1/10/100/137',
        'levtype': 'ml',
        # Full information at https://apps.ecmwf.int/codes/grib/param-db/
        # The native representation for temperature is spherical harmonics
        'param': '130',
        # Denotes ERA5. Ensemble members are selected by 'enda'
        'stream': 'oper',
        # You can drop :00:00 and use MARS short-hand notation, instead of
        # '00/06/12/18'
        'time': '00/to/23/by/6',
        'type': 'an',
        # North, West, South, East. Default: global
        'area': '80/-50/-25/0',
        # Latitude/longitude. Default: spherical harmonics or reduced Gaussian
        # grid
        'grid': '1.0/1.0',
        # Output needs to be regular lat-lon, so only works in combination
        # with 'grid'!
        'format': 'netcdf',
    }
    c.retrieve(
        # Requests follow MARS syntax
        # Keywords 'expver' and 'class' can be dropped. They are obsolete
        # since their values are imposed by 'reanalysis-era5-complete'
        'reanalysis-era5-complete',
        request,
        # Output file. Adapt as you wish.
        Path(out_dir, 'ERA5-ml-temperature-subarea.nc')
    )


def download_terraclimate_data(only_one, dry_run, year):
    """
    Download TerraClimate gridded temperature, precipitation, etc.

    Run times:

    - `time python3 collate_data.py "TerraClimate data"`:
<<<<<<< HEAD
        - 34m50.828s/31m43.878s
        - 11m35.25s
        - 14m16.896s
    - `time python3 collate_data.py "TerraClimate data" -1 -d`: 4.606s
=======
        - 34m50.828s
        - 11m35.25s
        - 14m16.896s
    - `time python3 collate_data.py "TerraClimate data" -1`: 3m12.992s
    - `time python3 collate_data.py "TerraClimate data" -1 -d`: 0.204s
>>>>>>> aff33329
    """
    data_type = 'Meteorological Data'
    data_name = 'TerraClimate gridded temperature, precipitation, and other'

    if year is None:
        year = '2023'

    # Create output directory
    out_dir = Path(base_dir, 'A Collate Data', data_type, data_name)
    out_dir.mkdir(parents=True, exist_ok=True)

    # URLs should be str, not urllib URL objects, because requests expects str
    base_url = 'https://climate.northwestknowledge.net'
    relative_url = 'TERRACLIMATE-DATA'

    # Download the following list of files
    files = [
        f'TerraClimate_aet_{year}.nc',
        f'TerraClimate_def_{year}.nc',
        f'TerraClimate_PDSI_{year}.nc',  # For 2023 the capitalisation
        f'TerraClimate_pdsi_{year}.nc',  # of "PDSI" changed
        f'TerraClimate_pet_{year}.nc',
        f'TerraClimate_ppt_{year}.nc',
        f'TerraClimate_q_{year}.nc',
        f'TerraClimate_soil_{year}.nc',
        f'TerraClimate_srad_{year}.nc',
        f'TerraClimate_swe_{year}.nc',
        f'TerraClimate_tmax_{year}.nc',
        f'TerraClimate_tmin_{year}.nc',
        f'TerraClimate_vap_{year}.nc',
        f'TerraClimate_vpd_{year}.nc',
        f'TerraClimate_ws_{year}.nc',
    ]
    download_files(base_url, relative_url, files, only_one, dry_run, out_dir)


def download_socio_demographic_data(data_name, only_one, dry_run, iso3):
    """Download socio-demographic data."""
<<<<<<< HEAD
    if data_name == 'WorldPop population count':
=======
    if data_name == 'Meta population density':
        download_meta_pop_density_data(only_one, dry_run, iso3)
    elif data_name == 'WorldPop population count':
>>>>>>> aff33329
        download_worldpop_pop_count_data(only_one, dry_run, iso3)
    elif data_name == 'WorldPop population density':
        download_worldpop_pop_density_data(only_one, dry_run, iso3)
    else:
        raise ValueError(f'Unrecognised data name "{data_name}"')


<<<<<<< HEAD
=======
def download_meta_pop_density_data(only_one, dry_run, iso3):
    """
    Download Population Density Maps from Data for Good at Meta.

    Documentation: https://dataforgood.facebook.com/dfg/docs/
    high-resolution-population-density-maps-demographic-estimates-documentation

    Run times:

    - `time python3 collate_data.py "Meta pop density" -3 VNM`: 6m13.797s
    - `time python3 collate_data.py "Meta pop density" -d -3 VNM`: 3m28.403s
    - `time python3 collate_data.py "Meta pop density" -1 -3 VNM`: 51.255s
    - `time python3 collate_data.py "Meta pop density" -d -1 -3 VNM`: 27.381s
    """
    # Sanitise the inputs
    data_type = 'Socio-Demographic Data'
    print(f'Data type: {data_type}')
    data_name = 'Meta population density'
    print(f'Data name: {data_name}')
    if not iso3:
        raise ValueError('No ISO3 code has been provided; use the `-3` flag')
    country = pycountry.countries.get(alpha_3=iso3).common_name
    print(f'Country:   {country}')
    if dry_run:
        print('This is a dry run - no data will be downloaded. Instead, empty')
        print('file(s) will be created.')
    if only_one:
        print('Only one file will be downloaded/created.')
    print('')

    # Main webpage
    url = 'https://data.humdata.org/dataset/' + \
        f'{country.lower()}-high-resolution-population-' + \
        'density-maps-demographic-estimates'
    # Send a GET request to the URL to fetch the HTML content
    response = requests.get(url)
    # Check if the request was successful (status code 200)
    if response.status_code == 200:
        # Search for a URL in the HTML content
        soup = BeautifulSoup(response.text, 'html.parser')
        # Find all anchor tags (<a>) with href attribute containing the ISO3
        target = iso3.lower()
        links = soup.find_all('a', href=lambda href: href and target in href)
        # Return the links that were found
        if links:
            links = [x for x in links if x['href'].endswith('.zip')]
            for link in links:
                zip_url = link['href']
                # If we only want to download one file it is the
                # '{iso3}_general_{year}_csv.zip' file that we want, so check
                # if this link is for that file. Skip this link if not.
                if only_one:
                    if not f'{iso3.lower()}_general_2020_csv.zip' in zip_url:
                        continue
                # Download the data
                zip_url = 'https://data.humdata.org' + zip_url
                zip_name = zip_url.split('/')[-1]
                # Download ZIP file from the found URL
                zip_response = requests.get(zip_url)
                if zip_response.status_code == 200:
                    path = Path(
                        base_dir, 'A Collate Data', data_type, data_name,
                        iso3, zip_name
                    )
                    path.parent.mkdir(parents=True, exist_ok=True)
                    if dry_run:
                        print(f'Touching "{path}"')
                        path.touch()
                    else:
                        print(f'Saving "{path}"')
                        # Open a file in binary write mode and save to it
                        with open(path, 'wb') as f:
                            f.write(zip_response.content)
                        unpack_file(path, same_folder=True)
                else:
                    code = zip_response.status_code
                    raise ValueError(f'Bad response for CSV: "{code}"')
        else:
            raise ValueError(f'Could not find a link containing "{target}"')
    else:
        raise ValueError(f'Bad response for page: "{response.status_code}"')


>>>>>>> aff33329
def download_worldpop_pop_count_data(only_one, dry_run, iso3):
    """
    Download WorldPop population count.

    All available WorldPop datasets are detailed here:
    https://www.worldpop.org/rest/data

    This function will download population data in GeoTIFF format (as files
    with the .tif extension) along with metadata files. A zipped file (with the
    .7z extension) will also be downloaded; this will contain the same GeoTIFF
    files along with .tfw and .tif.aux.xml files. Most users will not find
    these files useful and so unzipping the .7z file is usually unnecessary.

    Run times:

<<<<<<< HEAD
    - `time python3 collate_data.py "WorldPop pop count"`:
        - 6m46.2s
        - 17m40.154s
    - `time python3 collate_data.py "WorldPop pop count" -3 VNM`: 23m17.052s
    - `time python3 collate_data.py "WorldPop pop count" -3 PER`:
        - 46m47.78s
        - 1h15m44.285s
=======
    - `time python3 collate_data.py "WorldPop pop count"`: 17m40.154s
    - `time python3 collate_data.py "WorldPop pop count" -3 VNM`: 23m17.052s
    - `time python3 collate_data.py "WorldPop pop count" -3 PER`: 1h15m44.285s
    - `time python3 collate_data.py "WorldPop pop count" -1 -3 VNM`: 1m12.255s
>>>>>>> aff33329
    """
    data_type = 'Socio-Demographic Data'
    data_name = 'WorldPop population count'

<<<<<<< HEAD
    if only_one:
        print('The --only_one/-1 flag has no effect for this metric')

    # Download files
    # Example URLs:
    # - https://data.worldpop.org/GIS/Population/Individual_countries/VNM/
    # - https://data.worldpop.org/GIS/Population/Individual_countries/PER/
    base_url = 'https://data.worldpop.org'
    relative_url = f'GIS/Population/Individual_countries/{iso3}'
    out_dir = Path(base_dir, 'A Collate Data', data_type, data_name)
    out_dir.mkdir(parents=True, exist_ok=True)
    walk(base_url, relative_url, only_one, dry_run, out_dir)
=======
    # Set additional parameter
    base_url = 'https://data.worldpop.org'
    country = pycountry.countries.get(alpha_3=iso3).name
    country = country.replace(' ', '_')

    # Example URLs:
    # - https://data.worldpop.org/GIS/Population/Individual_countries/VNM/
    # - https://data.worldpop.org/GIS/Population/Individual_countries/PER/
    if only_one:
        # Download TIF file
        relative_url = f'GIS/Population/Individual_countries/{iso3}/' + \
            f'{country}_100m_Population/{iso3}_ppp_v2b_2020_UNadj.tif'
    else:
        # Download GeoDataFrame file (which includes the TIF file)
        relative_url = f'GIS/Population/Individual_countries/{iso3}/' + \
            f'{country}_100m_Population.7z'

    # Download files
    url = os.path.join(base_url, relative_url)
    path = Path(
        base_dir, 'A Collate Data', data_type, data_name, relative_url
    )
    path.parent.mkdir(parents=True, exist_ok=True)
    if dry_run:
        print(f'Touching: "{path}"')
        path.touch()
    else:
        succeded = download_file(url, path)
        # Unpack file
        if succeded:
            if str(path).endswith('.7z'):
                unpack_file(path, same_folder=False)
>>>>>>> aff33329


def download_worldpop_pop_density_data(only_one, dry_run, iso3):
    """
    Download WorldPop population density.

    All available datasets are detailed here:
    https://www.worldpop.org/rest/data

    Run times:

<<<<<<< HEAD
    - `time python3 collate_data.py "WorldPop pop density" -3 VNM`:
        - 2.860s
        - 4.349s
    - `time python3 collate_data.py "WorldPop pop density" -3 PER`:
        - 6.723s
        - 18.760s
=======
    - `time python3 collate_data.py "WorldPop pop density" -3 PER`: 18.760s
    - `time python3 collate_data.py "WorldPop pop density" -3 VNM`: 4.349s
    - `time python3 collate_data.py "WorldPop pop density" -d`: 0.209s
>>>>>>> aff33329
    """
    data_type = 'Socio-Demographic Data'
    data_name = 'WorldPop population density'

    if only_one:
        print('The --only_one/-1 flag has no effect for this metric')

    # Set additional parameters
    year = '2020'
    base_url = 'https://data.worldpop.org'

    #
    # GeoDataFrame file
    #
    # Construct URL
    relative_url = 'GIS/Population_Density/Global_2000_2020_1km_UNadj/' + \
        f'{year}/{iso3}/{iso3.lower()}_pd_{year}_1km_UNadj_ASCII_XYZ.zip'
    url = '/'.join([base_url, relative_url])
    # Construct and create output path
    path = Path(base_dir, 'A Collate Data', data_type, data_name, relative_url)
    path.parent.mkdir(parents=True, exist_ok=True)
    # Touch or download the GeoDataFrame file
    if dry_run:
        print(f'Touching: "{path}"')
        path.touch()
    else:
        succeded = download_file(url, path)
        # Unpack file
        if succeded:
            unpack_file(path, same_folder=True)

    #
    # GeoTIFF file
    #
    # Construct URL
    relative_url = 'GIS/Population_Density/Global_2000_2020_1km_UNadj/' + \
        f'{year}/{iso3}/{iso3.lower()}_pd_{year}_1km_UNadj.tif'
    url = '/'.join([base_url, relative_url])
    # Construct and create output path
    path = Path(base_dir, 'A Collate Data', data_type, data_name, relative_url)
    path.parent.mkdir(parents=True, exist_ok=True)
    # Touch or download the GeoTIFF file
    if dry_run:
        print(f'Touching: "{path}"')
        path.touch()
    else:
        download_file(url, path)


class EmptyObject:
    """Define an empty object for creating a fake args object for Sphinx."""

    def __init__(self):
        """Initialise."""
        self.data_name = ''
        self.only_one = False
        self.dry_run = False


shorthand_to_data_name = {
<<<<<<< HEAD
=======
    # Economic data
    'RWI': 'Relative Wealth Index',

>>>>>>> aff33329
    # Epidemiological Data
    'Peru': 'Ministerio de Salud (Peru) data',

    # Meteorological Data
    'APHRODITE temperature':
    'APHRODITE Daily mean temperature product (V1808)',
    'APHRODITE precipitation':
    'APHRODITE Daily accumulated precipitation (V1901)',
    'CHIRPS rainfall':
    'CHIRPS: Rainfall Estimates from Rain Gauge and Satellite Observations',
    'CHIRPS':
    'CHIRPS: Rainfall Estimates from Rain Gauge and Satellite Observations',
    'TerraClimate data':
    'TerraClimate gridded temperature, precipitation, and other',
    'ERA5 reanalysis':
    'ERA5 atmospheric reanalysis',

    # Socio-Demographic Data
    'Meta pop density': 'Meta population density',
    'WorldPop pop density': 'WorldPop population density',
    'WorldPop pop count': 'WorldPop population count',

    # Geospatial Data
    'GADM': 'GADM administrative map',
    'GADM admin map': 'GADM administrative map',
}

data_name_to_type = {
<<<<<<< HEAD
=======
    # Economic data
    'Relative Wealth Index': 'Economic Data',

>>>>>>> aff33329
    # Epidemiological Data
    'Ministerio de Salud (Peru) data': 'Epidemiological Data',

    # Meteorological Data
    'APHRODITE Daily mean temperature product (V1808)': 'Meteorological Data',
    'APHRODITE Daily accumulated precipitation (V1901)': 'Meteorological Data',
    'CHIRPS: Rainfall Estimates from Rain Gauge and Satellite Observations':
    'Meteorological Data',
    'TerraClimate gridded temperature, precipitation, and other':
    'Meteorological Data',
    'ERA5 atmospheric reanalysis': 'Meteorological Data',

    # Socio-Demographic Data
    'Meta population density': 'Socio-Demographic Data',
    'WorldPop population density': 'Socio-Demographic Data',
    'WorldPop population count': 'Socio-Demographic Data',

    # Geospatial Data
    'GADM administrative map': 'Geospatial Data',
}

# Establish the base directory
path = Path(__file__)
base_dir = utils.get_base_directory(path.parent)


# If running directly
if __name__ == '__main__':
    # Perform checks
    utils.check_os()
    utils.check_python()

    # Create command-line argument parser
    desc = 'Download data and store it locally for later processing.'
    parser = argparse.ArgumentParser(description=desc)

    # Add positional arguments
    message = 'The name of the data field to be downloaded and collated.'
    default = ''
    parser.add_argument('data_name', nargs='?', default=default, help=message)

    # Add optional arguments
    message = '''If set, only one item from each folder in the raw data
    will be downloaded/created.'''
    parser.add_argument('--only_one', '-1', action='store_true', help=message)
    message = '''If set, the raw data will not be downloaded. Instead, empty
    files will be created with the correct names and locations.'''
    parser.add_argument('--dry_run', '-d', action='store_true', help=message)
    message = '''Path (including filename) to the credentials file.
    Default is `credentials.json` in the `DART-Pipeline` directory.'''
    default = '../credentials.json'
    parser.add_argument('--credentials', '-c', default=default, help=message)
    message = '''If data from multiple years is available, choose a year from
    which to download.'''
    parser.add_argument('--year', '-y', default=None, help=message)
<<<<<<< HEAD
    message = '''If data from multiple months is available, choose a month from
    which to download.'''
    parser.add_argument('--month', '-m', default=None, help=message)
    message = '''Country code in "ISO 3166-1 alpha-3" format.'''
    parser.add_argument('--iso3', '-3', default=None, help=message)
=======
    message = '''Country code in "ISO 3166-1 alpha-3" format.'''
    parser.add_argument('--iso3', '-3', default='', help=message)
>>>>>>> aff33329
    message = '''Show information to help with debugging.'''
    parser.add_argument('--verbose', '-v', help=message, action='store_true')

    # Parse arguments from terminal
    args = parser.parse_args()

    # Extract the arguments
    data_name = args.data_name
    only_one = args.only_one
    dry_run = args.dry_run
    credentials = args.credentials
    year = args.year
<<<<<<< HEAD
    month = args.month
    iso3 = args.iso3
    if iso3:
        iso3 = iso3.upper()
=======
    iso3 = args.iso3.upper()
>>>>>>> aff33329
    verbose = args.verbose

    # Check
    if verbose:
        print('Arguments:')
        for arg in vars(args):
            print(f'{arg + ":":20s} {vars(args)[arg]}')

    # Check that the data name is recognised
    if data_name in shorthand_to_data_name.keys():
        pass
    elif data_name in shorthand_to_data_name.values():
        pass
    elif data_name == '':
        pass
    else:
        raise ValueError(f'Unrecognised data name "{data_name}"')

    # Convert shorthand names to full names
    if data_name in shorthand_to_data_name.keys():
        data_name = shorthand_to_data_name[data_name]
    # Get macro data type
    data_type = ''
    if data_name in data_name_to_type.keys():
        data_type = data_name_to_type[data_name]

    if data_name == '':
        print('No data name has been provided. Exiting the programme.')
<<<<<<< HEAD

=======
    elif data_type == 'Economic Data':
        download_economic_data(data_name, only_one, dry_run, iso3)
>>>>>>> aff33329
    elif data_type == 'Epidemiological Data':
        download_epidemiological_data(data_name, only_one, dry_run, year, iso3)
    elif data_type == 'Geospatial Data':
        download_geospatial_data(data_name, only_one, dry_run, iso3)
    elif data_type == 'Meteorological Data':
        download_meteorological_data(
            data_name, only_one, dry_run, credentials, year, month
        )
    elif data_type == 'Socio-Demographic Data':
        download_socio_demographic_data(data_name, only_one, dry_run, iso3)
    else:
        raise ValueError(f'Unrecognised data type "{data_type}"')

# If running via Sphinx
else:
    # Create a fake args object so Sphinx doesn't complain it doesn't have
    # command-line arguments
    args = EmptyObject()<|MERGE_RESOLUTION|>--- conflicted
+++ resolved
@@ -64,17 +64,11 @@
 import cdsapi
 import gzip
 import py7zr
-<<<<<<< HEAD
-import requests
-# Built-in modules
-from datetime import date, timedelta
-=======
 import pycountry
 import requests
 # Built-in modules
 from datetime import date
 from io import StringIO
->>>>>>> aff33329
 from pathlib import Path
 import argparse
 import base64
@@ -82,10 +76,7 @@
 import os
 import re
 import shutil
-<<<<<<< HEAD
-=======
 import warnings
->>>>>>> aff33329
 # Custom modules
 import utils
 # Create the requirements file from the terminal with:
@@ -407,8 +398,6 @@
             shutil.unpack_archive(path, str(path).removesuffix('.zip'))
 
 
-<<<<<<< HEAD
-=======
 def download_economic_data(data_name, only_one, dry_run, iso3):
     """Download economic data."""
     if data_name == 'Relative Wealth Index':
@@ -490,16 +479,12 @@
         raise ValueError(f'Bad response for page: "{response.status_code}"')
 
 
->>>>>>> aff33329
 def download_epidemiological_data(data_name, only_one, dry_run, year, iso3):
     """Download Epidemiological Data."""
     if data_name == 'Ministerio de Salud (Peru) data':
         download_ministerio_de_salud_peru_data(only_one, dry_run)
-<<<<<<< HEAD
-=======
     else:
         raise ValueError(f'Unrecognised data name "{data_name}"')
->>>>>>> aff33329
 
 
 def download_ministerio_de_salud_peru_data(only_one, dry_run):
@@ -510,26 +495,16 @@
 
     Run times:
 
-<<<<<<< HEAD
-    - `time python3 collate_data.py Peru -1 -d`: 1m41.93s
-    - `time python3 collate_data.py Peru`:
-        - 26m11.34s
-        - 13m34.151s
-=======
     - `time python3 collate_data.py Peru`: 35m52.881s
     - `time python3 collate_data.py Peru -d`: 34m6.281s
     - `time python3 collate_data.py Peru -1`: 2m16.905s
     - `time python3 collate_data.py Peru -d -1`: 44.332s
->>>>>>> aff33329
     """
     data_type = 'Epidemiological Data'
     data_name = 'Ministerio de Salud (Peru) data'
 
     pages = [
-<<<<<<< HEAD
-=======
         'Nacional_dengue',
->>>>>>> aff33329
         'sala_dengue_AMAZONAS',
         'sala_dengue_ANCASH',
         'sala_dengue_AREQUIPA',
@@ -552,10 +527,6 @@
         'sala_dengue_SAN MARTIN',
         'sala_dengue_TUMBES',
         'sala_dengue_UCAYALI',
-<<<<<<< HEAD
-        'Nacional_dengue',
-=======
->>>>>>> aff33329
     ]
     # If the user specifies that only one dataset should be downloaded
     if only_one:
@@ -617,9 +588,6 @@
 
 
 def download_geospatial_data(data_name, only_one, dry_run, iso3):
-<<<<<<< HEAD
-    """Download Geospatial data."""
-=======
     """
     Download Geospatial data.
 
@@ -639,7 +607,6 @@
         [ISO 3166-1 alpha-3](https://en.wikipedia.org/wiki/ISO_3166-1_alpha-3)
         three-letter country code.
     """
->>>>>>> aff33329
     if data_name == 'GADM administrative map':
         download_gadm_admin_map_data(only_one, dry_run, iso3)
     else:
@@ -652,22 +619,12 @@
 
     Run times:
 
-<<<<<<< HEAD
-    - `time python3 collate_data.py GADM -3 VNM`:
-        - 31.094s
-        - 54.608s
-    - `time python3 collate_data.py GADM -3 PER`:
-        - 18.516s
-        - 1m2.167s
-    - `time python3 collate_data.py GADM -3 GBR`: 13m22.114s
-=======
     - `time python3 collate_data.py GADM -3 GBR`: 5m15.52s
     - `time python3 collate_data.py GADM -3 PER`: 21.763s
     - `time python3 collate_data.py GADM -3 VNM`: 15.870s
     - `time python3 collate_data.py GADM -1 -3 VNM`: 13.860s
     - `time python3 collate_data.py GADM -d -3 VNM`: 0.186s
     - `time python3 collate_data.py GADM -1 -d -3 VNM`: 0.184s
->>>>>>> aff33329
     """
     # Sanitise the inputs
     data_type = 'Geospatial Data'
@@ -689,14 +646,8 @@
         print('This is a dry run - no data will be downloaded but empty')
         print('file(s) will instead be created')
     if only_one:
-<<<<<<< HEAD
-        print('The --only_one/-1 flag has no effect for this metric')
-    if iso3 == '':
-        raise ValueError('No ISO3 code has been provided; use the "-3" flag')
-=======
         print('Only one file (the shapefile) will be downloaded/created')
     print('')
->>>>>>> aff33329
 
     # Create output directory
     out_dir = Path(base_dir, 'A Collate Data', data_type, data_name, iso3)
@@ -760,15 +711,10 @@
 
     Run times:
 
-<<<<<<< HEAD
-    - `time python3 collate_data.py "APHRODITE precipitation"`: 44.318s
-    - `time python3 collate_data.py "APHRODITE precipitation" -1`: 35.674s
-=======
     - `python3 collate_data.py "APHRODITE precipitation"`: 44.318s
     - `python3 collate_data.py "APHRODITE precipitation" -1`: 1m8.172s
     - `python3 collate_data.py "APHRODITE precipitation" -1 -d`: 0.206s
     - `python3 collate_data.py "APHRODITE precipitation" -c environ`: 48.823s
->>>>>>> aff33329
     """
     data_type = 'Meteorological Data'
     data_name = 'APHRODITE Daily accumulated precipitation (V1901)'
@@ -830,13 +776,8 @@
     Run times:
 
     - `time python3 collate_data.py "APHRODITE temperature"`: 1h27m58.039s
-<<<<<<< HEAD
-    - `time python3 collate_data.py "APHRODITE temperature" -1`: 6m36.88s
-    - `time python3 collate_data.py "APHRODITE temperature" -1 -d`: 4.144s
-=======
     - `time python3 collate_data.py "APHRODITE temperature" -1`: 1m47.492s
     - `time python3 collate_data.py "APHRODITE temperature" -1 -d`: 0.206s
->>>>>>> aff33329
     """
     data_type = 'Meteorological Data'
     data_name = 'APHRODITE Daily mean temperature product (V1808)'
@@ -932,19 +873,9 @@
 
     Run times:
 
-<<<<<<< HEAD
     - `time python3 collate_data.py CHIRPS -y 2023 -m 5 -1 -d`: 0.186s
     - `time python3 collate_data.py CHIRPS -y 2023 -m 5 -d`: 0.189s
     - `time python3 collate_data.py CHIRPS -y 2023 -m 5`: 1m40.25s
-=======
-    - `time python3 collate_data.py "CHIRPS rainfall"`:
-        - 5m30.123s (2024-01-01 to 2024-03-07)
-        - 2m56.14s (2024-01-01 to 2024-03-11)
-        - 2m55.466s (2024-01-01 to 2024-02-29)
-        - 4m15.394s (2024-01-01 to 2024-03-31)
-    - `time python3 collate_data.py "CHIRPS rainfall" -1`: 17.831s
-    - `time python3 collate_data.py "CHIRPS rainfall" -1 -d`: 1.943s
->>>>>>> aff33329
     """
     # Sanitise inputs
     data_type = 'Meteorological Data'
@@ -1053,14 +984,9 @@
 
     Run times:
 
-<<<<<<< HEAD
-    - `time python3 collate_data.py "ERA5 reanalysis" -1 -d`: 0.213s
-    - `time python3 collate_data.py "ERA5 reanalysis"`: 1.484s
-=======
     - `time python3 collate_data.py "ERA5 reanalysis"`: 1.293s
     - `time python3 collate_data.py "ERA5 reanalysis" -1`: 1.884s
     - `time python3 collate_data.py "ERA5 reanalysis" -1 -d`: 1.166s
->>>>>>> aff33329
     """
     data_type = 'Meteorological Data'
     data_name = 'ERA5 atmospheric reanalysis'
@@ -1114,18 +1040,11 @@
     Run times:
 
     - `time python3 collate_data.py "TerraClimate data"`:
-<<<<<<< HEAD
-        - 34m50.828s/31m43.878s
-        - 11m35.25s
-        - 14m16.896s
-    - `time python3 collate_data.py "TerraClimate data" -1 -d`: 4.606s
-=======
         - 34m50.828s
         - 11m35.25s
         - 14m16.896s
     - `time python3 collate_data.py "TerraClimate data" -1`: 3m12.992s
     - `time python3 collate_data.py "TerraClimate data" -1 -d`: 0.204s
->>>>>>> aff33329
     """
     data_type = 'Meteorological Data'
     data_name = 'TerraClimate gridded temperature, precipitation, and other'
@@ -1164,13 +1083,9 @@
 
 def download_socio_demographic_data(data_name, only_one, dry_run, iso3):
     """Download socio-demographic data."""
-<<<<<<< HEAD
-    if data_name == 'WorldPop population count':
-=======
     if data_name == 'Meta population density':
         download_meta_pop_density_data(only_one, dry_run, iso3)
     elif data_name == 'WorldPop population count':
->>>>>>> aff33329
         download_worldpop_pop_count_data(only_one, dry_run, iso3)
     elif data_name == 'WorldPop population density':
         download_worldpop_pop_density_data(only_one, dry_run, iso3)
@@ -1178,8 +1093,6 @@
         raise ValueError(f'Unrecognised data name "{data_name}"')
 
 
-<<<<<<< HEAD
-=======
 def download_meta_pop_density_data(only_one, dry_run, iso3):
     """
     Download Population Density Maps from Data for Good at Meta.
@@ -1263,7 +1176,6 @@
         raise ValueError(f'Bad response for page: "{response.status_code}"')
 
 
->>>>>>> aff33329
 def download_worldpop_pop_count_data(only_one, dry_run, iso3):
     """
     Download WorldPop population count.
@@ -1279,38 +1191,14 @@
 
     Run times:
 
-<<<<<<< HEAD
-    - `time python3 collate_data.py "WorldPop pop count"`:
-        - 6m46.2s
-        - 17m40.154s
-    - `time python3 collate_data.py "WorldPop pop count" -3 VNM`: 23m17.052s
-    - `time python3 collate_data.py "WorldPop pop count" -3 PER`:
-        - 46m47.78s
-        - 1h15m44.285s
-=======
     - `time python3 collate_data.py "WorldPop pop count"`: 17m40.154s
     - `time python3 collate_data.py "WorldPop pop count" -3 VNM`: 23m17.052s
     - `time python3 collate_data.py "WorldPop pop count" -3 PER`: 1h15m44.285s
     - `time python3 collate_data.py "WorldPop pop count" -1 -3 VNM`: 1m12.255s
->>>>>>> aff33329
     """
     data_type = 'Socio-Demographic Data'
     data_name = 'WorldPop population count'
 
-<<<<<<< HEAD
-    if only_one:
-        print('The --only_one/-1 flag has no effect for this metric')
-
-    # Download files
-    # Example URLs:
-    # - https://data.worldpop.org/GIS/Population/Individual_countries/VNM/
-    # - https://data.worldpop.org/GIS/Population/Individual_countries/PER/
-    base_url = 'https://data.worldpop.org'
-    relative_url = f'GIS/Population/Individual_countries/{iso3}'
-    out_dir = Path(base_dir, 'A Collate Data', data_type, data_name)
-    out_dir.mkdir(parents=True, exist_ok=True)
-    walk(base_url, relative_url, only_one, dry_run, out_dir)
-=======
     # Set additional parameter
     base_url = 'https://data.worldpop.org'
     country = pycountry.countries.get(alpha_3=iso3).name
@@ -1343,7 +1231,6 @@
         if succeded:
             if str(path).endswith('.7z'):
                 unpack_file(path, same_folder=False)
->>>>>>> aff33329
 
 
 def download_worldpop_pop_density_data(only_one, dry_run, iso3):
@@ -1355,18 +1242,9 @@
 
     Run times:
 
-<<<<<<< HEAD
-    - `time python3 collate_data.py "WorldPop pop density" -3 VNM`:
-        - 2.860s
-        - 4.349s
-    - `time python3 collate_data.py "WorldPop pop density" -3 PER`:
-        - 6.723s
-        - 18.760s
-=======
     - `time python3 collate_data.py "WorldPop pop density" -3 PER`: 18.760s
     - `time python3 collate_data.py "WorldPop pop density" -3 VNM`: 4.349s
     - `time python3 collate_data.py "WorldPop pop density" -d`: 0.209s
->>>>>>> aff33329
     """
     data_type = 'Socio-Demographic Data'
     data_name = 'WorldPop population density'
@@ -1427,12 +1305,9 @@
 
 
 shorthand_to_data_name = {
-<<<<<<< HEAD
-=======
     # Economic data
     'RWI': 'Relative Wealth Index',
 
->>>>>>> aff33329
     # Epidemiological Data
     'Peru': 'Ministerio de Salud (Peru) data',
 
@@ -1461,12 +1336,9 @@
 }
 
 data_name_to_type = {
-<<<<<<< HEAD
-=======
     # Economic data
     'Relative Wealth Index': 'Economic Data',
 
->>>>>>> aff33329
     # Epidemiological Data
     'Ministerio de Salud (Peru) data': 'Epidemiological Data',
 
@@ -1491,7 +1363,6 @@
 # Establish the base directory
 path = Path(__file__)
 base_dir = utils.get_base_directory(path.parent)
-
 
 # If running directly
 if __name__ == '__main__':
@@ -1522,16 +1393,11 @@
     message = '''If data from multiple years is available, choose a year from
     which to download.'''
     parser.add_argument('--year', '-y', default=None, help=message)
-<<<<<<< HEAD
     message = '''If data from multiple months is available, choose a month from
     which to download.'''
     parser.add_argument('--month', '-m', default=None, help=message)
     message = '''Country code in "ISO 3166-1 alpha-3" format.'''
     parser.add_argument('--iso3', '-3', default=None, help=message)
-=======
-    message = '''Country code in "ISO 3166-1 alpha-3" format.'''
-    parser.add_argument('--iso3', '-3', default='', help=message)
->>>>>>> aff33329
     message = '''Show information to help with debugging.'''
     parser.add_argument('--verbose', '-v', help=message, action='store_true')
 
@@ -1544,14 +1410,10 @@
     dry_run = args.dry_run
     credentials = args.credentials
     year = args.year
-<<<<<<< HEAD
     month = args.month
     iso3 = args.iso3
     if iso3:
         iso3 = iso3.upper()
-=======
-    iso3 = args.iso3.upper()
->>>>>>> aff33329
     verbose = args.verbose
 
     # Check
@@ -1580,12 +1442,8 @@
 
     if data_name == '':
         print('No data name has been provided. Exiting the programme.')
-<<<<<<< HEAD
-
-=======
     elif data_type == 'Economic Data':
         download_economic_data(data_name, only_one, dry_run, iso3)
->>>>>>> aff33329
     elif data_type == 'Epidemiological Data':
         download_epidemiological_data(data_name, only_one, dry_run, year, iso3)
     elif data_type == 'Geospatial Data':
