--- conflicted
+++ resolved
@@ -392,39 +392,23 @@
             shutil.unpack_archive(path, str(path).removesuffix('.zip'))
 
 
-<<<<<<< HEAD
 def download_economic_data(data_name, only_one, dry_run, iso3):
     """Download economic data."""
     if data_name == 'Relative Wealth Index':
         download_relative_wealth_index_data(only_one, dry_run, iso3)
-=======
-def download_economic_data(data_name, iso3, dry_run):
-    """Download economic data."""
-    if data_name == 'Relative Wealth Index':
-        download_relative_wealth_index_data(iso3, dry_run)
->>>>>>> 93381874
     else:
         raise ValueError(f'Unrecognised data name "{data_name}"')
 
 
-<<<<<<< HEAD
 def download_relative_wealth_index_data(only_one, dry_run, iso3):
-=======
-def download_relative_wealth_index_data(iso3, dry_run):
->>>>>>> 93381874
     """
     Download Relative Wealth Index.
 
     Run times:
 
-<<<<<<< HEAD
     - `time python3 collate_data.py RWI -3 VNM`: 6.525s
     - `time python3 collate_data.py RWI -3 ZAF`: 6.955s
     - `time python3 collate_data.py RWI -3 PER`: 5.428s
-=======
-    - `time python3 collate_data.py RWI -3 VNM`: 00:09.409
-    - `time python3 collate_data.py RWI -3 ZAF`: 00:05.656
->>>>>>> 93381874
     """
     data_type = 'Economic Data'
     print(f'Data type: {data_type}')
@@ -432,7 +416,6 @@
     print(f'Data name: {data_name}')
     if not iso3:
         raise ValueError('No ISO3 code has been provided; use the `-3` flag')
-<<<<<<< HEAD
     with warnings.catch_warnings(record=True) as w:
         # Cause all warnings to always be triggered.
         warnings.simplefilter('always')
@@ -441,12 +424,12 @@
         # instead.
         if (len(w) > 0) and (issubclass(w[-1].category, UserWarning)):
             country = pycountry.countries.get(alpha_3=iso3).name
-=======
-    country = pycountry.countries.get(alpha_3=iso3).common_name
->>>>>>> 93381874
     print(f'Country:   {country}')
+    if only_one:
+        print('The --only_one/-1 flag has no effect on this function')
     if dry_run:
-        print('Dry run')
+        print('This is a dry run - no data will be downloaded but empty')
+        print('file(s) will instead be created')
     print('')
 
     # Main webpage
@@ -644,16 +627,6 @@
     print(f'Data name: {data_name}')
     if not iso3:
         raise ValueError('No ISO3 code has been provided; use the `-3` flag')
-<<<<<<< HEAD
-    country = pycountry.countries.get(alpha_3=iso3).common_name
-    print(f'Country:   {country}')
-    if dry_run:
-        print('Dry run')
-    if only_one:
-        print('The --only_one/-1 flag has no effect for this metric')
-    if iso3 == '':
-        raise ValueError(f'No ISO3 code has been provided; use the "-3" flag')
-=======
     with warnings.catch_warnings(record=True) as w:
         # Cause all warnings to always be triggered.
         warnings.simplefilter('always')
@@ -668,7 +641,6 @@
         print('file(s) will instead be created')
     if only_one:
         print('Only one file (the shapefile) will be downloaded/created')
->>>>>>> 93381874
     print('')
 
     # Create output directory
@@ -1063,15 +1035,10 @@
 
     Run times:
 
-<<<<<<< HEAD
     - `time python3 collate_data.py "Meta pop density" -3 VNM`: 6m13.797s
     - `time python3 collate_data.py "Meta pop density" -d -3 VNM`: 3m28.403s
     - `time python3 collate_data.py "Meta pop density" -1 -3 VNM`: 55.120s
     - `time python3 collate_data.py "Meta pop density" -d -1 -3 VNM`: 22.020s
-=======
-    - `time python3 collate_data.py "Meta pop density" -3 VNM`: 7m1.330s
-    - `time python3 collate_data.py "Meta pop density" -d -1 -3 VNM`: 1m7.656s
->>>>>>> 93381874
     """
     # Sanitise the inputs
     data_type = 'Socio-Demographic Data'
@@ -1083,16 +1050,10 @@
     country = pycountry.countries.get(alpha_3=iso3).common_name
     print(f'Country:   {country}')
     if dry_run:
-<<<<<<< HEAD
         print('This is a dry run - no data will be downloaded but empty files')
         print('will instead be created.')
     if only_one:
         print('Only one file will be downloaded/created.')
-=======
-        print('Dry run')
-    if only_one:
-        print('Only one file being downloaded')
->>>>>>> 93381874
     print('')
 
     # Main webpage
@@ -1402,11 +1363,7 @@
     if data_name == '':
         print('No data name has been provided. Exiting the programme.')
     elif data_type == 'Economic Data':
-<<<<<<< HEAD
         download_economic_data(data_name, only_one, dry_run, iso3)
-=======
-        download_economic_data(data_name, iso3, dry_run)
->>>>>>> 93381874
     elif data_type == 'Epidemiological Data':
         download_epidemiological_data(data_name, only_one, dry_run, year, iso3)
     elif data_type == 'Geospatial Data':
