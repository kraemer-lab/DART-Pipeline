--- conflicted
+++ resolved
@@ -359,7 +359,6 @@
             shutil.unpack_archive(path, str(path).removesuffix('.zip'))
 
 
-<<<<<<< HEAD
 def download_epidemiological_data(data_name, only_one, dry_run, year, iso3):
     """Download Epidemiological Data."""
     if data_name == 'Ministerio de Salud (Peru) data':
@@ -455,52 +454,32 @@
     """Download Geospatial data."""
     if data_name == 'GADM administrative map':
         download_gadm_admin_map_data(only_one, dry_run, iso3)
-=======
-def download_geospatial_data(data_name, only_one=False, dry_run=False):
-    """Download Geospatial data."""
-    if data_name == 'GADM administrative map':
-        download_gadm_admin_map_data(only_one, dry_run)
->>>>>>> 0347a55c
     else:
         raise ValueError(f'Unrecognised data name "{data_name}"')
 
 
-<<<<<<< HEAD
 def download_gadm_admin_map_data(only_one, dry_run, iso3):
-=======
-def download_gadm_admin_map_data(only_one, dry_run=True):
->>>>>>> 0347a55c
     """
     Download GADM administrative map.
 
     Run times:
 
-<<<<<<< HEAD
-    - `time python3 collate_data.py "GADM admin map" -3 "VNM"`:
+    - `time python3 collate_data.py GADM`: 02:22.392
+    - `time python3 collate_data.py GADM -3 VNM`:
         - 0:31.094
         - 0:54.608
-    - `time python3 collate_data.py "GADM admin map" -3 "PER"`:
+    - `time python3 collate_data.py GADM -3 PER`:
         - 0:18.516
         - 1:02.167
-    - `time python3 collate_data.py "GADM admin map" -3 "GBR"`:
-        - 13:22.114
-=======
-    - `time python3 collate_data.py GADM`: 02:22.392
->>>>>>> 0347a55c
+    - `time python3 collate_data.py GADM -3 GBR`: 13:22.114
     """
     data_type = 'Geospatial Data'
     data_name = 'GADM administrative map'
 
     if only_one:
         print('The --only_one/-1 flag has no effect for this metric')
-<<<<<<< HEAD
     if iso3 == '':
         raise ValueError(f'No ISO3 code has been provided; use the "-3" flag')
-=======
-
-    # Set additional parameters
-    iso3 = 'VNM'
->>>>>>> 0347a55c
 
     # Create output directory
     out_dir = Path(base_dir, 'A Collate Data', data_type, data_name, iso3)
@@ -699,15 +678,9 @@
 
     - `time python3 collate_data.py "CHIRPS rainfall" -1 -d`: 00:01.087
     - `time python3 collate_data.py "CHIRPS rainfall"`:
-<<<<<<< HEAD
-        - 5:30.123 (2024-01-01 to 2024-03-07)
-        - 2:56.14 (2024-01-01 to 2024-03-11)
-        - 2:55.466 (2024-01-01 to 2024-02-29)
-=======
         - 05:30.123 (2024-01-01 to 2024-03-07)
         - 02:56.14 (2024-01-01 to 2024-03-11)
         - 04:15.394 (2024-01-01 to 2024-03-31)
->>>>>>> 0347a55c
     """
     data_type = 'Meteorological Data'
     data_name = 'CHIRPS: Rainfall Estimates from Rain Gauge and Satellite ' + \
@@ -744,14 +717,11 @@
     How to use the Climate Data Store (CDS) Application Program Interface
     (API): https://cds.climate.copernicus.eu/api-how-to
 
-<<<<<<< HEAD
-=======
     Install and configure `cdsapi` by following the instructions here:
     https://pypi.org/project/cdsapi/
 
     A Climate Data Store account is needed.
 
->>>>>>> 0347a55c
     Run times:
 
     - `time python3 collate_data.py "ERA5 reanalysis" -1 -d`: 00:00.213
@@ -868,21 +838,12 @@
 
     Run times:
 
-<<<<<<< HEAD
-    - `time python3 collate_data.py "WorldPop pop density" -d -3 "VNM"`:
-        - 0:00.732
-    - `time python3 collate_data.py "WorldPop pop density" -3 "VNM"`:
+    - `time python3 collate_data.py "WorldPop pop density" -3 VNM`:
         - 0:02.860
         - 0:04.349
-    - `time python3 collate_data.py "WorldPop pop density" -3 "PER"`:
+    - `time python3 collate_data.py "WorldPop pop density" -3 PER`:
         - 0:06.723
         - 0:18.760
-=======
-    - `time python3 collate_data.py "WorldPop pop density" -d`: 00:00.732
-    - `time python3 collate_data.py "WorldPop pop density":
-        - 00:02.860
-        - 00:00.29
->>>>>>> 0347a55c
     """
     data_type = 'Socio-Demographic Data'
     data_name = 'WorldPop population density'
@@ -947,16 +908,13 @@
 
     Run times:
 
-<<<<<<< HEAD
+    - `time python3 collate_data.py "WorldPop pop count"`:
+        - 06:46.2
+        - 17:40.154
     - `time python3 collate_data.py "WorldPop pop count" -3 VNM`: 23:17.052
     - `time python3 collate_data.py "WorldPop pop count" -3 PER`:
         - 46:47.78
         - 1:15:44.285
-=======
-    - `time python3 collate_data.py "WorldPop pop count"`:
-        - 06:46.2
-        - 17:40.154
->>>>>>> 0347a55c
     """
     data_type = 'Socio-Demographic Data'
     data_name = 'WorldPop population count'
@@ -966,32 +924,10 @@
     # - https://data.worldpop.org/GIS/Population/Individual_countries/VNM/
     # - https://data.worldpop.org/GIS/Population/Individual_countries/PER/
     base_url = 'https://data.worldpop.org'
-<<<<<<< HEAD
     relative_url = f'GIS/Population/Individual_countries/{iso3}'
     out_dir = Path(base_dir, 'A Collate Data', data_type, data_name)
     out_dir.mkdir(parents=True, exist_ok=True)
     walk(base_url, relative_url, only_one, dry_run, out_dir)
-=======
-
-    # Download GeoDataFrame file
-    relative_url = 'GIS/Population/Individual_countries/VNM/' + \
-        'Viet_Nam_100m_Population.7z'
-    url = os.path.join(base_url, relative_url)
-    path = Path(
-        base_dir, 'A Collate Data', data_type, data_name, relative_url
-    )
-    path.parent.mkdir(parents=True, exist_ok=True)
-    if dry_run:
-        print(f'Touching: "{path}"')
-        path.touch()
-    else:
-        print('Downloading', url)
-        print('to', path)
-        succeded = download_file(url, path)
-        # Unpack file
-        if succeded:
-            unpack_file(path, same_folder=False)
->>>>>>> 0347a55c
 
 
 class EmptyObject:
@@ -1123,25 +1059,16 @@
 
     if data_name == '':
         print('No data name has been provided. Exiting the programme.')
-<<<<<<< HEAD
     elif data_type == 'Epidemiological Data':
         download_epidemiological_data(data_name, only_one, dry_run, year, iso3)
     elif data_type == 'Geospatial Data':
         download_geospatial_data(data_name, only_one, dry_run, iso3)
-=======
-    elif data_type == 'Geospatial Data':
-        download_geospatial_data(data_name, only_one, dry_run)
->>>>>>> 0347a55c
     elif data_type == 'Meteorological Data':
         download_meteorological_data(
             data_name, only_one, dry_run, credentials, year
         )
     elif data_type == 'Socio-Demographic Data':
-<<<<<<< HEAD
         download_socio_demographic_data(data_name, only_one, dry_run, iso3)
-=======
-        download_socio_demographic_data(data_name, only_one, dry_run)
->>>>>>> 0347a55c
     else:
         raise ValueError(f'Unrecognised data type "{data_type}"')
 
