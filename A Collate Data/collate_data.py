--- conflicted
+++ resolved
@@ -348,12 +348,8 @@
 class EmptyObject:
     """Define an empty object for creating a fake args object for Sphinx."""
 
-<<<<<<< HEAD
-    pass
-=======
     def __init__(self):
         self.data_name = ''
->>>>>>> fdd7d36a
 
 
 # If running directly
@@ -386,10 +382,6 @@
     # Create a fake args object so Sphinx doesn't complain it doesn't have
     # command-line arguments
     args = EmptyObject()
-<<<<<<< HEAD
-    args.data_name = ''
-=======
->>>>>>> fdd7d36a
 
 # Check
 if True:
