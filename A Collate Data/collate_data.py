--- conflicted
+++ resolved
@@ -353,7 +353,6 @@
             shutil.unpack_archive(path, str(path).removesuffix('.zip'))
 
 
-<<<<<<< HEAD
 def download_economic_data(data_name, iso3, dry_run):
     """Download economic data."""
     if data_name == 'Relative Wealth Index':
@@ -518,27 +517,16 @@
     """Download Geospatial data."""
     if data_name == 'GADM administrative map':
         download_gadm_admin_map_data(only_one, dry_run, iso3)
-=======
-def download_geospatial_data(data_name, only_one=False, dry_run=False):
-    """Download Geospatial data."""
-    if data_name == 'GADM administrative map':
-        download_gadm_admin_map_data(only_one, dry_run)
->>>>>>> 3fd3f878
     else:
         raise ValueError(f'Unrecognised data name "{data_name}"')
 
 
-<<<<<<< HEAD
 def download_gadm_admin_map_data(only_one, dry_run, iso3):
-=======
-def download_gadm_admin_map_data(only_one, dry_run=True):
->>>>>>> 3fd3f878
     """
     Download GADM administrative map.
 
     Run times:
 
-<<<<<<< HEAD
     - `time python3 collate_data.py "GADM admin map" -3 "VNM"`:
         - 0:31.094
         - 0:54.608
@@ -547,31 +535,17 @@
         - 1:02.167
     - `time python3 collate_data.py "GADM admin map" -3 "GBR"`:
         - 13:22.114
-=======
-    - `time python3 collate_data.py "GADM admin map"`:
-        - 2m0.457s
-        - 0m31.094s
->>>>>>> 3fd3f878
     """
     data_type = 'Geospatial Data'
     data_name = 'GADM administrative map'
 
     if only_one:
         print('The --only_one/-1 flag has no effect for this metric')
-<<<<<<< HEAD
     if iso3 == '':
         raise ValueError(f'No ISO3 code has been provided; use the "-3" flag')
 
     # Create output directory
     out_dir = Path(base_dir, 'A Collate Data', data_type, data_name, iso3)
-=======
-
-    # Set additional parameters
-    iso3 = 'VNM'
-
-    # Create output directory
-    out_dir = Path(base_dir, 'A Collate Data', data_type, data_name)
->>>>>>> 3fd3f878
     out_dir.mkdir(parents=True, exist_ok=True)
 
     download_gadm_data('Geopackage', out_dir, iso3, dry_run)
@@ -766,14 +740,9 @@
     Run times:
 
     - `time python3 collate_data.py "CHIRPS rainfall"`:
-<<<<<<< HEAD
-        - 5:30.123 (2024-01-01 to 2024-03-07)
-        - 2:56.14 (2024-01-01 to 2024-03-11)
-        - 2:55.466 (2024-01-01 to 2024-02-29)
-=======
         - 05:30.123 (2024-01-01 to 2024-03-07)
         - 02:56.14 (2024-01-01 to 2024-03-11)
->>>>>>> 3fd3f878
+        - 02:55.466 (2024-01-01 to 2024-02-29)
     """
     data_type = 'Meteorological Data'
     data_name = 'CHIRPS: Rainfall Estimates from Rain Gauge and Satellite ' + \
@@ -1009,32 +978,10 @@
     # - https://data.worldpop.org/GIS/Population/Individual_countries/VNM/
     # - https://data.worldpop.org/GIS/Population/Individual_countries/PER/
     base_url = 'https://data.worldpop.org'
-<<<<<<< HEAD
     relative_url = f'GIS/Population/Individual_countries/{iso3}'
     out_dir = Path(base_dir, 'A Collate Data', data_type, data_name)
     out_dir.mkdir(parents=True, exist_ok=True)
     walk(base_url, relative_url, only_one, dry_run, out_dir)
-=======
-
-    # Download GeoDataFrame file
-    relative_url = 'GIS/Population/Individual_countries/VNM/' + \
-        'Viet_Nam_100m_Population.7z'
-    url = os.path.join(base_url, relative_url)
-    path = Path(
-        base_dir, 'A Collate Data', data_type, data_name, relative_url
-    )
-    path.parent.mkdir(parents=True, exist_ok=True)
-    if dry_run:
-        print(f'Touching: "{path}"')
-        path.touch()
-    else:
-        print('Downloading', url)
-        print('to', path)
-        succeded = download_file(url, path)
-        # Unpack file
-        if succeded:
-            unpack_file(path, same_folder=True)
->>>>>>> 3fd3f878
 
 
 class EmptyObject:
@@ -1171,27 +1118,18 @@
 
     if data_name == '':
         print('No data name has been provided. Exiting the programme.')
-<<<<<<< HEAD
     elif data_type == 'Economic Data':
         download_economic_data(data_name, iso3, dry_run)
     elif data_type == 'Epidemiological Data':
         download_epidemiological_data(data_name, only_one, dry_run, year, iso3)
     elif data_type == 'Geospatial Data':
         download_geospatial_data(data_name, only_one, dry_run, iso3)
-=======
-    elif data_type == 'Geospatial Data':
-        download_geospatial_data(data_name, only_one, dry_run)
->>>>>>> 3fd3f878
     elif data_type == 'Meteorological Data':
         download_meteorological_data(
             data_name, only_one, dry_run, credentials, year
         )
     elif data_type == 'Socio-Demographic Data':
-<<<<<<< HEAD
         download_socio_demographic_data(data_name, only_one, dry_run, iso3)
-=======
-        download_socio_demographic_data(data_name, only_one, dry_run)
->>>>>>> 3fd3f878
     else:
         raise ValueError(f'Unrecognised data type "{data_type}"')
 
