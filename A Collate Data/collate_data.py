--- conflicted
+++ resolved
@@ -875,11 +875,7 @@
     Run times:
 
     - `time python3 collate_data.py CHIRPS -y 2023 -m 5`: 5m23.392s
-<<<<<<< HEAD
-    - `time python3 collate_data.py CHIRPS -y 2023 -m 5 -1`: 1m35.376s
-=======
     - `time python3 collate_data.py CHIRPS -y 2023 -m 5 -1`: 1m56.674s
->>>>>>> d3076f40
     - `time python3 collate_data.py CHIRPS -y 2023 -m 5 -d`: 0.248s
     - `time python3 collate_data.py CHIRPS -y 2023 -m 5 -1 -d`: 0.254s
     """
@@ -928,10 +924,9 @@
         today = datetime.date(today.year, today.month, 1)
         first_month = datetime.date(1981, 1, 1)
         if first_month <= month_requested < today:
-<<<<<<< HEAD
-            relative_url = f'/products/CHIRPS-2.0/global_monthly/{fmt}/'
-            filename = f'chirps-v2.0.{year}.{int(month):02d}.tif'
-            url = base_url + relative_url + filename
+            # Construct the filename
+            filename = f'chirps-v2.0.{year}.{int(month):02d}.tif.gz'
+            # Construct the filepath
             path = Path(
                 base_dir, 'A Collate Data', data_type, data_name,
                 'global_monthly', year, filename
@@ -941,54 +936,14 @@
                 print('Touching', path)
                 path.touch()
             else:
-                _ = download_file(url, path)
-        else:
-            msg = 'No monthly data is available for the month ' + \
-                'specified (only completed months from 1981-01 onwards)'
-            print(msg)
-
-    # Download the daily data for the year and month provided
-    if month:
-        start = datetime.date(int(year), int(month), 1)
-        end = datetime.date(int(year), int(month) + 1, 1) - \
-            datetime.timedelta(days=1)
-        for day in daterange(start, end):
-            # Construct the filename
-            filename = f"chirps-v2.0.{str(day).replace('-', '.')}.tif.gz"
-            # Construct the filepath
-            path = Path(
-                base_dir, 'A Collate Data', data_type, data_name,
-                'global_daily', year, f'{int(month):02d}', filename
-=======
-            # Construct the filename
-            filename = f'chirps-v2.0.{year}.{int(month):02d}.tif.gz'
-            # Construct the filepath
-            path = Path(
-                base_dir, 'A Collate Data', data_type, data_name,
-                'global_monthly', year, filename
->>>>>>> d3076f40
-            )
-            path.parent.mkdir(parents=True, exist_ok=True)
-            if dry_run:
-                print('Touching', path)
-                path.touch()
-            else:
                 # Construct the URL
-<<<<<<< HEAD
-                relative = '/products/CHIRPS-2.0/global_daily/' + \
-                    f'{fmt}/p05/{year}/'
-                url = base_url + relative + filename
-=======
                 relative_url = f'/products/CHIRPS-2.0/global_monthly/{fmt}/'
                 url = base_url + relative_url + filename
->>>>>>> d3076f40
                 success = download_file(url, path)
                 if success:
                     # Unpack the data
                     unpack_file(path)
                 else:
-<<<<<<< HEAD
-=======
                     print('No monthly data is available for month', month)
         else:
             msg = 'No monthly data is available for the month ' + \
@@ -1022,7 +977,6 @@
                     # Unpack the data
                     unpack_file(path)
                 else:
->>>>>>> d3076f40
                     print('No daily data is available for', day)
             if only_one:
                 break
