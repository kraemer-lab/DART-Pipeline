--- conflicted
+++ resolved
@@ -801,13 +801,9 @@
 
     Run times:
 
-<<<<<<< HEAD
-    - `time python3 collate_data.py "WorldPop pop count"`: 06:46.2
-=======
     - `time python3 collate_data.py "WorldPop pop count"`:
         - 06:46.2
         - 17:40.154
->>>>>>> 961b2440
     """
     data_type = 'Socio-Demographic Data'
     data_name = 'WorldPop population count'
