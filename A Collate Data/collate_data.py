--- conflicted
+++ resolved
@@ -93,41 +93,9 @@
 from pathlib import Path
 import passpy
 import cdsapi
-<<<<<<< HEAD
 import platform
 import argparse
 import utils
-=======
-import pandas as pd
-import platform
-import argparse
-import utils
-
-
-def get_base_directory(path='.'):
-    """
-    Get the base directory for a Git project.
-
-    Parameters
-    ----------
-    path : str or pathlib.Path, default '.'
-        The path to the child directory.
-
-    Returns
-    -------
-    str or pathlib.Path, or None
-        The path to the parent/grand-parent/etc directory of the child
-        directory that contains the ".git" folder. If no such directory exists,
-        returns None.
-    """
-    path = os.path.abspath(path)
-    while True:
-        if '.git' in os.listdir(path):
-            return path
-        if path == os.path.dirname(path):
-            return None  # If the current directory is the root, break the loop
-        path = os.path.dirname(path)
->>>>>>> d0d3868f
 
 
 def get_password(data_name, username, base_dir='.'):
@@ -168,8 +136,8 @@
 
 
 def walk(
-    base_url, relative_url, only_one=False, dry_run=False, out_dir='.',
-    username=None, password=None
+    base_url, relative_url, only_one=False, dry_run=False, out_dir: str | Path
+    = '.', username=None, password=None
 ):
     """
     Re-create `os.walk` and `Path.walk` for use with a website.
@@ -380,15 +348,12 @@
 class EmptyObject:
     """Define an empty object for creating a fake args object for Sphinx."""
 
-    pass
+    def __init__(self):
+        self.data_name = ''
 
 
 # If running directly
-<<<<<<< HEAD
 if __name__ == '__main__':
-=======
-if __name__ == "__main__":
->>>>>>> d0d3868f
     # Perform checks
     utils.check_os()
     utils.check_python()
@@ -417,7 +382,6 @@
     # Create a fake args object so Sphinx doesn't complain it doesn't have
     # command-line arguments
     args = EmptyObject()
-    args.data_name = ''
 
 # Check
 if True:
