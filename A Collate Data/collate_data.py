"""
Script to collate raw data by downloading it from online sources.

See `DART dataset summarisation.xls` for information about the data fields
to be collated.

This script has been tested on Python 3.12 and more versions will be tested in
the future.

**Installation and Setup**

It is recommended to work in a virtual Python environment. Open a terminal in
the "A Collate Data" folder and run the following:

.. code-block::

    $ python3 -m venv venv
    $ source venv/bin/activate

Package requirements for this script are listed in `requirements.txt`. Install
these dependencies via:

.. code-block::

    $ python3 -m pip install -r requirements.txt

Password management is done by creating a file called `credentials.json` in the
top-level of the `DART-Pipeline` directory and adding login credentials into it
in the following format:

.. code-block::

    {
        "Example metric": {
            "username": "example@email.com",
            "password": "correct horse battery staple"
        }
    }

This file is automatically ignored by Git but can be imported into scripts.

**Example Usage**

To download Daily mean temperature product (V1808) meteorological data an
`APHRODITE account <http://aphrodite.st.hirosaki-u.ac.jp/download/>`_ is
needed and the username and password need to be added to the `credentials.json`
file as described above. The script can then be run as follows (note that these
examples use the `--only_one` and `--dry_run` flags which are meant for script
testing purposes only):

.. code-block::

    # Approx run time: 4.144
    $ python3 collate_data.py "APHRODITE temperature" --only_one --dry_run
    # Approx run time: 6:36.88
    $ python3 collate_data.py "APHRODITE temperature" --only_one

This will create a `Meteorological Data` folder inside the A folder into which
data will be downloaded.
"""
<<<<<<< HEAD
# Create the requirements file from the terminal with:
# python3 -m pip install pipreqs
# pipreqs '.' --force
import requests
=======
# External libraries
import cdsapi
>>>>>>> cfc9570b
from lxml import html
import py7zr
import requests
# Built-in modules
import os
import shutil
from pathlib import Path
import argparse
import json
# Custom modules
import utils
<<<<<<< HEAD
from datetime import date
=======
# Create the requirements file with:
# $ python3 -m pip install pipreqs
# $ pipreqs '.' --force
>>>>>>> cfc9570b


def get_credentials(metric, base_dir='..', credentials=None):
    """
    Get a username and password pair from a credentials.json file.

    Parameters
    ----------
    metric : str
        Name of the field that is accessible online but which is
        password-protected.
    base_dir : str or pathlib.Path, default '..'
        The base directory of the Git project. It is assumed that the password
        store has been created and is located here.
    credentials : str, pathlib.Path or None, default None
        Path (including filename) to the credentials file is different from the
        default (which is `credentials.json` in the `DART-Pipeline` directory).

    Returns
    -------
    username, password : str
        The username and password associated with the entry in the credentials
        file will be returned.
    """
<<<<<<< HEAD
    store_dir = Path(base_dir, '.password-store')
    # Check what OS you are using
    if platform.system() == 'Linux':
        # GnuPG was installed via:
        # $ sudo apt-get install gnupg2 -y
        store = passpy.Store(store_dir=str(store_dir))
    elif platform.system() == 'Darwin':  # macOS
        # GnuPG was installed via:
        # $ brew install gnupg
        store = passpy.Store(store_dir=str(store_dir), gpg_bin='gpg')
    else:
        raise ValueError(f'Unsupported OS detected: {platform.system()}')
    password = store.get_key(data_name)
    if password is not None:
        password = password[:-1]

    return password
=======
    # Construct the path to the credentials file
    if credentials is None:
        path = Path(base_dir, 'credentials.json')
    else:
        path = Path(credentials)
    # Open and parse the credentials file
    with open(path, 'r') as f:
        credentials = json.load(f)
    username = credentials[metric]['username']
    password = credentials[metric]['password']

    return username, password
>>>>>>> cfc9570b


def walk(
    base_url, relative_url, only_one=False, dry_run=False, out_dir: str | Path
    = '.', username=None, password=None
):
    """
    Re-create `os.walk` and `Path.walk` for use with a website.

    By default, all the files that are encountered by this walk function will
    be downloaded into a matching file structure on the local machine.

    Parameters
    ----------
    base_url : str
        The base URL of the website being accessed.
    relative_url : str
        The base_url plus the relative_url points to the folder on the server
        that will act as the starting point for the walk.
    only_one : bool, default False
        If True, only one file from each folder on the remote server will be
        downloaded (if `dry_run=True` it will not be downloaded but an empty
        file will created to represent it). This is to save on time and space
        when testing functionality.
    dry_run : bool, default False
        If True, the data will be downloaded. If False, no data will be
        downloaded but, instead, empty files will be created in the output
        folder with a naming system matching that of a wet run.
    out_dir : str, default '.'
        The folder to which the data will be downloaded.
    username : str, default None
        The username associated with an account that can access the data.
    password : str, default None
        The password associated with an account that can access the data.
    """
    # In general, use strings for creating and handling URLs as opposed to
    # urllib's URL objects or path objects.
    # - The requests.get() function expects a string
    # - The urllib module can be useful for more advanced URL manipulation but
    #   always use the urlunparse() function to convert back into a string
    # - Avoid os.path.join() because on Windows machines the slash will be the
    #   wrong way around
    url = base_url + '/' + relative_url

    # We want to be able to identify the parent URL
    idx = url.rindex('/')
    parent_url = url[:idx]

    if username and password:
        page = requests.get(url, auth=(username, password))
    else:
        page = requests.get(url)
    if page.status_code != 200:
        print(f'Status code {page.status_code}')
    webpage = html.fromstring(page.content)
    links = webpage.xpath('//a/@href')
    # Classify the links on the page
    sorters = []
    children = []
    parents = []
    files = []
    for link in links:
        if link in ['?C=N;O=D', '?C=M;O=A', '?C=S;O=A', '?C=D;O=A']:
            sorters.append(link)
        elif link.endswith('/'):
            if parent_url.endswith(link.removesuffix('/')):
                # This is the parent's URL
                parents.append(link)
            else:
                children.append(link)
        else:
            files.append(link)
    # Remove hidden files
    files = [x for x in files if not x.startswith('.')]
    # Only take the first file
    if only_one:
        files = files[:1]

    # Download files on this webpage
    for file in files:
        # Create folder and intermediate folders
        path = Path(out_dir, relative_url)
        path.mkdir(parents=True, exist_ok=True)
        # Get the file
        if dry_run:
            path = Path(path, file)
            print(f'Touching: "{path}"')
            path.touch()
        else:
            file_url = url + '/' + file
            print('Downloading', file_url)
            path = Path(path, file)
            print('to', path)
            if username and password:
                r = requests.get(file_url, auth=(username, password))
            else:
                r = requests.get(file_url)
            # 401: Unauthorized
            # 200: OK
            if r.status_code == 200:
                with open(path, 'wb') as out:
                    for bits in r.iter_content():
                        out.write(bits)
            else:
                print('Failed with status code', r.status_code)

    for child in children:
        relative_url_new = relative_url + '/' + child.removesuffix('/')
        walk(
            base_url, relative_url_new, only_one,
            dry_run, out_dir, username, password
        )


def download_gadm_data(file_format, out_dir, iso3, dry_run, level=None):
    """
    Download and unpack data from GADM.

    Parameters
    ----------
    file_format : {'Geopackage', 'Shapefile', 'GeoJSON'}
        The format of the raw data to be downloaded.
    out_dir : str or pathlib.Path
        Folder path to where the files will be downloaded.
    iso3 : str, default 'VNM'
        Alpha-3 country code as per ISO 3166 for the desired country. See the
        Wikipedia pages "`ISO 3166-1 alpha-3
        <https://en.wikipedia.org/wiki/ISO_3166-1_alpha-3>`_" and
        "`List of ISO 3166 country codes
        <https://en.wikipedia.org/wiki/List_of_ISO_3166_country_codes>`_".
    level : {'level0', 'level1', 'level2', 'level3', None}, default None
        Administrative levels available (depends on the country):

        - level 0: country
        - level 1: state (province)
        - level 2: county (district)
        - level 3: commune/ward (and equivalents)
    """
    # Construct the URL
    base_url = 'https://geodata.ucdavis.edu/gadm/gadm4.1'
    if file_format == 'Geopackage':
        relative_url = f'gpkg/gadm41_{iso3}.gpkg'
    elif file_format == 'Shapefile':
        relative_url = f'shp/gadm41_{iso3}_shp.zip'
    elif file_format == 'GeoJSON':
        if level == 'level0':
            relative_url = f'json/gadm41_{iso3}_0.json'
        elif level == 'level1':
            relative_url = f'json/gadm41_{iso3}_1.json.zip'
        elif level == 'level2':
            relative_url = f'json/gadm41_{iso3}_2.json.zip'
        elif level == 'level3':
            relative_url = f'json/gadm41_{iso3}_3.json.zip'
        else:
            raise ValueError(f'Unknown level "{level}"')
    else:
        raise ValueError(f'Unknown file format "{file_format}"')
    url = '/'.join([base_url, relative_url])

    # Construct the output file path
    base_name = Path(relative_url).name
    path = Path(out_dir, base_name)

    if dry_run:
        path.parent.mkdir(parents=True, exist_ok=True)
        print(f'Touching: "{path}"')
        path.touch()
    else:
        # Attempt to download the file
        succeded = download_file(url, path)

        # Unpack the file
        if succeded:
            # Unpack shape files
            if file_format == 'Shapefile':
                unpack_file(path, same_folder=False)
            # Unpack GeoJSON files
            if file_format == 'GeoJSON':
                # The level 0 data is not packed
                if level != 'level0':
                    unpack_file(path, same_folder=True)


def download_file(url, path):
    """Download a file from a given URL to a given path."""
    print('Downloading', url)
    print('to', path)
    # Make a request for the data
    r = requests.get(url)
    # 401: Unauthorized
    # 200: OK
    if r.status_code == 200:
        with open(path, 'wb') as out:
            out.write(r.content)
        return True
    else:
        print('Failed with status code', r.status_code)
        return False


def unpack_file(path, same_folder=False):
    """Unpack a zipped file."""
    print('Unpacking', path)
    if Path(path).suffix == '.7z':
        foldername = str(path).removesuffix('.7z')
        # Extract the 7z file
        with py7zr.SevenZipFile(path, mode='r') as archive:
            archive.extractall(foldername)
    else:
        if same_folder:
            print('to', path.parent)
            shutil.unpack_archive(path, path.parent)
        else:
            print('to', str(path).removesuffix('.zip'))
            shutil.unpack_archive(path, str(path).removesuffix('.zip'))


<<<<<<< HEAD
def download_meteorological_data(data_name, only_one=False, dry_run=False):
    """Download Meteorological data."""
    if data_name == 'APHRODITE Daily mean temperature product (V1808)':
        download_aphrodite_temperature_data(only_one, dry_run)
    elif data_name == 'APHRODITE Daily accumulated precipitation (V1901)':
        download_aphrodite_precipitation_data(only_one, dry_run)
    elif data_name.startswith('CHIRPS: Rainfall Estimates from Rain Gauge an'):
        download_chirps_rainfall_data(only_one, dry_run)
    elif data_name.startswith('TerraClimate gridded temperature, precipitati'):
        download_terraclimate_data(only_one, dry_run)
    elif data_name == 'ERA5 atmospheric reanalysis':
        download_era5_reanalysis_data(only_one, dry_run)
    else:
        raise ValueError(f'Unrecognised data name "{data_name}"')
=======
class EmptyObject:
    """Define an empty object for creating a fake args object for Sphinx."""

    def __init__(self):
        """Initialise."""
        self.data_name = ''


# If running directly
if __name__ == '__main__':
    # Perform checks
    utils.check_os()
    utils.check_python()

    # Create command-line argument parser
    desc = 'Download data and store it locally for later processing.'
    parser = argparse.ArgumentParser(description=desc)

    # Add optional arguments
    message = 'The name of the data field to be downloaded and collated.'
    default = ''
    parser.add_argument('--data_name', '-n', default=default, help=message)
    message = '''If set, only one item from each folder in the raw data
    will be downloaded/created.'''
    parser.add_argument('--only_one', '-1', action='store_true', help=message)
    message = '''If set, the raw data will not be downloaded. Instead, empty
    files will be created with the correct names and locations.'''
    parser.add_argument('--dry_run', '-d', action='store_true', help=message)
    message = '''Path (including filename) to the credentials file.
    Default is `credentials.json` in the `DART-Pipeline` directory.'''
    parser.add_argument('--credentials', '-c', default=None, help=message)

    # Parse arguments from terminal
    args = parser.parse_args()

# If running via Sphinx
else:
    # Create a fake args object so Sphinx doesn't complain it doesn't have
    # command-line arguments
    args = EmptyObject()

# Check
if True:
    print('Arguments:')
    for arg in vars(args):
        print(f'{arg + ":":20s} {vars(args)[arg]}')

data_name_to_type = {
    'APHRODITE Daily mean temperature product (V1808)': 'Meteorological Data',
    'APHRODITE Daily accumulated precipitation (V1901)': 'Meteorological Data',
    'CHIRPS: Rainfall Estimates from Rain Gauge and Satellite Observations':
    'Meteorological Data',
    'TerraClimate gridded temperature, precipitation, and other':
    'Meteorological Data',
    'ERA5 atmospheric reanalysis': 'Meteorological Data',
    'WorldPop population density': 'Socio-Demographic Data',
    'WorldPop population count': 'Socio-Demographic Data',
    'GADM administrative map': 'Geospatial Data',
}
>>>>>>> cfc9570b


def download_aphrodite_temperature_data(only_one=False, dry_run=False):
    """
    Download APHRODITE Daily mean temperature product (V1808).

    **Requires APHRODITE account**

    ```bash
    cd ~/DART-Pipeline
    export PASSWORD_STORE_DIR=$PWD/.password-store
    pass insert "APHRODITE Daily mean temperature product (V1808)"
    pass "APHRODITE Daily mean temperature product (V1808)"
    ```

    Run times:

    - `time python3 collate_data.py -n "APHRODITE temperature" -1`: 6m36.88s
    - `time python3 collate_data.py -n "APHRODITE temperature" -1 -d`: 4.144s
    """
    data_type = 'Meteorological Data'
    data_name = 'APHRODITE Daily mean temperature product (V1808)'

    # Login credentials
<<<<<<< HEAD
    username = 'rowan.nicholls@dtc.ox.ac.uk'
    password = get_password(data_name, username, base_dir)
=======
    username, password = get_credentials(args.data_name, base_dir)
    # Set parameters
    only_one = args.only_one
    dry_run = args.dry_run
>>>>>>> cfc9570b

    # Create output directory
    out_dir = Path(base_dir, 'A Collate Data', data_type, data_name)
    out_dir.mkdir(parents=True, exist_ok=True)

    # URLs should be str (not urllib URL objects) because requests expects str
    base_url = 'http://aphrodite.st.hirosaki-u.ac.jp'
    # Dictionary of branch URLs for each resolution
    relative_urls = {
        '0.05 degree': 'product/APHRO_V1808_TEMP/APHRO_MA/005deg',
        '0.05 degree nc': 'product/APHRO_V1808_TEMP/APHRO_MA/005deg_nc',
        '0.25 degree': 'product/APHRO_V1808_TEMP/APHRO_MA/025deg',
        '0.25 degree nc': 'product/APHRO_V1808_TEMP/APHRO_MA/025deg_nc',
        '0.50 degree': 'product/APHRO_V1808_TEMP/APHRO_MA/050deg',
        '0.50 degree nc': 'product/APHRO_V1808_TEMP/APHRO_MA/050deg_nc',
    }
    # Walk through the folder structure
    for key in relative_urls.keys():
        relative_url = relative_urls[key]
        walk(
            base_url, relative_url, only_one, dry_run,
            out_dir, username, password
        )


def download_aphrodite_precipitation_data(only_one=False, dry_run=False):
    """
    Download APHRODITE Daily accumulated precipitation (V1901).

    **Requires APHRODITE account**

    From the base directory:

    ```bash
    $ cd ~/DART-Pipeline
    $ export PASSWORD_STORE_DIR=$PWD/.password-store
    $ pass insert "APHRODITE Daily accumulated precipitation (V1901)"
    $ pass "APHRODITE Daily accumulated precipitation (V1901)"
    ```

    Run times:

    - `time python3 collate_data.py "APHRODITE precipitation" -1`: 35.674s
    - `time python3 collate_data.py "APHRODITE precipitation" -1 -d`: 35.674s
    """
    data_type = 'Meteorological Data'
    data_name = 'APHRODITE Daily accumulated precipitation (V1901)'

    # Login credentials
<<<<<<< HEAD
    username = 'rowan.nicholls@dtc.ox.ac.uk'
    password = get_password(data_name, username, base_dir)
=======
    username, password = get_credentials(args.data_name, base_dir)
    # Set parameters
    only_one = args.only_one
    dry_run = args.dry_run
>>>>>>> cfc9570b

    # Create output directory
    out_dir = Path(base_dir, 'A Collate Data', data_type, data_name)
    out_dir.mkdir(parents=True, exist_ok=True)

    # URLs should be str, not urllib URL objects, because requests expects str
    base_url = 'http://aphrodite.st.hirosaki-u.ac.jp'
    # Dictionary of branch URLs for each resolution
    relative_urls = {
        '0.05 degree': 'product/APHRO_V1901/APHRO_MA/005deg',
        '0.25 degree': 'product/APHRO_V1901/APHRO_MA/025deg',
        '0.25 degree nc': 'product/APHRO_V1901/APHRO_MA/025deg_nc',
        '0.50 degree': 'product/APHRO_V1901/APHRO_MA/050deg',
        '0.50 degree nc': 'product/APHRO_V1901/APHRO_MA/050deg_nc',
    }
    # Walk through the folder structure
    for key in relative_urls.keys():
        relative_url = relative_urls[key]
        walk(
            base_url, relative_url, only_one, dry_run,
            out_dir, username, password
        )


def download_chirps_rainfall_data(only_one, dry_run):
    """
    Download CHIRPS Rainfall Estimates from Rain Gauge, Satellite Observations.

    Run times:

    - `time python3 collate_data.py "CHIRPS rainfall -1`: 1h21m59.41s
    """
    data_type = 'Meteorological Data'
    data_name = 'CHIRPS: Rainfall Estimates from Rain Gauge and Satellite ' + \
        'Observations'

    # Create output directory
    sanitised = data_name.replace(':', ' -')
    out_dir = Path(base_dir, 'A Collate Data', data_type, sanitised)
    out_dir.mkdir(parents=True, exist_ok=True)

    # Download data for 2023 onwards
    for year in [y for y in range(2023, int(date.today().year) + 1)]:
        # URLs should be str, not urllib URL objects, because requests expects
        # str
        base_url = 'https://data.chc.ucsb.edu'
        relative_url = f'products/CHIRPS-2.0/global_daily/tifs/p05/{year}'
        # Walk through the folder structure
        walk(base_url, relative_url, only_one, dry_run, out_dir)


def download_terraclimate_data(only_one, dry_run):
    """
    Download TerraClimate gridded temperature, precipitation, etc.

    Run times:

    - `time python3 collate_data.py "TerraClimate data" -1 -d`: 4.606s
    """
    data_type = 'Meteorological Data'
    data_name = 'TerraClimate gridded temperature, precipitation, and other'

    # Create output directory
    out_dir = Path(base_dir, 'A Collate Data', data_type, data_name)
    out_dir.mkdir(parents=True, exist_ok=True)

    # URLs should be str, not urllib URL objects, because requests expects str
    base_url = 'https://climate.northwestknowledge.net'
    relative_url = 'TERRACLIMATE-DATA'
    # Walk through the folder structure
    walk(base_url, relative_url, only_one, dry_run, out_dir)


def download_era5_reanalysis_data(only_one, dry_run):
    """
    Download ERA5 atmospheric reanalysis data.

    How to use the Climate Data Store (CDS) Application Program Interface
    (API): https://cds.climate.copernicus.eu/api-how-to

    ```bash
    python3 -m pip install cdsapi
    cd ~/DART-Pipeline
    export PASSWORD_STORE_DIR=$PWD/.password-store
    pass insert "ERA5 atmospheric reanalysis"
    pass "ERA5 atmospheric reanalysis"
    ```

    Run times:

    - `time python3 collate_data.py "ERA5 reanalysisis"`: 7.738s
    """
    data_type = 'Meteorological Data'
    data_name = 'ERA5 atmospheric reanalysis'

    # Create output directory
    out_dir = Path(base_dir, 'A Collate Data', data_type, data_name)
    out_dir.mkdir(parents=True, exist_ok=True)

    # Use the Climate Data Store (CDS) Application Program Interface (API)
    # https://pypi.org/project/cdsapi/
    c = cdsapi.Client()
    request = {
        'date': '2013-01-01',  # The hyphens can be omitted
        # 1 is top level, 137 the lowest model level in ERA5. Use '/' to
        # separate values.
        'levelist': '1/10/100/137',
        'levtype': 'ml',
        # Full information at https://apps.ecmwf.int/codes/grib/param-db/
        # The native representation for temperature is spherical harmonics
        'param': '130',
        # Denotes ERA5. Ensemble members are selected by 'enda'
        'stream': 'oper',
        # You can drop :00:00 and use MARS short-hand notation, instead of
        # '00/06/12/18'
        'time': '00/to/23/by/6',
        'type': 'an',
        # North, West, South, East. Default: global
        'area': '80/-50/-25/0',
        # Latitude/longitude. Default: spherical harmonics or reduced Gaussian
        # grid
        'grid': '1.0/1.0',
        # Output needs to be regular lat-lon, so only works in combination
        # with 'grid'!
        'format': 'netcdf',
    }
    c.retrieve(
        # Requests follow MARS syntax
        # Keywords 'expver' and 'class' can be dropped. They are obsolete
        # since their values are imposed by 'reanalysis-era5-complete'
        'reanalysis-era5-complete',
        request,
        # Output file. Adapt as you wish.
        Path(out_dir, 'ERA5-ml-temperature-subarea.nc')
    )


def download_socio_demographic_data(data_name, only_one=False, dry_run=False):
    """Download socio-demographic data."""
    if data_name == 'WorldPop population density':
        download_worldpop_pop_density_data(only_one, dry_run)
    elif data_name == 'WorldPop population count':
        download_worldpop_pop_count_data(only_one, dry_run)
    else:
        raise ValueError(f'Unrecognised data name "{data_name}"')


def download_worldpop_pop_density_data(only_one, dry_run):
    """
    Download WorldPop population density.

    All available datasets are detailed here:
    https://www.worldpop.org/rest/data

    Run times:

    - `time python3 collate_data.py "WorldPop pop density" -d`: 0m0.732s
    - `time python3 collate_data.py "WorldPop pop density":
        - 0m2.860s
        - 0m0.29s
    """
    data_type = 'Socio-Demographic Data'
    data_name = 'WorldPop population density'

    if only_one:
        print('The --only_one/-1 flag has no effect for this metric')

    # Set additional parameters
    year = '2020'
    iso3 = 'VNM'
    base_url = 'https://data.worldpop.org'

    #
    # GeoDataFrame file
    #
    # Construct URL
    relative_url = 'GIS/Population_Density/Global_2000_2020_1km_UNadj/' + \
        f'{year}/{iso3}/{iso3.lower()}_pd_{year}_1km_UNadj_ASCII_XYZ.zip'
    url = '/'.join([base_url, relative_url])
    # Construct and create output path
    path = Path(base_dir, 'A Collate Data', data_type, data_name, relative_url)
    path.parent.mkdir(parents=True, exist_ok=True)
    # Touch or download the GeoDataFrame file
    if dry_run:
        print(f'Touching: "{path}"')
        path.touch()
    else:
        succeded = download_file(url, path)
        # Unpack file
        if succeded:
            unpack_file(path, same_folder=True)

    #
    # GeoTIFF file
    #
    # Construct URL
    relative_url = 'GIS/Population_Density/Global_2000_2020_1km_UNadj/' + \
        f'{year}/{iso3}/{iso3.lower()}_pd_{year}_1km_UNadj.tif'
    url = '/'.join([base_url, relative_url])
    # Construct and create output path
    path = Path(base_dir, 'A Collate Data', data_type, data_name, relative_url)
    path.parent.mkdir(parents=True, exist_ok=True)
    # Touch or download the GeoTIFF file
    if dry_run:
        print(f'Touching: "{path}"')
        path.touch()
    else:
        download_file(url, path)


def download_worldpop_pop_count_data(only_one, dry_run):
    """
    Download WorldPop population count.

    All available datasets are detailed here:
    https://www.worldpop.org/rest/data

    Run times:

    - `time python3 collate_data.py "WorldPop pop count"`: 406.2s
    """
    data_type = 'Socio-Demographic Data'
    data_name = 'WorldPop population count'

    if only_one:
        print('The --only_one/-1 flag has no effect for this metric')

    # Set additional parameter
    base_url = 'https://data.worldpop.org'

    # Download GeoDataFrame file
    relative_url = 'GIS/Population/Individual_countries/VNM/' + \
        'Viet_Nam_100m_Population.7z'
    url = os.path.join(base_url, relative_url)
    path = Path(
        base_dir, 'A Collate Data', data_type, data_name, relative_url
    )
    path.parent.mkdir(parents=True, exist_ok=True)
    if dry_run:
        print(f'Touching: "{path}"')
        path.touch()
    else:
        print('Downloading', url)
        print('to', path)
        succeded = download_file(url, path)
        # Unpack file
        if succeded:
            unpack_file(path, same_folder=True)


def download_geospatial_data(data_name, only_one=False, dry_run=False):
    """Download Geospatial data."""
    if data_name == 'GADM administrative map':
        download_gadm_admin_map_data(only_one, dry_run)
    else:
        raise ValueError(f'Unrecognised data name "{data_name}"')


def download_gadm_admin_map_data(only_one, dry_run=True):
    """
    Download GADM administrative map.

    Run times:

    - `time python3 collate_data.py "GADM admin map"`:
        - 2m0.457s
        - 0m31.094s
    """
    data_type = 'Geospatial Data'
    data_name = 'GADM administrative map'

    if only_one:
        print('The --only_one/-1 flag has no effect for this metric')

    # Set additional parameters
    iso3 = 'VNM'

    # Create output directory
    out_dir = Path(base_dir, 'A Collate Data', data_type, data_name)
    out_dir.mkdir(parents=True, exist_ok=True)

    download_gadm_data('Geopackage', out_dir, iso3, dry_run)
    download_gadm_data('Shapefile', out_dir, iso3, dry_run)
    download_gadm_data('GeoJSON', out_dir, iso3, dry_run, level='level0')
    download_gadm_data('GeoJSON', out_dir, iso3, dry_run, level='level1')
    download_gadm_data('GeoJSON', out_dir, iso3, dry_run, level='level2')
    download_gadm_data('GeoJSON', out_dir, iso3, dry_run, level='level3')


class EmptyObject:
    """Define an empty object for creating a fake args object for Sphinx."""

    def __init__(self):
        self.data_name = ''
        self.only_one = False
        self.dry_run = False


shorthand_to_data_name = {
    # Meteorological Data
    'APHRODITE temperature':
    'APHRODITE Daily mean temperature product (V1808)',
    'APHRODITE precipitation':
    'APHRODITE Daily accumulated precipitation (V1901)',
    'CHIRPS rainfall':
    'CHIRPS: Rainfall Estimates from Rain Gauge and Satellite Observations',
    'TerraClimate data':
    'TerraClimate gridded temperature, precipitation, and other',
    'ERA5 reanalysis':
    'ERA5 atmospheric reanalysis',

    # Socio-Demographic Data
    'WorldPop pop density': 'WorldPop population density',
    'WorldPop pop count': 'WorldPop population count',

    # Geospatial Data
    'GADM admin map': 'GADM administrative map',
}

data_name_to_type = {
    # Meteorological Data
    'APHRODITE Daily mean temperature product (V1808)': 'Meteorological Data',
    'APHRODITE Daily accumulated precipitation (V1901)': 'Meteorological Data',
    'CHIRPS: Rainfall Estimates from Rain Gauge and Satellite Observations':
    'Meteorological Data',
    'TerraClimate gridded temperature, precipitation, and other':
    'Meteorological Data',
    'ERA5 atmospheric reanalysis': 'Meteorological Data',

    # Socio-Demographic Data
    'WorldPop population density': 'Socio-Demographic Data',
    'WorldPop population count': 'Socio-Demographic Data',

    # Geospatial Data
    'GADM administrative map': 'Geospatial Data',
}

# Establish the base directory
path = Path(__file__)
base_dir = utils.get_base_directory(path.parent)

# If running directly
if __name__ == '__main__':
    # Perform checks
    utils.check_os()
    utils.check_python()

    # Create command-line argument parser
    desc = 'Download data and store it locally for later processing.'
    parser = argparse.ArgumentParser(description=desc)

    # Add positional arguments
    message = 'The name of the data field to be downloaded and collated.'
    default = ''
    parser.add_argument('data_name', nargs='?', default=default, help=message)

    # Add optional arguments
    message = '''If set, only one item from each folder in the raw data
    will be downloaded/created.'''
    parser.add_argument('--only_one', '-1', action='store_true', help=message)
    message = '''If set, the raw data will not be downloaded. Instead, empty
    files will be created with the correct names and locations.'''
    parser.add_argument('--dry_run', '-d', action='store_true', help=message)

    # Parse arguments from terminal
    args = parser.parse_args()

    # Check
    if True:
        print('Arguments:')
        for arg in vars(args):
            print(f'{arg + ":":20s} {vars(args)[arg]}')

    # Extract the arguments
    data_name = args.data_name
    only_one = args.only_one
    dry_run = args.dry_run

    # Convert shorthand names to full names
    if data_name in shorthand_to_data_name.keys():
        data_name = shorthand_to_data_name[data_name]
    # Get macro data type
    data_type = ''
    if data_name in data_name_to_type.keys():
        data_type = data_name_to_type[data_name]

    if data_name == '':
        print('No data name has been provided. Exiting the programme.')
    elif data_type == 'Meteorological Data':
        download_meteorological_data(data_name, only_one, dry_run)
    elif data_type == 'Socio-Demographic Data':
        download_socio_demographic_data(data_name, only_one, dry_run)
    elif data_type == 'Geospatial Data':
        download_geospatial_data(data_name, only_one, dry_run)
    else:
        raise ValueError(f'Unrecognised data type "{data_type}"')

# If running via Sphinx
else:
    # Create a fake args object so Sphinx doesn't complain it doesn't have
    # command-line arguments
    args = EmptyObject()<|MERGE_RESOLUTION|>--- conflicted
+++ resolved
@@ -58,15 +58,8 @@
 This will create a `Meteorological Data` folder inside the A folder into which
 data will be downloaded.
 """
-<<<<<<< HEAD
-# Create the requirements file from the terminal with:
-# python3 -m pip install pipreqs
-# pipreqs '.' --force
-import requests
-=======
 # External libraries
 import cdsapi
->>>>>>> cfc9570b
 from lxml import html
 import py7zr
 import requests
@@ -76,15 +69,12 @@
 from pathlib import Path
 import argparse
 import json
+from datetime import date
 # Custom modules
 import utils
-<<<<<<< HEAD
-from datetime import date
-=======
-# Create the requirements file with:
+# Create the requirements file from the terminal with:
 # $ python3 -m pip install pipreqs
 # $ pipreqs '.' --force
->>>>>>> cfc9570b
 
 
 def get_credentials(metric, base_dir='..', credentials=None):
@@ -109,25 +99,6 @@
         The username and password associated with the entry in the credentials
         file will be returned.
     """
-<<<<<<< HEAD
-    store_dir = Path(base_dir, '.password-store')
-    # Check what OS you are using
-    if platform.system() == 'Linux':
-        # GnuPG was installed via:
-        # $ sudo apt-get install gnupg2 -y
-        store = passpy.Store(store_dir=str(store_dir))
-    elif platform.system() == 'Darwin':  # macOS
-        # GnuPG was installed via:
-        # $ brew install gnupg
-        store = passpy.Store(store_dir=str(store_dir), gpg_bin='gpg')
-    else:
-        raise ValueError(f'Unsupported OS detected: {platform.system()}')
-    password = store.get_key(data_name)
-    if password is not None:
-        password = password[:-1]
-
-    return password
-=======
     # Construct the path to the credentials file
     if credentials is None:
         path = Path(base_dir, 'credentials.json')
@@ -140,7 +111,6 @@
     password = credentials[metric]['password']
 
     return username, password
->>>>>>> cfc9570b
 
 
 def walk(
@@ -358,7 +328,6 @@
             shutil.unpack_archive(path, str(path).removesuffix('.zip'))
 
 
-<<<<<<< HEAD
 def download_meteorological_data(data_name, only_one=False, dry_run=False):
     """Download Meteorological data."""
     if data_name == 'APHRODITE Daily mean temperature product (V1808)':
@@ -373,67 +342,6 @@
         download_era5_reanalysis_data(only_one, dry_run)
     else:
         raise ValueError(f'Unrecognised data name "{data_name}"')
-=======
-class EmptyObject:
-    """Define an empty object for creating a fake args object for Sphinx."""
-
-    def __init__(self):
-        """Initialise."""
-        self.data_name = ''
-
-
-# If running directly
-if __name__ == '__main__':
-    # Perform checks
-    utils.check_os()
-    utils.check_python()
-
-    # Create command-line argument parser
-    desc = 'Download data and store it locally for later processing.'
-    parser = argparse.ArgumentParser(description=desc)
-
-    # Add optional arguments
-    message = 'The name of the data field to be downloaded and collated.'
-    default = ''
-    parser.add_argument('--data_name', '-n', default=default, help=message)
-    message = '''If set, only one item from each folder in the raw data
-    will be downloaded/created.'''
-    parser.add_argument('--only_one', '-1', action='store_true', help=message)
-    message = '''If set, the raw data will not be downloaded. Instead, empty
-    files will be created with the correct names and locations.'''
-    parser.add_argument('--dry_run', '-d', action='store_true', help=message)
-    message = '''Path (including filename) to the credentials file.
-    Default is `credentials.json` in the `DART-Pipeline` directory.'''
-    parser.add_argument('--credentials', '-c', default=None, help=message)
-
-    # Parse arguments from terminal
-    args = parser.parse_args()
-
-# If running via Sphinx
-else:
-    # Create a fake args object so Sphinx doesn't complain it doesn't have
-    # command-line arguments
-    args = EmptyObject()
-
-# Check
-if True:
-    print('Arguments:')
-    for arg in vars(args):
-        print(f'{arg + ":":20s} {vars(args)[arg]}')
-
-data_name_to_type = {
-    'APHRODITE Daily mean temperature product (V1808)': 'Meteorological Data',
-    'APHRODITE Daily accumulated precipitation (V1901)': 'Meteorological Data',
-    'CHIRPS: Rainfall Estimates from Rain Gauge and Satellite Observations':
-    'Meteorological Data',
-    'TerraClimate gridded temperature, precipitation, and other':
-    'Meteorological Data',
-    'ERA5 atmospheric reanalysis': 'Meteorological Data',
-    'WorldPop population density': 'Socio-Demographic Data',
-    'WorldPop population count': 'Socio-Demographic Data',
-    'GADM administrative map': 'Geospatial Data',
-}
->>>>>>> cfc9570b
 
 
 def download_aphrodite_temperature_data(only_one=False, dry_run=False):
@@ -441,13 +349,6 @@
     Download APHRODITE Daily mean temperature product (V1808).
 
     **Requires APHRODITE account**
-
-    ```bash
-    cd ~/DART-Pipeline
-    export PASSWORD_STORE_DIR=$PWD/.password-store
-    pass insert "APHRODITE Daily mean temperature product (V1808)"
-    pass "APHRODITE Daily mean temperature product (V1808)"
-    ```
 
     Run times:
 
@@ -458,15 +359,10 @@
     data_name = 'APHRODITE Daily mean temperature product (V1808)'
 
     # Login credentials
-<<<<<<< HEAD
-    username = 'rowan.nicholls@dtc.ox.ac.uk'
-    password = get_password(data_name, username, base_dir)
-=======
     username, password = get_credentials(args.data_name, base_dir)
     # Set parameters
     only_one = args.only_one
     dry_run = args.dry_run
->>>>>>> cfc9570b
 
     # Create output directory
     out_dir = Path(base_dir, 'A Collate Data', data_type, data_name)
@@ -516,15 +412,10 @@
     data_name = 'APHRODITE Daily accumulated precipitation (V1901)'
 
     # Login credentials
-<<<<<<< HEAD
-    username = 'rowan.nicholls@dtc.ox.ac.uk'
-    password = get_password(data_name, username, base_dir)
-=======
     username, password = get_credentials(args.data_name, base_dir)
     # Set parameters
     only_one = args.only_one
     dry_run = args.dry_run
->>>>>>> cfc9570b
 
     # Create output directory
     out_dir = Path(base_dir, 'A Collate Data', data_type, data_name)
@@ -818,6 +709,7 @@
     """Define an empty object for creating a fake args object for Sphinx."""
 
     def __init__(self):
+        """Initialise."""
         self.data_name = ''
         self.only_one = False
         self.dry_run = False
@@ -888,6 +780,9 @@
     message = '''If set, the raw data will not be downloaded. Instead, empty
     files will be created with the correct names and locations.'''
     parser.add_argument('--dry_run', '-d', action='store_true', help=message)
+    message = '''Path (including filename) to the credentials file.
+    Default is `credentials.json` in the `DART-Pipeline` directory.'''
+    parser.add_argument('--credentials', '-c', default=None, help=message)
 
     # Parse arguments from terminal
     args = parser.parse_args()
