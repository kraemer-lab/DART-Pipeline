--- conflicted
+++ resolved
@@ -72,13 +72,9 @@
 import argparse
 import base64
 import json
-<<<<<<< HEAD
 import os
 import re
 import shutil
-=======
-from datetime import date
->>>>>>> 0a1b94ea
 # Custom modules
 import utils
 # Create the requirements file from the terminal with:
@@ -364,22 +360,12 @@
             shutil.unpack_archive(path, str(path).removesuffix('.zip'))
 
 
-<<<<<<< HEAD
 def download_epidemiological_data(data_name, only_one, dry_run, year, iso3):
     """Download Epidemiological Data."""
     if data_name == 'Ministerio de Salud (Peru) data':
         download_ministerio_de_salud_peru_data(only_one, dry_run)
-=======
-def download_geospatial_data(data_name, only_one=False, dry_run=False):
-    """Download Geospatial data."""
-    if data_name == 'GADM administrative map':
-        download_gadm_admin_map_data(only_one, dry_run)
->>>>>>> 0a1b94ea
-    else:
-        raise ValueError(f'Unrecognised data name "{data_name}"')
-
-
-<<<<<<< HEAD
+
+
 def download_ministerio_de_salud_peru_data(only_one, dry_run):
     """
     Download data from the Ministerio de Salud (Peru).
@@ -489,11 +475,11 @@
 
     - `time python3 collate_data.py GADM`: 02:22.392
     - `time python3 collate_data.py GADM -3 VNM`:
-        - 0:31.094
-        - 0:54.608
+        - 00:31.094
+        - 00:54.608
     - `time python3 collate_data.py GADM -3 PER`:
-        - 0:18.516
-        - 1:02.167
+        - 00:18.516
+        - 01:02.167
     - `time python3 collate_data.py GADM -3 GBR`: 13:22.114
     """
     data_type = 'Geospatial Data'
@@ -558,79 +544,6 @@
 
     **Requires APHRODITE account**
 
-=======
-def download_gadm_admin_map_data(only_one, dry_run=True):
-    """
-    Download GADM administrative map.
-
-    Run times:
-
-    - `time python3 collate_data.py GADM`: 02:22.392
-    """
-    data_type = 'Geospatial Data'
-    data_name = 'GADM administrative map'
-
-    if only_one:
-        print('The --only_one/-1 flag has no effect for this metric')
-
-    # Set additional parameters
-    iso3 = 'VNM'
-
-    # Create output directory
-    out_dir = Path(base_dir, 'A Collate Data', data_type, data_name, iso3)
-    out_dir.mkdir(parents=True, exist_ok=True)
-
-    download_gadm_data('Geopackage', out_dir, iso3, dry_run)
-    download_gadm_data('Shapefile', out_dir, iso3, dry_run)
-    download_gadm_data('GeoJSON', out_dir, iso3, dry_run, level='level0')
-    download_gadm_data('GeoJSON', out_dir, iso3, dry_run, level='level1')
-    download_gadm_data('GeoJSON', out_dir, iso3, dry_run, level='level2')
-    download_gadm_data('GeoJSON', out_dir, iso3, dry_run, level='level3')
-
-
-def download_meteorological_data(
-    data_name, only_one=False, dry_run=False, credentials=None, year=None
-):
-    """
-    Download Meteorological data.
-
-    APHRODITE products available for download:
-
-    - `APHRO_JP V1207`: surface precipitation data over the land in Japan
-    - `APHRO_JP V1801`: surface precipitation data over the land in Japan
-    - `APHRO_MA V1801_R1`: updated version of `APHRO_JP V1801` covering Monsoon
-        Asia (MA)
-    - `APHRO_MA V1101EX_R1`: precipitation data for Monsoon Asia (MA) with an
-        old algorithm but with updated data
-    - `APHRO_MA V1808`: daily mean temperature product for Asia
-    - `APHRO_MA V1901`: updated version of `V1101EX` and `V1801_R1`
-
-    See `the Products' page
-     <http://aphrodite.st.hirosaki-u.ac.jp/products.html>`_ for more.
-    """
-    if data_name == 'APHRODITE Daily accumulated precipitation (V1901)':
-        download_aphrodite_precipitation_data(only_one, dry_run, credentials)
-    elif data_name == 'APHRODITE Daily mean temperature product (V1808)':
-        download_aphrodite_temperature_data(only_one, dry_run, credentials)
-    elif data_name.startswith('CHIRPS: Rainfall Estimates from Rain Gauge an'):
-        download_chirps_rainfall_data(only_one, dry_run)
-    elif data_name == 'ERA5 atmospheric reanalysis':
-        download_era5_reanalysis_data(only_one, dry_run)
-    elif data_name.startswith('TerraClimate gridded temperature, precipitati'):
-        download_terraclimate_data(only_one, dry_run, year)
-    else:
-        raise ValueError(f'Unrecognised data name "{data_name}"')
-
-
-def download_aphrodite_precipitation_data(
-    only_one=False, dry_run=False, credentials=None
-):
-    """
-    Download APHRODITE Daily accumulated precipitation (V1901).
-
-    **Requires APHRODITE account**
-
->>>>>>> 0a1b94ea
     Run times:
 
     - `time python3 collate_data.py "APHRODITE precipitation"`: 00:44.318
@@ -915,30 +828,17 @@
     download_files(base_url, relative_url, files, only_one, dry_run, out_dir)
 
 
-<<<<<<< HEAD
 def download_socio_demographic_data(data_name, only_one, dry_run, iso3):
     """Download socio-demographic data."""
-    if data_name == 'WorldPop population density':
+    if data_name == 'WorldPop population count':
+        download_worldpop_pop_count_data(only_one, dry_run, iso3)
+    elif data_name == 'WorldPop population density':
         download_worldpop_pop_density_data(only_one, dry_run, iso3)
-    elif data_name == 'WorldPop population count':
-        download_worldpop_pop_count_data(only_one, dry_run, iso3)
-=======
-def download_socio_demographic_data(data_name, only_one=False, dry_run=False):
-    """Download socio-demographic data."""
-    if data_name == 'WorldPop population density':
-        download_worldpop_pop_density_data(only_one, dry_run)
-    elif data_name == 'WorldPop population count':
-        download_worldpop_pop_count_data(only_one, dry_run)
->>>>>>> 0a1b94ea
     else:
         raise ValueError(f'Unrecognised data name "{data_name}"')
 
 
-<<<<<<< HEAD
 def download_worldpop_pop_density_data(only_one, dry_run, iso3):
-=======
-def download_worldpop_pop_density_data(only_one, dry_run):
->>>>>>> 0a1b94ea
     """
     Download WorldPop population density.
 
@@ -947,19 +847,12 @@
 
     Run times:
 
-<<<<<<< HEAD
     - `time python3 collate_data.py "WorldPop pop density" -3 VNM`:
         - 0:02.860
         - 0:04.349
     - `time python3 collate_data.py "WorldPop pop density" -3 PER`:
         - 0:06.723
         - 0:18.760
-=======
-    - `time python3 collate_data.py "WorldPop pop density" -d`: 00:00.732
-    - `time python3 collate_data.py "WorldPop pop density":
-        - 00:02.860
-        - 00:00.29
->>>>>>> 0a1b94ea
     """
     data_type = 'Socio-Demographic Data'
     data_name = 'WorldPop population density'
@@ -1009,7 +902,6 @@
         download_file(url, path)
 
 
-<<<<<<< HEAD
 def download_worldpop_pop_count_data(only_one, dry_run, iso3):
     """
     Download WorldPop population count.
@@ -1035,6 +927,9 @@
     """
     data_type = 'Socio-Demographic Data'
     data_name = 'WorldPop population count'
+
+    if only_one:
+        print('The --only_one/-1 flag has no effect for this metric')
 
     # Download files
     # Example URLs:
@@ -1099,96 +994,6 @@
     'WorldPop population density': 'Socio-Demographic Data',
     'WorldPop population count': 'Socio-Demographic Data',
 
-=======
-def download_worldpop_pop_count_data(only_one, dry_run):
-    """
-    Download WorldPop population count.
-
-    All available datasets are detailed here:
-    https://www.worldpop.org/rest/data
-
-    Run times:
-
-    - `time python3 collate_data.py "WorldPop pop count"`:
-        - 06:46.2
-        - 17:40.154
-    """
-    data_type = 'Socio-Demographic Data'
-    data_name = 'WorldPop population count'
-
-    if only_one:
-        print('The --only_one/-1 flag has no effect for this metric')
-
-    # Set additional parameter
-    base_url = 'https://data.worldpop.org'
-
-    # Download GeoDataFrame file
-    relative_url = 'GIS/Population/Individual_countries/VNM/' + \
-        'Viet_Nam_100m_Population.7z'
-    url = os.path.join(base_url, relative_url)
-    path = Path(
-        base_dir, 'A Collate Data', data_type, data_name, relative_url
-    )
-    path.parent.mkdir(parents=True, exist_ok=True)
-    if dry_run:
-        print(f'Touching: "{path}"')
-        path.touch()
-    else:
-        print('Downloading', url)
-        print('to', path)
-        succeded = download_file(url, path)
-        # Unpack file
-        if succeded:
-            unpack_file(path, same_folder=False)
-
-
-class EmptyObject:
-    """Define an empty object for creating a fake args object for Sphinx."""
-
-    def __init__(self):
-        """Initialise."""
-        self.data_name = ''
-        self.only_one = False
-        self.dry_run = False
-
-
-shorthand_to_data_name = {
-    # Meteorological Data
-    'APHRODITE temperature':
-    'APHRODITE Daily mean temperature product (V1808)',
-    'APHRODITE precipitation':
-    'APHRODITE Daily accumulated precipitation (V1901)',
-    'CHIRPS rainfall':
-    'CHIRPS: Rainfall Estimates from Rain Gauge and Satellite Observations',
-    'TerraClimate data':
-    'TerraClimate gridded temperature, precipitation, and other',
-    'ERA5 reanalysis':
-    'ERA5 atmospheric reanalysis',
-
-    # Socio-Demographic Data
-    'WorldPop pop density': 'WorldPop population density',
-    'WorldPop pop count': 'WorldPop population count',
-
-    # Geospatial Data
-    'GADM': 'GADM administrative map',
-    'GADM admin map': 'GADM administrative map',
-}
-
-data_name_to_type = {
-    # Meteorological Data
-    'APHRODITE Daily mean temperature product (V1808)': 'Meteorological Data',
-    'APHRODITE Daily accumulated precipitation (V1901)': 'Meteorological Data',
-    'CHIRPS: Rainfall Estimates from Rain Gauge and Satellite Observations':
-    'Meteorological Data',
-    'TerraClimate gridded temperature, precipitation, and other':
-    'Meteorological Data',
-    'ERA5 atmospheric reanalysis': 'Meteorological Data',
-
-    # Socio-Demographic Data
-    'WorldPop population density': 'Socio-Demographic Data',
-    'WorldPop population count': 'Socio-Demographic Data',
-
->>>>>>> 0a1b94ea
     # Geospatial Data
     'GADM administrative map': 'Geospatial Data',
 }
@@ -1226,33 +1031,20 @@
     message = '''If data from multiple years is available, choose a year from
     which to download.'''
     parser.add_argument('--year', '-y', default=None, help=message)
-<<<<<<< HEAD
     message = '''Country code in "ISO 3166-1 alpha-3" format.'''
     parser.add_argument('--iso3', '-3', default='', help=message)
     message = '''Show information to help with debugging.'''
     parser.add_argument('--verbose', '-v', help=message, action='store_true')
-=======
->>>>>>> 0a1b94ea
 
     # Parse arguments from terminal
     args = parser.parse_args()
 
-<<<<<<< HEAD
-=======
-    # Check
-    if True:
-        print('Arguments:')
-        for arg in vars(args):
-            print(f'{arg + ":":20s} {vars(args)[arg]}')
-
->>>>>>> 0a1b94ea
     # Extract the arguments
     data_name = args.data_name
     only_one = args.only_one
     dry_run = args.dry_run
     credentials = args.credentials
     year = args.year
-<<<<<<< HEAD
     iso3 = args.iso3.upper()
     verbose = args.verbose
 
@@ -1261,8 +1053,6 @@
         print('Arguments:')
         for arg in vars(args):
             print(f'{arg + ":":20s} {vars(args)[arg]}')
-=======
->>>>>>> 0a1b94ea
 
     # Check that the data name is recognised
     if data_name in shorthand_to_data_name.keys():
@@ -1284,25 +1074,16 @@
 
     if data_name == '':
         print('No data name has been provided. Exiting the programme.')
-<<<<<<< HEAD
     elif data_type == 'Epidemiological Data':
         download_epidemiological_data(data_name, only_one, dry_run, year, iso3)
     elif data_type == 'Geospatial Data':
         download_geospatial_data(data_name, only_one, dry_run, iso3)
-=======
-    elif data_type == 'Geospatial Data':
-        download_geospatial_data(data_name, only_one, dry_run)
->>>>>>> 0a1b94ea
     elif data_type == 'Meteorological Data':
         download_meteorological_data(
             data_name, only_one, dry_run, credentials, year
         )
     elif data_type == 'Socio-Demographic Data':
-<<<<<<< HEAD
         download_socio_demographic_data(data_name, only_one, dry_run, iso3)
-=======
-        download_socio_demographic_data(data_name, only_one, dry_run)
->>>>>>> 0a1b94ea
     else:
         raise ValueError(f'Unrecognised data type "{data_type}"')
 
