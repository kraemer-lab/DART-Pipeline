--- conflicted
+++ resolved
@@ -3,30 +3,19 @@
 
 Past Runs
 ---------
-<<<<<<< HEAD
 - 2024-01-15 on Ubuntu 22.04 using Python 3.12: Ran 5 tests in 13.366s
 - 2024-01-17 on macOS Sonoma using Python 3.12: Ran 5 tests in 4.376s
 - 2024-02-08 on Ubuntu 22.04 using Python 3.12: Ran 4 tests in 10.968s
 - 2024-02-09 on macOS Sonoma using Python 3.12: Ran 4 tests in 6.190s
-- 2024-02-13 on Ubuntu 22.04 using Python 3.12: Ran 16 tests in 64.283s
+- 2024-02-13 on Ubuntu 22.04 using Python 3.12: Ran 16 tests in 1m4.283s
 - 2024-02-14 on macOS Sonoma using Python 3.12:
     - Ran 18 tests in 42.751s
     - Ran 18 tests in 41.872s
-=======
-- 2024-01-15 on Ubuntu 22.04 using Python 3.12: Ran 5 tests in 00:13.366
-- 2024-01-17 on macOS Sonoma using Python 3.12: Ran 5 tests in 00:04.376
-- 2024-02-08 on Ubuntu 22.04 using Python 3.12: Ran 4 tests in 00:10.968
-- 2024-02-09 on macOS Sonoma using Python 3.12: Ran 4 tests in 00:06.190
-- 2024-02-13 on Ubuntu 22.04 using Python 3.12: Ran 16 tests in 01:04.283
-- 2024-02-14 on macOS Sonoma using Python 3.12:
-    - Ran 18 tests in 00:42.751
-    - Ran 18 tests in 00:41.872
-- 2024-04-23 on Ubuntu 22.04 using Python 3.12: Ran 17 tests in 00:31.534
+- 2024-04-23 on Ubuntu 22.04 using Python 3.12: Ran 17 tests in 31.534s
 - 2024-05-08:
-    - On Ubuntu 22.04 using Python 3.12: Ran 17 tests in 01:00.448
-    - On Ubuntu 20.04 using Python 3.12: Ran 17 tests in 00:21.853
-- 2024-05-10: on macOS Sonoma using Python 3.12: Ran 17 tests in 00:37.624
->>>>>>> 0a1b94ea
+    - On Ubuntu 22.04 using Python 3.12: Ran 17 tests in 1m00.448s
+    - On Ubuntu 20.04 using Python 3.12: Ran 17 tests in 21.853s
+- 2024-05-10: on macOS Sonoma using Python 3.12: Ran 17 tests in 37.624s
 """
 import unittest
 from unittest.mock import patch
@@ -39,22 +28,18 @@
     download_files, \
     walk, \
     download_gadm_data, \
-<<<<<<< HEAD
-    download_file, \
-=======
->>>>>>> 0a1b94ea
     unpack_file, \
+    download_geospatial_data, \
+    download_gadm_admin_map_data, \
     download_meteorological_data, \
+    download_aphrodite_precipitation_data, \
     download_aphrodite_temperature_data, \
-    download_aphrodite_precipitation_data, \
     download_chirps_rainfall_data, \
     download_terraclimate_data, \
     download_era5_reanalysis_data, \
     download_socio_demographic_data, \
     download_worldpop_pop_density_data, \
-    download_worldpop_pop_count_data, \
-    download_geospatial_data, \
-    download_gadm_admin_map_data
+    download_worldpop_pop_count_data
 
 
 class TestCases(unittest.TestCase):
@@ -81,7 +66,112 @@
         self.assertEqual(uname, 'Example username')
         self.assertEqual(password, 'Example password')
 
-<<<<<<< HEAD
+    def test_download_file(self):
+        #
+        # Test a successful download
+        #
+        url = 'https://geodata.ucdavis.edu/gadm/gadm4.1/json/gadm41_VNM_0.json'
+        out_dir = Path('tests')
+        out_dir.mkdir(parents=True, exist_ok=True)
+        path = Path(out_dir, 'gadm41_VNM_0.json')
+        succeded = download_file(url, path)
+        # Check if the file has been created
+        expected = True
+        actual = path.exists()
+        self.assertEqual(expected, actual)
+        # Check if the value returned from the function is correct
+        expected = True
+        actual = succeded
+        self.assertEqual(expected, actual)
+        # Tear down
+        path.unlink()
+        Path('tests/').rmdir()
+
+        #
+        # Test an unsuccessful download
+        #
+        # This will fail because a password is needed
+        url = 'http://aphrodite.st.hirosaki-u.ac.jp/product/' + \
+            'APHRO_V1808_TEMP/APHRO_MA/005deg/' + \
+            'APHRO_MA_TAVE_CLM_005deg_V1808.ctl.gz'
+        out_dir = Path('tests/product/APHRO_V1808_TEMP/APHRO_MA/005deg')
+        out_dir.mkdir(parents=True, exist_ok=True)
+        path = Path(out_dir, 'APHRO_MA_TAVE_CLM_005deg_V1808.ctl.gz')
+        succeded = download_file(url, path)
+        # Check if the file has been created
+        expected = False
+        actual = path.exists()
+        self.assertEqual(expected, actual)
+        # Check if the value returned from the function is correct
+        expected = False
+        actual = succeded
+        self.assertEqual(expected, actual)
+        # Tear down
+        Path('tests/product/APHRO_V1808_TEMP/APHRO_MA/005deg').rmdir()
+        Path('tests/product/APHRO_V1808_TEMP/APHRO_MA').rmdir()
+        Path('tests/product/APHRO_V1808_TEMP').rmdir()
+        Path('tests/product').rmdir()
+        Path('tests/').rmdir()
+
+    def test_download_files(self):
+        # Setup
+        out_dir = Path('tests')
+        out_dir.mkdir(parents=True, exist_ok=True)
+
+        #
+        # Test successful downloads
+        #
+        base_url = 'https://geodata.ucdavis.edu'
+        relative_url = 'gadm/gadm4.1/json'
+        files = ['gadm41_VNM_0.json', 'gadm41_VNM_1.json']
+        successes = download_files(
+            base_url, relative_url, files, only_one=False, dry_run=False,
+            out_dir=out_dir
+        )
+        # Check if the value returned from the function is correct
+        expected = [True, True]
+        actual = successes
+        self.assertEqual(expected, actual)
+        # Check if the files exist
+        expected = True
+        for file in files:
+            path = Path(out_dir, relative_url, file)
+            actual = path.exists()
+            self.assertEqual(expected, actual)
+            # Tear down
+            path.unlink()
+        # Tear down
+        Path('tests/gadm/gadm4.1/json/').rmdir()
+        Path('tests/gadm/gadm4.1/').rmdir()
+        Path('tests/gadm/').rmdir()
+
+        #
+        # Test an unsuccessful download
+        #
+        base_url = 'https://geodata.ucdavis.edu'
+        relative_url = 'gadm/gadm4.1/json'
+        files = ['gadm41_VNM_0.json', 'gadm41_VNM_4.json']
+        successes = download_files(
+            base_url, relative_url, files, only_one=False, dry_run=False,
+            out_dir=out_dir
+        )
+        # Check if the value returned from the function is correct
+        expected = [True, False]
+        actual = successes
+        self.assertEqual(expected, actual)
+        # Check if the files exist/do not exist
+        expected = [True, False]
+        for i, file in enumerate(files):
+            path = Path(out_dir, relative_url, file)
+            actual = path.exists()
+            self.assertEqual(expected[i], actual)
+        # Tear down
+        Path('tests/gadm/gadm4.1/json/gadm41_VNM_0.json').unlink()
+        Path('tests/gadm/gadm4.1/json/').rmdir()
+        Path('tests/gadm/gadm4.1/').rmdir()
+        Path('tests/gadm/').rmdir()
+        Path('tests/').rmdir()
+
     def test_walk(self):
         base_url = 'https://data.chc.ucsb.edu'
         relative_url = 'products/CHIRPS-2.0/docs'
@@ -127,160 +217,6 @@
         path.unlink()
         Path('tests/').rmdir()
 
-    def test_download_file_successful(self):
-        """Test a successful download."""
-=======
-    def test_download_file(self):
-        #
-        # Test a successful download
-        #
->>>>>>> 0a1b94ea
-        url = 'https://geodata.ucdavis.edu/gadm/gadm4.1/json/gadm41_VNM_0.json'
-        out_dir = Path('tests')
-        out_dir.mkdir(parents=True, exist_ok=True)
-        path = Path(out_dir, 'gadm41_VNM_0.json')
-        succeded = download_file(url, path)
-        # Check if the file has been created
-        expected = True
-        actual = path.exists()
-        self.assertEqual(expected, actual)
-        # Check if the value returned from the function is correct
-        expected = True
-        actual = succeded
-        self.assertEqual(expected, actual)
-        # Tear down
-        path.unlink()
-        Path('tests/').rmdir()
-
-    def test_download_file_unsuccessful(self):
-        """Test an unsuccessful download."""
-        # This will fail because a password is needed
-        url = 'http://aphrodite.st.hirosaki-u.ac.jp/product/' + \
-            'APHRO_V1808_TEMP/APHRO_MA/005deg/' + \
-            'APHRO_MA_TAVE_CLM_005deg_V1808.ctl.gz'
-        out_dir = Path('tests/product/APHRO_V1808_TEMP/APHRO_MA/005deg')
-        out_dir.mkdir(parents=True, exist_ok=True)
-        path = Path(out_dir, 'APHRO_MA_TAVE_CLM_005deg_V1808.ctl.gz')
-        succeded = download_file(url, path)
-        # Check if the file has been created
-        expected = False
-        actual = path.exists()
-        self.assertEqual(expected, actual)
-        # Check if the value returned from the function is correct
-        expected = False
-        actual = succeded
-        self.assertEqual(expected, actual)
-        # Tear down
-        Path('tests/product/APHRO_V1808_TEMP/APHRO_MA/005deg').rmdir()
-        Path('tests/product/APHRO_V1808_TEMP/APHRO_MA').rmdir()
-        Path('tests/product/APHRO_V1808_TEMP').rmdir()
-        Path('tests/product').rmdir()
-        Path('tests/').rmdir()
-
-    def test_download_files(self):
-        # Setup
-        out_dir = Path('tests')
-        out_dir.mkdir(parents=True, exist_ok=True)
-
-        #
-        # Test successful downloads
-        #
-        base_url = 'https://geodata.ucdavis.edu'
-        relative_url = 'gadm/gadm4.1/json'
-        files = ['gadm41_VNM_0.json', 'gadm41_VNM_1.json']
-        successes = download_files(
-            base_url, relative_url, files, only_one=False, dry_run=False,
-            out_dir=out_dir
-        )
-        # Check if the value returned from the function is correct
-        expected = [True, True]
-        actual = successes
-        self.assertEqual(expected, actual)
-        # Check if the files exist
-        expected = True
-        for file in files:
-            path = Path(out_dir, relative_url, file)
-            actual = path.exists()
-            self.assertEqual(expected, actual)
-            # Tear down
-            path.unlink()
-        # Tear down
-        Path('tests/gadm/gadm4.1/json/').rmdir()
-        Path('tests/gadm/gadm4.1/').rmdir()
-        Path('tests/gadm/').rmdir()
-
-        #
-        # Test an unsuccessful download
-        #
-        base_url = 'https://geodata.ucdavis.edu'
-        relative_url = 'gadm/gadm4.1/json'
-        files = ['gadm41_VNM_0.json', 'gadm41_VNM_4.json']
-        successes = download_files(
-            base_url, relative_url, files, only_one=False, dry_run=False,
-            out_dir=out_dir
-        )
-        # Check if the value returned from the function is correct
-        expected = [True, False]
-        actual = successes
-        self.assertEqual(expected, actual)
-        # Check if the files exist/do not exist
-        expected = [True, False]
-        for i, file in enumerate(files):
-            path = Path(out_dir, relative_url, file)
-            actual = path.exists()
-            self.assertEqual(expected[i], actual)
-        # Tear down
-        Path('tests/gadm/gadm4.1/json/gadm41_VNM_0.json').unlink()
-        Path('tests/gadm/gadm4.1/json/').rmdir()
-        Path('tests/gadm/gadm4.1/').rmdir()
-        Path('tests/gadm/').rmdir()
-        Path('tests/').rmdir()
-
-    def test_walk(self):
-        base_url = 'https://data.chc.ucsb.edu'
-        relative_url = 'products/CHIRPS-2.0/docs'
-        only_one = True
-        dry_run = True
-        out_dir = Path('tests')
-        out_dir.mkdir(parents=True, exist_ok=True)
-        walk(base_url, relative_url, only_one, dry_run, out_dir)
-
-        # Check if the file has been created
-        expected = True
-        path = Path('tests/products/CHIRPS-2.0/docs/README-CHIRPS.txt')
-        actual = path.exists()
-
-        # Perform the test
-        self.assertEqual(expected, actual)
-
-        # Tear down
-        path.unlink()
-        Path('tests/products/CHIRPS-2.0/docs/').rmdir()
-        Path('tests/products/CHIRPS-2.0/').rmdir()
-        Path('tests/products/').rmdir()
-        Path('tests/').rmdir()
-
-    def test_download_gadm_data(self):
-        file_format = 'GeoJSON'
-        out_dir = Path('tests')
-        out_dir.mkdir(parents=True, exist_ok=True)
-        iso3 = 'VNM'
-        dry_run = True
-        level = 'level0'
-        download_gadm_data(file_format, out_dir, iso3, dry_run, level)
-
-        # Check if the file has been created
-        expected = True
-        path = Path('tests/gadm41_VNM_0.json')
-        actual = path.exists()
-
-        # Perform the test
-        self.assertEqual(expected, actual)
-
-        # Tear down
-        path.unlink()
-        Path('tests/').rmdir()
-
     def test_unpack_file(self):
         url = 'https://geodata.ucdavis.edu/gadm/gadm4.1/json/' + \
             'gadm41_VNM_1.json.zip'
@@ -303,8 +239,6 @@
         Path(out_dir, 'gadm41_VNM_1.json').unlink()
         Path('tests/').rmdir()
 
-<<<<<<< HEAD
-=======
     def test_download_geospatial_data(self):
         data_name = 'GADM administrative map'
         download_geospatial_data(data_name, only_one=False, dry_run=True)
@@ -329,29 +263,18 @@
             actual = Path(root, branch).exists()
             self.assertEqual(expected, actual)
 
->>>>>>> 0a1b94ea
     def test_download_meteorological_data(self):
         only_one = True
         dry_run = True
 
-<<<<<<< HEAD
+        data_name = 'APHRODITE Daily accumulated precipitation (V1901)'
+        download_meteorological_data(data_name, only_one, dry_run)
+        self.test_download_aphrodite_precipitation_data()
+
         data_name = 'APHRODITE Daily mean temperature product (V1808)'
         download_meteorological_data(data_name, only_one, dry_run)
         self.test_download_aphrodite_temperature_data()
 
-=======
->>>>>>> 0a1b94ea
-        data_name = 'APHRODITE Daily accumulated precipitation (V1901)'
-        download_meteorological_data(data_name, only_one, dry_run)
-        self.test_download_aphrodite_precipitation_data()
-
-<<<<<<< HEAD
-=======
-        data_name = 'APHRODITE Daily mean temperature product (V1808)'
-        download_meteorological_data(data_name, only_one, dry_run)
-        self.test_download_aphrodite_temperature_data()
-
->>>>>>> 0a1b94ea
         data_name = 'CHIRPS: Rainfall Estimates from Rain Gauge and ' + \
             'Satellite Observations'
         download_meteorological_data(data_name, only_one, dry_run)
@@ -366,23 +289,6 @@
         download_meteorological_data(data_name, only_one, dry_run)
         self.test_download_era5_reanalysis_data()
 
-<<<<<<< HEAD
-    def test_download_aphrodite_temperature_data(self):
-        download_aphrodite_temperature_data(only_one=True, dry_run=True)
-        base_dir = utils.get_base_directory()
-        root = Path(
-            base_dir, 'A Collate Data', 'Meteorological Data',
-            'APHRODITE Daily mean temperature product (V1808)',
-            'product', 'APHRO_V1808_TEMP', 'APHRO_MA'
-        )
-        for branch in [
-            Path('005deg', 'APHRO_MA_TAVE_CLM_005deg_V1808.ctl.gz'),
-            Path('005deg_nc', 'APHRO_MA_TAVE_CLM_005deg_V1808.nc.gz'),
-            Path('025deg', 'APHRO_MA_TAVE_025deg_V1808.1961.gz'),
-            Path('025deg_nc', 'APHRO_MA_TAVE_025deg_V1808.1961.nc.gz'),
-            Path('050deg', 'read_aphro_v1808.f90'),
-            Path('050deg_nc', 'APHRO_MA_TAVE_050deg_V1808.1961.nc.gz'),
-=======
     def test_download_aphrodite_precipitation_data(self):
         download_aphrodite_precipitation_data(only_one=True, dry_run=True)
         base_dir = utils.get_base_directory()
@@ -397,28 +303,11 @@
             Path('025deg_nc', 'APHRO_MA_025deg_V1901.2015.nc.gz'),
             Path('050deg', 'APHRO_MA_050deg_V1901.2015.gz'),
             Path('050deg_nc', 'APHRO_MA_050deg_V1901.2015.nc.gz'),
->>>>>>> 0a1b94ea
-        ]:
-            expected = True
-            actual = Path(root, branch).exists()
-            self.assertEqual(expected, actual)
-
-<<<<<<< HEAD
-    def test_download_aphrodite_precipitation_data(self):
-        download_aphrodite_precipitation_data(only_one=True, dry_run=True)
-        base_dir = utils.get_base_directory()
-        root = Path(
-            base_dir, 'A Collate Data', 'Meteorological Data',
-            'APHRODITE Daily accumulated precipitation (V1901)',
-            'product', 'APHRO_V1901', 'APHRO_MA'
-        )
-        for branch in [
-            Path('005deg', 'APHRO_MA_PREC_CLM_005deg_V1901.ctl.gz'),
-            Path('025deg', 'APHRO_MA_025deg_V1901.1998.gz'),
-            Path('025deg_nc', 'APHRO_MA_025deg_V1901.1998.nc.gz'),
-            Path('050deg', 'APHRO_MA_050deg_V1901.1998.gz'),
-            Path('050deg_nc', 'APHRO_MA_050deg_V1901.1998.nc.gz'),
-=======
+        ]:
+            expected = True
+            actual = Path(root, branch).exists()
+            self.assertEqual(expected, actual)
+
     def test_download_aphrodite_temperature_data(self):
         download_aphrodite_temperature_data(only_one=True, dry_run=True)
         base_dir = utils.get_base_directory()
@@ -434,7 +323,6 @@
             Path('025deg_nc', 'APHRO_MA_TAVE_025deg_V1808.2015.nc.gz'),
             Path('050deg', 'read_aphro_v1808.f90'),
             Path('050deg_nc', 'APHRO_MA_TAVE_050deg_V1808.2015.nc.gz'),
->>>>>>> 0a1b94ea
         ]:
             expected = True
             actual = Path(root, branch).exists()
@@ -443,23 +331,6 @@
     def test_download_chirps_rainfall_data(self):
         download_chirps_rainfall_data(only_one=True, dry_run=True)
         base_dir = utils.get_base_directory()
-<<<<<<< HEAD
-        root = Path(
-            base_dir, 'A Collate Data', 'Meteorological Data',
-            'CHIRPS - Rainfall Estimates from Rain Gauge and Satellite ' +
-            'Observations', 'products', 'CHIRPS-2.0', 'global_daily', 'tifs',
-            'p05'
-        )
-        for branch in [
-            Path('2023', 'chirps-v2.0.2023.01.01.tif.gz'),
-        ]:
-            expected = True
-            actual = Path(root, branch).exists()
-            self.assertEqual(expected, actual)
-
-    def test_download_terraclimate_data(self):
-        download_terraclimate_data(only_one=True, dry_run=True)
-=======
         path = Path(
             base_dir, 'A Collate Data', 'Meteorological Data',
             'CHIRPS - Rainfall Estimates from Rain Gauge and Satellite ' +
@@ -472,7 +343,6 @@
 
     def test_download_terraclimate_data(self):
         download_terraclimate_data(True, True, '2023')
->>>>>>> 0a1b94ea
         base_dir = utils.get_base_directory()
         root = Path(
             base_dir, 'A Collate Data', 'Meteorological Data',
@@ -480,11 +350,8 @@
             'TERRACLIMATE-DATA'
         )
         for branch in [
-<<<<<<< HEAD
             Path('fix_unsigned.sh'),
-=======
             Path('TerraClimate_aet_2023.nc'),
->>>>>>> 0a1b94ea
         ]:
             expected = True
             actual = Path(root, branch).exists()
@@ -493,18 +360,6 @@
     def test_download_era5_reanalysis_data(self):
         download_era5_reanalysis_data(only_one=True, dry_run=True)
         base_dir = utils.get_base_directory()
-<<<<<<< HEAD
-        root = Path(
-            base_dir, 'A Collate Data', 'Meteorological Data',
-            'ERA5 atmospheric reanalysis',
-        )
-        for branch in [
-            Path('ERA5-ml-temperature-subarea.nc'),
-        ]:
-            expected = True
-            actual = Path(root, branch).exists()
-            self.assertEqual(expected, actual)
-=======
         path = Path(
             base_dir, 'A Collate Data', 'Meteorological Data',
             'ERA5 atmospheric reanalysis', 'ERA5-ml-temperature-subarea.nc'
@@ -512,7 +367,6 @@
         expected = True
         actual = path.exists()
         self.assertEqual(expected, actual)
->>>>>>> 0a1b94ea
 
     def test_download_socio_demographic_data(self):
         data_name = 'WorldPop population density'
@@ -554,33 +408,6 @@
             actual = Path(root, branch).exists()
             self.assertEqual(expected, actual)
 
-<<<<<<< HEAD
-    def test_download_geospatial_data(self):
-        data_name = 'GADM administrative map'
-        download_geospatial_data(data_name, only_one=False, dry_run=True)
-        self.test_download_gadm_admin_map_data()
-
-    def test_download_gadm_admin_map_data(self):
-        download_gadm_admin_map_data(only_one=False, dry_run=True)
-        base_dir = utils.get_base_directory()
-        root = Path(
-            base_dir, 'A Collate Data', 'Geospatial Data',
-            'GADM administrative map',
-        )
-        for branch in [
-            Path('gadm41_VNM.gpkg'),
-            Path('gadm41_VNM_shp.zip'),
-            Path('gadm41_VNM_0.json'),
-            Path('gadm41_VNM_1.json.zip'),
-            Path('gadm41_VNM_2.json.zip'),
-            Path('gadm41_VNM_3.json.zip'),
-        ]:
-            expected = True
-            actual = Path(root, branch).exists()
-            self.assertEqual(expected, actual)
-
-=======
->>>>>>> 0a1b94ea
 
 if __name__ == '__main__':
     unittest.main()