--- conflicted
+++ resolved
@@ -401,11 +401,7 @@
         self.assertEqual(expected, actual)
 
     def test_download_era5_reanalysis_data(self):
-<<<<<<< HEAD
-        download_era5_reanalysis_data(only_one=True, dry_run=True)
-=======
         download_era5_reanalysis_data(only_one=True, dry_run=False)
->>>>>>> 61e5687e
         base_dir = utils.get_base_directory()
         path = Path(
             base_dir, 'A Collate Data', 'Meteorological Data',
@@ -431,34 +427,29 @@
             self.assertEqual(expected, actual)
 
     def test_download_socio_demographic_data(self):
-<<<<<<< HEAD
         data_name = 'Meta population density'
         download_socio_demographic_data(data_name, True, True, 'VNM')
         self.test_download_meta_pop_density_data()
 
+        data_name = 'WorldPop population count'
+        download_socio_demographic_data(data_name, True, True, 'VNM')
+        self.test_download_worldpop_pop_count_data()
+
         data_name = 'WorldPop population density'
-        download_socio_demographic_data(data_name, False, True, 'VNM')
+        download_socio_demographic_data(data_name, True, True, 'VNM')
         self.test_download_worldpop_pop_density_data()
 
-        data_name = 'WorldPop population count'
-        download_socio_demographic_data(data_name, False, True, 'VNM')
-        self.test_download_worldpop_pop_count_data()
-
     def test_download_meta_pop_density_data(self):
-        download_meta_pop_density_data(True, True, 'VNM')
+        download_meta_pop_density_data(True, False, 'VNM')
         base_dir = utils.get_base_directory()
         path = Path(
             base_dir, 'A Collate Data', 'Socio-Demographic Data',
             'Meta population density', 'VNM',
             'vnm_children_under_five_2020_csv.zip'
-=======
-        data_name = 'WorldPop population count'
-        download_socio_demographic_data(data_name, True, True, 'VNM')
-        self.test_download_worldpop_pop_count_data()
-
-        data_name = 'WorldPop population density'
-        download_socio_demographic_data(data_name, True, True, 'VNM')
-        self.test_download_worldpop_pop_density_data()
+        )
+        expected = True
+        actual = path.exists()
+        self.assertEqual(expected, actual)
 
     def test_download_worldpop_pop_count_data(self):
         download_worldpop_pop_count_data(True, False, 'VNM')
@@ -468,7 +459,6 @@
             'WorldPop population count', 'GIS', 'Population',
             'Individual_countries', 'VNM', 'Viet_Nam_100m_Population',
             'VNM_ppp_v2b_2020_UNadj.tif'
->>>>>>> 61e5687e
         )
         expected = True
         actual = path.exists()
