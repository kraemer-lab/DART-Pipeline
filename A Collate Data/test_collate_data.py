"""
Run unit tests on collate_data.py.

Past Runs
---------
- 2024-01-15 on Ubuntu 22.04 using Python 3.12: Ran 5 tests in 13.366s
- 2024-01-17 on macOS Sonoma using Python 3.12: Ran 5 tests in 4.376s
- 2024-02-08 on Ubuntu 22.04 using Python 3.12: Ran 4 tests in 10.968s
- 2024-02-09 on macOS Sonoma using Python 3.12: Ran 4 tests in 6.190s
<<<<<<< HEAD
- 2024-02-13 on Ubuntu 22.04 using Python 3.12: Ran 16 tests in 64.283s
- 2024-02-14 on macOS Sonoma using Python 3.12:
    - Ran 18 tests in 42.751s
    - Ran 18 tests in 41.872s
=======
- 2024-02-13 on Ubuntu 22.04 using Python 3.12: Ran 16 tests in 1m4.283s
- 2024-02-14 on macOS Sonoma using Python 3.12: Ran 18 tests in 41.872s
- 2024-04-23 on Ubuntu 22.04 using Python 3.12: Ran 17 tests in 31.534s
- 2024-05-08 on Ubuntu 22.04 using Python 3.12: Ran 17 tests in 1m00.448s
- 2024-05-08 on Ubuntu 20.04 using Python 3.12: Ran 17 tests in 21.853s
- 2024-05-10 on macOS Sonoma using Python 3.12: Ran 17 tests in 37.624s
- 2024-05-10 on macOS Sonoma using Python 3.12: Ran 19 tests in 5m37.731s
- 2024-06-06 on Ubuntu 22.04 using Python 3.12: Ran 19 tests in 5m4.979s
- 2024-06-19 on macOS Sonoma using Python 3.12: Ran 22 tests in 7m33.769s
- 2024-07-10 on Ubuntu 22.04 using Python 3.12: Ran 19 tests in 20m14.322s
>>>>>>> 288d7fb9
"""
from pathlib import Path
from unittest.mock import patch
import os
import unittest
# Custom modules
import utils
from collate_data import \
    get_credentials, \
    download_file, \
    download_files, \
    walk, \
    download_gadm_data, \
<<<<<<< HEAD
    download_file, \
    unpack_file, \
    download_meteorological_data, \
    download_aphrodite_temperature_data, \
    download_aphrodite_precipitation_data, \
    download_chirps_rainfall_data, \
    download_terraclimate_data, \
    download_era5_reanalysis_data, \
    download_socio_demographic_data, \
    download_worldpop_pop_density_data, \
    download_worldpop_pop_count_data, \
    download_geospatial_data, \
    download_gadm_admin_map_data
=======
    unpack_file, \
    download_economic_data, \
    download_relative_wealth_index_data, \
    download_epidemiological_data, \
    download_ministerio_de_salud_peru_data, \
    download_geospatial_data, \
    download_gadm_admin_map_data, \
    download_meteorological_data, \
    download_aphrodite_precipitation_data, \
    download_aphrodite_temperature_data, \
    download_chirps_rainfall_data, \
    download_era5_reanalysis_data, \
    download_terraclimate_data, \
    download_socio_demographic_data, \
    download_meta_pop_density_data, \
    download_worldpop_pop_count_data, \
    download_worldpop_pop_density_data
>>>>>>> 288d7fb9


class TestCases(unittest.TestCase):

    @patch('collate_data.open')
    def test_get_credentials(self, mock_open):
        # Mock the contents of the credentials file
        file = '''{
            "Example metric": {
                "username": "Example username",
                "password": "Example password"
            }
        }'''
        mock_open.return_value.__enter__.return_value.read.return_value = file

        # Test the functionality when the file is in the default location
        username, password = get_credentials('Example metric')
        self.assertEqual(username, 'Example username')
        self.assertEqual(password, 'Example password')

        # Test the functionality when the file is in an unexpected location
        path = Path('alternative/path/to/example_credentials.json')
        uname, password = get_credentials('Example metric', credentials=path)
        self.assertEqual(uname, 'Example username')
        self.assertEqual(password, 'Example password')

<<<<<<< HEAD
    def test_walk(self):
        base_url = 'https://data.chc.ucsb.edu'
        relative_url = 'products/CHIRPS-2.0/docs'
        only_one = True
        dry_run = True
        out_dir = Path('tests')
        out_dir.mkdir(parents=True, exist_ok=True)
        walk(base_url, relative_url, only_one, dry_run, out_dir)

        # Check if the file has been created
        expected = True
        path = Path('tests/products/CHIRPS-2.0/docs/README-CHIRPS.txt')
        actual = path.exists()

        # Perform the test
        self.assertEqual(expected, actual)

        # Tear down
        path.unlink()
        Path('tests/products/CHIRPS-2.0/docs/').rmdir()
        Path('tests/products/CHIRPS-2.0/').rmdir()
        Path('tests/products/').rmdir()
        Path('tests/').rmdir()

    def test_download_gadm_data(self):
        file_format = 'GeoJSON'
        out_dir = Path('tests')
        out_dir.mkdir(parents=True, exist_ok=True)
        iso3 = 'VNM'
        dry_run = True
        level = 'level0'
        download_gadm_data(file_format, out_dir, iso3, dry_run, level)

        # Check if the file has been created
        expected = True
        path = Path('tests/gadm41_VNM_0.json')
        actual = path.exists()

        # Perform the test
        self.assertEqual(expected, actual)

        # Tear down
        path.unlink()
        Path('tests/').rmdir()

    def test_download_file_successful(self):
        """Test a successful download."""
=======
    def test_download_file(self):
        #
        # Test a successful download
        #
>>>>>>> 288d7fb9
        url = 'https://geodata.ucdavis.edu/gadm/gadm4.1/json/gadm41_VNM_0.json'
        out_dir = Path('tests')
        out_dir.mkdir(parents=True, exist_ok=True)
        path = Path(out_dir, 'gadm41_VNM_0.json')
        succeded = download_file(url, path)
        # Check if the file has been created
        expected = True
        actual = path.exists()
        self.assertEqual(expected, actual)
        # Check if the value returned from the function is correct
        expected = True
        actual = succeded
        self.assertEqual(expected, actual)
        # Tear down
        path.unlink()
        Path('tests/').rmdir()

    def test_download_file_unsuccessful(self):
        """Test an unsuccessful download."""
        # This will fail because a password is needed
        url = 'http://aphrodite.st.hirosaki-u.ac.jp/product/' + \
            'APHRO_V1808_TEMP/APHRO_MA/005deg/' + \
            'APHRO_MA_TAVE_CLM_005deg_V1808.ctl.gz'
        out_dir = Path('tests/product/APHRO_V1808_TEMP/APHRO_MA/005deg')
        out_dir.mkdir(parents=True, exist_ok=True)
        path = Path(out_dir, 'APHRO_MA_TAVE_CLM_005deg_V1808.ctl.gz')
        succeded = download_file(url, path)
        # Check if the file has been created
        expected = False
        actual = path.exists()
        self.assertEqual(expected, actual)
        # Check if the value returned from the function is correct
        expected = False
        actual = succeded
        self.assertEqual(expected, actual)
        # Tear down
        Path('tests/product/APHRO_V1808_TEMP/APHRO_MA/005deg').rmdir()
        Path('tests/product/APHRO_V1808_TEMP/APHRO_MA').rmdir()
        Path('tests/product/APHRO_V1808_TEMP').rmdir()
        Path('tests/product').rmdir()
        Path('tests/').rmdir()

    def test_download_files(self):
        # Setup
        out_dir = Path('tests')
        out_dir.mkdir(parents=True, exist_ok=True)

        #
        # Test successful downloads
        #
        base_url = 'https://geodata.ucdavis.edu'
        relative_url = 'gadm/gadm4.1/json'
        files = ['gadm41_VNM_0.json', 'gadm41_VNM_1.json']
        successes = download_files(
            base_url, relative_url, files, only_one=False, dry_run=False,
            out_dir=out_dir
        )
        # Check if the value returned from the function is correct
        expected = [True, True]
        actual = successes
        self.assertEqual(expected, actual)
        # Check if the files exist
        expected = True
        for file in files:
            path = Path(out_dir, relative_url, file)
            actual = path.exists()
            self.assertEqual(expected, actual)
            # Tear down
            path.unlink()
        # Tear down
        Path('tests/gadm/gadm4.1/json/').rmdir()
        Path('tests/gadm/gadm4.1/').rmdir()
        Path('tests/gadm/').rmdir()

        #
        # Test an unsuccessful download
        #
        base_url = 'https://geodata.ucdavis.edu'
        relative_url = 'gadm/gadm4.1/json'
        files = ['gadm41_VNM_0.json', 'gadm41_VNM_4.json']
        successes = download_files(
            base_url, relative_url, files, only_one=False, dry_run=False,
            out_dir=out_dir
        )
        # Check if the value returned from the function is correct
        expected = [True, False]
        actual = successes
        self.assertEqual(expected, actual)
        # Check if the files exist/do not exist
        expected = [True, False]
        for i, file in enumerate(files):
            path = Path(out_dir, relative_url, file)
            actual = path.exists()
            self.assertEqual(expected[i], actual)
        # Tear down
        Path('tests/gadm/gadm4.1/json/gadm41_VNM_0.json').unlink()
        Path('tests/gadm/gadm4.1/json/').rmdir()
        Path('tests/gadm/gadm4.1/').rmdir()
        Path('tests/gadm/').rmdir()
        Path('tests/').rmdir()

    def test_walk(self):
        base_url = 'https://data.chc.ucsb.edu'
        relative_url = 'products/CHIRPS-2.0/docs'
        only_one = True
        dry_run = True
        out_dir = Path('tests')
        out_dir.mkdir(parents=True, exist_ok=True)
        walk(base_url, relative_url, only_one, dry_run, out_dir)

        # Check if the file has been created
        expected = True
        path = Path('tests/products/CHIRPS-2.0/docs/README-CHIRPS.txt')
        actual = path.exists()

        # Perform the test
        self.assertEqual(expected, actual)

        # Tear down
        path.unlink()
        Path('tests/products/CHIRPS-2.0/docs/').rmdir()
        Path('tests/products/CHIRPS-2.0/').rmdir()
        Path('tests/products/').rmdir()
        Path('tests/').rmdir()

    def test_download_gadm_data(self):
        file_format = 'GeoJSON'
        out_dir = Path('tests')
        out_dir.mkdir(parents=True, exist_ok=True)
        iso3 = 'VNM'
        dry_run = True
        level = 'level0'
        download_gadm_data(file_format, out_dir, iso3, dry_run, level)

        # Check if the file has been created
        expected = True
        path = Path('tests/gadm41_VNM_0.json')
        actual = path.exists()

        # Perform the test
        self.assertEqual(expected, actual)

        # Tear down
        path.unlink()
        Path('tests/').rmdir()

    def test_unpack_file(self):
        url = 'https://geodata.ucdavis.edu/gadm/gadm4.1/json/' + \
            'gadm41_VNM_1.json.zip'
        out_dir = Path('tests')
        out_dir.mkdir(parents=True, exist_ok=True)
        path = Path(out_dir, 'gadm41_VNM_1.json.zip')
        succeded = download_file(url, path)
        if succeded:
            unpack_file(path, same_folder=True)

        # Check if the file has been created
        expected = True
        actual = Path('tests/gadm41_VNM_1.json').exists()

        # Perform the test
        self.assertEqual(expected, actual)

        # Tear down
        path.unlink()
        Path(out_dir, 'gadm41_VNM_1.json').unlink()
        Path('tests/').rmdir()

<<<<<<< HEAD
    def test_download_meteorological_data(self):
        only_one = True
        dry_run = True

        data_name = 'APHRODITE Daily mean temperature product (V1808)'
        download_meteorological_data(data_name, only_one, dry_run)
        self.test_download_aphrodite_temperature_data()
=======
    def test_download_economic_data(self):
        data_name = 'Relative Wealth Index'
        only_one = None
        dry_run = True
        iso3 = 'VNM'
        download_economic_data(data_name, only_one, dry_run, iso3)
        self.test_download_relative_wealth_index_data()
        base_dir = utils.get_base_directory()
        path = Path(
            base_dir, 'A Collate Data', 'Economic Data',
            'Relative Wealth Index', 'VNM.csv'
        )
        expected = True
        actual = path.exists()
        self.assertEqual(expected, actual)

    def test_download_relative_wealth_index_data(self):
        only_one = None
        dry_run = False
        iso3 = 'VNM'
        download_relative_wealth_index_data(only_one, dry_run, iso3)
        base_dir = utils.get_base_directory()
        path = Path(
            base_dir, 'A Collate Data', 'Economic Data',
            'Relative Wealth Index', 'VNM.csv'
        )
        expected = True
        actual = path.exists()
        self.assertEqual(expected, actual)

    def test_download_epidemiological_data(self):
        data_name = 'Ministerio de Salud (Peru) data'
        download_epidemiological_data(data_name, True, True, None, None)
        self.test_download_ministerio_de_salud_peru_data()

    def test_download_ministerio_de_salud_peru_data(self):
        download_ministerio_de_salud_peru_data(only_one=True, dry_run=False)
        base_dir = utils.get_base_directory()
        path = Path(
            base_dir, 'A Collate Data', 'Epidemiological Data',
            'Ministerio de Salud (Peru) data', 'casos_dengue_nacional.xlsx'
        )
        expected = True
        actual = path.exists()
        self.assertEqual(expected, actual)

    def test_download_geospatial_data(self):
        data_name = 'GADM administrative map'
        only_one = True
        dry_run = True
        iso3 = 'VNM'
        download_geospatial_data(data_name, only_one, dry_run, iso3)
        self.test_download_gadm_admin_map_data()

    def test_download_gadm_admin_map_data(self):
        only_one = True
        dry_run = False
        iso3 = 'VNM'
        download_gadm_admin_map_data(only_one, dry_run, iso3)
        base_dir = utils.get_base_directory()
        path = Path(
            base_dir, 'A Collate Data', 'Geospatial Data',
            'GADM administrative map', 'VNM', 'gadm41_VNM_shp',
            'gadm41_VNM_0.shp'
        )
        expected = True
        actual = path.exists()
        self.assertEqual(expected, actual)

    def test_download_meteorological_data(self):
        only_one = True
        dry_run = True
>>>>>>> 288d7fb9

        data_name = 'APHRODITE Daily accumulated precipitation (V1901)'
        download_meteorological_data(data_name, only_one, dry_run)
        self.test_download_aphrodite_precipitation_data()

<<<<<<< HEAD
=======
        data_name = 'APHRODITE Daily mean temperature product (V1808)'
        download_meteorological_data(data_name, only_one, dry_run)
        self.test_download_aphrodite_temperature_data()

>>>>>>> 288d7fb9
        data_name = 'CHIRPS: Rainfall Estimates from Rain Gauge and ' + \
            'Satellite Observations'
        download_meteorological_data(data_name, only_one, dry_run)
        self.test_download_chirps_rainfall_data()

        data_name = 'TerraClimate gridded temperature, precipitation, and ' + \
            'other'
        download_meteorological_data(data_name, only_one, dry_run)
        self.test_download_terraclimate_data()

        data_name = 'ERA5 atmospheric reanalysis'
        download_meteorological_data(data_name, only_one, dry_run)
        self.test_download_era5_reanalysis_data()

<<<<<<< HEAD
    def test_download_aphrodite_temperature_data(self):
        download_aphrodite_temperature_data(only_one=True, dry_run=True)
        base_dir = utils.get_base_directory()
        root = Path(
            base_dir, 'A Collate Data', 'Meteorological Data',
            'APHRODITE Daily mean temperature product (V1808)',
            'product', 'APHRO_V1808_TEMP', 'APHRO_MA'
        )
        for branch in [
            Path('005deg', 'APHRO_MA_TAVE_CLM_005deg_V1808.ctl.gz'),
            Path('005deg_nc', 'APHRO_MA_TAVE_CLM_005deg_V1808.nc.gz'),
            Path('025deg', 'APHRO_MA_TAVE_025deg_V1808.1961.gz'),
            Path('025deg_nc', 'APHRO_MA_TAVE_025deg_V1808.1961.nc.gz'),
            Path('050deg', 'read_aphro_v1808.f90'),
            Path('050deg_nc', 'APHRO_MA_TAVE_050deg_V1808.1961.nc.gz'),
        ]:
            expected = True
            actual = Path(root, branch).exists()
            self.assertEqual(expected, actual)

    def test_download_aphrodite_precipitation_data(self):
        download_aphrodite_precipitation_data(only_one=True, dry_run=True)
        base_dir = utils.get_base_directory()
        root = Path(
            base_dir, 'A Collate Data', 'Meteorological Data',
            'APHRODITE Daily accumulated precipitation (V1901)',
            'product', 'APHRO_V1901', 'APHRO_MA'
        )
        for branch in [
            Path('005deg', 'APHRO_MA_PREC_CLM_005deg_V1901.ctl.gz'),
            Path('025deg', 'APHRO_MA_025deg_V1901.1998.gz'),
            Path('025deg_nc', 'APHRO_MA_025deg_V1901.1998.nc.gz'),
            Path('050deg', 'APHRO_MA_050deg_V1901.1998.gz'),
            Path('050deg_nc', 'APHRO_MA_050deg_V1901.1998.nc.gz'),
        ]:
            expected = True
            actual = Path(root, branch).exists()
            self.assertEqual(expected, actual)

    def test_download_chirps_rainfall_data(self):
        download_chirps_rainfall_data(only_one=True, dry_run=True)
        base_dir = utils.get_base_directory()
        root = Path(
            base_dir, 'A Collate Data', 'Meteorological Data',
            'CHIRPS - Rainfall Estimates from Rain Gauge and Satellite ' +
            'Observations', 'products', 'CHIRPS-2.0', 'global_daily', 'tifs',
            'p05'
        )
        for branch in [
            Path('2023', 'chirps-v2.0.2023.01.01.tif.gz'),
        ]:
            expected = True
            actual = Path(root, branch).exists()
            self.assertEqual(expected, actual)

    def test_download_terraclimate_data(self):
        download_terraclimate_data(only_one=True, dry_run=True)
        base_dir = utils.get_base_directory()
        root = Path(
            base_dir, 'A Collate Data', 'Meteorological Data',
            'TerraClimate gridded temperature, precipitation, and other',
            'TERRACLIMATE-DATA'
        )
        for branch in [
            Path('fix_unsigned.sh'),
        ]:
            expected = True
            actual = Path(root, branch).exists()
            self.assertEqual(expected, actual)

    def test_download_era5_reanalysis_data(self):
        download_era5_reanalysis_data(only_one=True, dry_run=True)
        base_dir = utils.get_base_directory()
        root = Path(
            base_dir, 'A Collate Data', 'Meteorological Data',
            'ERA5 atmospheric reanalysis',
        )
        for branch in [
            Path('ERA5-ml-temperature-subarea.nc'),
=======
    def test_download_aphrodite_precipitation_data(self):
        """
        Using an environment variable to store the credentials:

        $ export CREDENTIALS_JSON='{
            "APHRODITE Daily accumulated precipitation (V1901)": {
                "username": "example@email.com",
                "password": "*******"
            }
        }'
        $ python3 test_collate_data.py
        """
        if 'CREDENTIALS_JSON' in os.environ:
            # If running via GitHub Actions
            download_aphrodite_precipitation_data(True, True, 'environ')
        else:
            # If running directly
            download_aphrodite_precipitation_data(True, True, None)
        base_dir = utils.get_base_directory()
        path = Path(
            base_dir, 'A Collate Data', 'Meteorological Data',
            'APHRODITE Daily accumulated precipitation (V1901)',
            'product', 'APHRO_V1901', 'APHRO_MA', '050deg',
            'APHRO_MA_050deg_V1901.2015.gz'
        )
        expected = True
        actual = path.exists()
        self.assertEqual(expected, actual)

    def test_download_aphrodite_temperature_data(self):
        """
        Using an environment variable to store the credentials:

        $ export CREDENTIALS_JSON='{
            "APHRODITE Daily mean temperature product (V1808)": {
                "username": "example@email.com",
                "password": "*******"
            }
        }'
        $ python3 test_collate_data.py
        """
        if 'CREDENTIALS_JSON' in os.environ:
            # If running via GitHub Actions
            download_aphrodite_temperature_data(True, True, 'environ')
        else:
            # If running directly
            download_aphrodite_temperature_data(True, True, None)
        base_dir = utils.get_base_directory()
        path = Path(
            base_dir, 'A Collate Data', 'Meteorological Data',
            'APHRODITE Daily mean temperature product (V1808)',
            'product', 'APHRO_V1808_TEMP', 'APHRO_MA', '050deg_nc',
            'APHRO_MA_TAVE_050deg_V1808.2015.nc.gz'
        )
        expected = True
        actual = path.exists()
        self.assertEqual(expected, actual)

    def test_download_chirps_rainfall_data(self):
        download_chirps_rainfall_data(only_one=True, dry_run=False)
        base_dir = utils.get_base_directory()
        path = Path(
            base_dir, 'A Collate Data', 'Meteorological Data',
            'CHIRPS - Rainfall Estimates from Rain Gauge and Satellite ' +
            'Observations', 'products', 'CHIRPS-2.0', 'global_daily', 'tifs',
            'p05', '2024', 'chirps-v2.0.2024.01.01.tif.gz'
        )
        expected = True
        actual = path.exists()
        self.assertEqual(expected, actual)

    def test_download_era5_reanalysis_data(self):
        download_era5_reanalysis_data(only_one=True, dry_run=False)
        base_dir = utils.get_base_directory()
        path = Path(
            base_dir, 'A Collate Data', 'Meteorological Data',
            'ERA5 atmospheric reanalysis', 'ERA5-ml-temperature-subarea.nc'
        )
        expected = True
        actual = path.exists()
        self.assertEqual(expected, actual)

    def test_download_terraclimate_data(self):
        download_terraclimate_data(only_one=True, dry_run=False, year='2023')
        base_dir = utils.get_base_directory()
        root = Path(
            base_dir, 'A Collate Data', 'Meteorological Data',
            'TerraClimate gridded temperature, precipitation, and other',
            'TERRACLIMATE-DATA'
        )
        for branch in [
            Path('TerraClimate_aet_2023.nc'),
>>>>>>> 288d7fb9
        ]:
            expected = True
            actual = Path(root, branch).exists()
            self.assertEqual(expected, actual)

    def test_download_socio_demographic_data(self):
<<<<<<< HEAD
        data_name = 'WorldPop population density'
        download_socio_demographic_data(data_name, False, True)
        self.test_download_worldpop_pop_density_data()

        data_name = 'WorldPop population count'
        download_socio_demographic_data(data_name, False, True)
        self.test_download_worldpop_pop_count_data()

    def test_download_worldpop_pop_density_data(self):
        download_worldpop_pop_density_data(only_one=False, dry_run=True)
        base_dir = utils.get_base_directory()
        root = Path(
            base_dir, 'A Collate Data', 'Socio-Demographic Data',
            'WorldPop population density', 'GIS', 'Population_Density',
            'Global_2000_2020_1km_UNadj', '2020', 'VNM'
        )
        for branch in [
            Path('vnm_pd_2020_1km_UNadj_ASCII_XYZ.zip'),
            Path('vnm_pd_2020_1km_UNadj.tif'),
        ]:
            expected = True
            actual = Path(root, branch).exists()
            self.assertEqual(expected, actual)

    def test_download_worldpop_pop_count_data(self):
        download_worldpop_pop_count_data(only_one=False, dry_run=True)
        base_dir = utils.get_base_directory()
        root = Path(
            base_dir, 'A Collate Data', 'Socio-Demographic Data',
            'WorldPop population count', 'GIS', 'Population',
            'Individual_countries', 'VNM'
        )
        for branch in [
            Path('Viet_Nam_100m_Population.7z'),
        ]:
            expected = True
            actual = Path(root, branch).exists()
            self.assertEqual(expected, actual)

    def test_download_geospatial_data(self):
        data_name = 'GADM administrative map'
        download_geospatial_data(data_name, only_one=False, dry_run=True)
        self.test_download_gadm_admin_map_data()

    def test_download_gadm_admin_map_data(self):
        download_gadm_admin_map_data(only_one=False, dry_run=True)
        base_dir = utils.get_base_directory()
        root = Path(
            base_dir, 'A Collate Data', 'Geospatial Data',
            'GADM administrative map',
        )
        for branch in [
            Path('gadm41_VNM.gpkg'),
            Path('gadm41_VNM_shp.zip'),
            Path('gadm41_VNM_0.json'),
            Path('gadm41_VNM_1.json.zip'),
            Path('gadm41_VNM_2.json.zip'),
            Path('gadm41_VNM_3.json.zip'),
        ]:
            expected = True
            actual = Path(root, branch).exists()
            self.assertEqual(expected, actual)
=======
        data_name = 'Meta population density'
        download_socio_demographic_data(data_name, True, True, 'VNM')
        self.test_download_meta_pop_density_data()

        data_name = 'WorldPop population count'
        download_socio_demographic_data(data_name, True, True, 'VNM')
        self.test_download_worldpop_pop_count_data()

        data_name = 'WorldPop population density'
        download_socio_demographic_data(data_name, True, True, 'VNM')
        self.test_download_worldpop_pop_density_data()

    def test_download_meta_pop_density_data(self):
        only_one = True
        dry_run = False
        iso3 = 'VNM'
        download_meta_pop_density_data(only_one, dry_run, iso3)
        base_dir = utils.get_base_directory()
        path = Path(
            base_dir, 'A Collate Data', 'Socio-Demographic Data',
            'Meta population density', 'VNM', 'vnm_general_2020.csv'
        )
        expected = True
        actual = path.exists()
        self.assertEqual(expected, actual)

    def test_download_worldpop_pop_count_data(self):
        download_worldpop_pop_count_data(True, False, 'VNM')
        base_dir = utils.get_base_directory()
        path = Path(
            base_dir, 'A Collate Data', 'Socio-Demographic Data',
            'WorldPop population count', 'GIS', 'Population',
            'Individual_countries', 'VNM', 'Viet_Nam_100m_Population',
            'VNM_ppp_v2b_2020_UNadj.tif'
        )
        expected = True
        actual = path.exists()
        self.assertEqual(expected, actual)

    def test_download_worldpop_pop_density_data(self):
        download_worldpop_pop_density_data(True, False, 'VNM')
        base_dir = utils.get_base_directory()
        path = Path(
            base_dir, 'A Collate Data', 'Socio-Demographic Data',
            'WorldPop population density', 'GIS', 'Population_Density',
            'Global_2000_2020_1km_UNadj', '2020', 'VNM',
            'vnm_pd_2020_1km_UNadj_ASCII_XYZ.zip'
        )
        expected = True
        actual = path.exists()
        self.assertEqual(expected, actual)
>>>>>>> 288d7fb9


if __name__ == '__main__':
    unittest.main()<|MERGE_RESOLUTION|>--- conflicted
+++ resolved
@@ -7,12 +7,6 @@
 - 2024-01-17 on macOS Sonoma using Python 3.12: Ran 5 tests in 4.376s
 - 2024-02-08 on Ubuntu 22.04 using Python 3.12: Ran 4 tests in 10.968s
 - 2024-02-09 on macOS Sonoma using Python 3.12: Ran 4 tests in 6.190s
-<<<<<<< HEAD
-- 2024-02-13 on Ubuntu 22.04 using Python 3.12: Ran 16 tests in 64.283s
-- 2024-02-14 on macOS Sonoma using Python 3.12:
-    - Ran 18 tests in 42.751s
-    - Ran 18 tests in 41.872s
-=======
 - 2024-02-13 on Ubuntu 22.04 using Python 3.12: Ran 16 tests in 1m4.283s
 - 2024-02-14 on macOS Sonoma using Python 3.12: Ran 18 tests in 41.872s
 - 2024-04-23 on Ubuntu 22.04 using Python 3.12: Ran 17 tests in 31.534s
@@ -23,7 +17,6 @@
 - 2024-06-06 on Ubuntu 22.04 using Python 3.12: Ran 19 tests in 5m4.979s
 - 2024-06-19 on macOS Sonoma using Python 3.12: Ran 22 tests in 7m33.769s
 - 2024-07-10 on Ubuntu 22.04 using Python 3.12: Ran 19 tests in 20m14.322s
->>>>>>> 288d7fb9
 """
 from pathlib import Path
 from unittest.mock import patch
@@ -37,21 +30,6 @@
     download_files, \
     walk, \
     download_gadm_data, \
-<<<<<<< HEAD
-    download_file, \
-    unpack_file, \
-    download_meteorological_data, \
-    download_aphrodite_temperature_data, \
-    download_aphrodite_precipitation_data, \
-    download_chirps_rainfall_data, \
-    download_terraclimate_data, \
-    download_era5_reanalysis_data, \
-    download_socio_demographic_data, \
-    download_worldpop_pop_density_data, \
-    download_worldpop_pop_count_data, \
-    download_geospatial_data, \
-    download_gadm_admin_map_data
-=======
     unpack_file, \
     download_economic_data, \
     download_relative_wealth_index_data, \
@@ -69,7 +47,6 @@
     download_meta_pop_density_data, \
     download_worldpop_pop_count_data, \
     download_worldpop_pop_density_data
->>>>>>> 288d7fb9
 
 
 class TestCases(unittest.TestCase):
@@ -96,7 +73,112 @@
         self.assertEqual(uname, 'Example username')
         self.assertEqual(password, 'Example password')
 
-<<<<<<< HEAD
+    def test_download_file(self):
+        #
+        # Test a successful download
+        #
+        url = 'https://geodata.ucdavis.edu/gadm/gadm4.1/json/gadm41_VNM_0.json'
+        out_dir = Path('tests')
+        out_dir.mkdir(parents=True, exist_ok=True)
+        path = Path(out_dir, 'gadm41_VNM_0.json')
+        succeded = download_file(url, path)
+        # Check if the file has been created
+        expected = True
+        actual = path.exists()
+        self.assertEqual(expected, actual)
+        # Check if the value returned from the function is correct
+        expected = True
+        actual = succeded
+        self.assertEqual(expected, actual)
+        # Tear down
+        path.unlink()
+        Path('tests/').rmdir()
+
+        #
+        # Test an unsuccessful download
+        #
+        # This will fail because a password is needed
+        url = 'http://aphrodite.st.hirosaki-u.ac.jp/product/' + \
+            'APHRO_V1808_TEMP/APHRO_MA/005deg/' + \
+            'APHRO_MA_TAVE_CLM_005deg_V1808.ctl.gz'
+        out_dir = Path('tests/product/APHRO_V1808_TEMP/APHRO_MA/005deg')
+        out_dir.mkdir(parents=True, exist_ok=True)
+        path = Path(out_dir, 'APHRO_MA_TAVE_CLM_005deg_V1808.ctl.gz')
+        succeded = download_file(url, path)
+        # Check if the file has been created
+        expected = False
+        actual = path.exists()
+        self.assertEqual(expected, actual)
+        # Check if the value returned from the function is correct
+        expected = False
+        actual = succeded
+        self.assertEqual(expected, actual)
+        # Tear down
+        Path('tests/product/APHRO_V1808_TEMP/APHRO_MA/005deg').rmdir()
+        Path('tests/product/APHRO_V1808_TEMP/APHRO_MA').rmdir()
+        Path('tests/product/APHRO_V1808_TEMP').rmdir()
+        Path('tests/product').rmdir()
+        Path('tests/').rmdir()
+
+    def test_download_files(self):
+        # Setup
+        out_dir = Path('tests')
+        out_dir.mkdir(parents=True, exist_ok=True)
+
+        #
+        # Test successful downloads
+        #
+        base_url = 'https://geodata.ucdavis.edu'
+        relative_url = 'gadm/gadm4.1/json'
+        files = ['gadm41_VNM_0.json', 'gadm41_VNM_1.json']
+        successes = download_files(
+            base_url, relative_url, files, only_one=False, dry_run=False,
+            out_dir=out_dir
+        )
+        # Check if the value returned from the function is correct
+        expected = [True, True]
+        actual = successes
+        self.assertEqual(expected, actual)
+        # Check if the files exist
+        expected = True
+        for file in files:
+            path = Path(out_dir, relative_url, file)
+            actual = path.exists()
+            self.assertEqual(expected, actual)
+            # Tear down
+            path.unlink()
+        # Tear down
+        Path('tests/gadm/gadm4.1/json/').rmdir()
+        Path('tests/gadm/gadm4.1/').rmdir()
+        Path('tests/gadm/').rmdir()
+
+        #
+        # Test an unsuccessful download
+        #
+        base_url = 'https://geodata.ucdavis.edu'
+        relative_url = 'gadm/gadm4.1/json'
+        files = ['gadm41_VNM_0.json', 'gadm41_VNM_4.json']
+        successes = download_files(
+            base_url, relative_url, files, only_one=False, dry_run=False,
+            out_dir=out_dir
+        )
+        # Check if the value returned from the function is correct
+        expected = [True, False]
+        actual = successes
+        self.assertEqual(expected, actual)
+        # Check if the files exist/do not exist
+        expected = [True, False]
+        for i, file in enumerate(files):
+            path = Path(out_dir, relative_url, file)
+            actual = path.exists()
+            self.assertEqual(expected[i], actual)
+        # Tear down
+        Path('tests/gadm/gadm4.1/json/gadm41_VNM_0.json').unlink()
+        Path('tests/gadm/gadm4.1/json/').rmdir()
+        Path('tests/gadm/gadm4.1/').rmdir()
+        Path('tests/gadm/').rmdir()
+        Path('tests/').rmdir()
+
     def test_walk(self):
         base_url = 'https://data.chc.ucsb.edu'
         relative_url = 'products/CHIRPS-2.0/docs'
@@ -142,160 +224,6 @@
         path.unlink()
         Path('tests/').rmdir()
 
-    def test_download_file_successful(self):
-        """Test a successful download."""
-=======
-    def test_download_file(self):
-        #
-        # Test a successful download
-        #
->>>>>>> 288d7fb9
-        url = 'https://geodata.ucdavis.edu/gadm/gadm4.1/json/gadm41_VNM_0.json'
-        out_dir = Path('tests')
-        out_dir.mkdir(parents=True, exist_ok=True)
-        path = Path(out_dir, 'gadm41_VNM_0.json')
-        succeded = download_file(url, path)
-        # Check if the file has been created
-        expected = True
-        actual = path.exists()
-        self.assertEqual(expected, actual)
-        # Check if the value returned from the function is correct
-        expected = True
-        actual = succeded
-        self.assertEqual(expected, actual)
-        # Tear down
-        path.unlink()
-        Path('tests/').rmdir()
-
-    def test_download_file_unsuccessful(self):
-        """Test an unsuccessful download."""
-        # This will fail because a password is needed
-        url = 'http://aphrodite.st.hirosaki-u.ac.jp/product/' + \
-            'APHRO_V1808_TEMP/APHRO_MA/005deg/' + \
-            'APHRO_MA_TAVE_CLM_005deg_V1808.ctl.gz'
-        out_dir = Path('tests/product/APHRO_V1808_TEMP/APHRO_MA/005deg')
-        out_dir.mkdir(parents=True, exist_ok=True)
-        path = Path(out_dir, 'APHRO_MA_TAVE_CLM_005deg_V1808.ctl.gz')
-        succeded = download_file(url, path)
-        # Check if the file has been created
-        expected = False
-        actual = path.exists()
-        self.assertEqual(expected, actual)
-        # Check if the value returned from the function is correct
-        expected = False
-        actual = succeded
-        self.assertEqual(expected, actual)
-        # Tear down
-        Path('tests/product/APHRO_V1808_TEMP/APHRO_MA/005deg').rmdir()
-        Path('tests/product/APHRO_V1808_TEMP/APHRO_MA').rmdir()
-        Path('tests/product/APHRO_V1808_TEMP').rmdir()
-        Path('tests/product').rmdir()
-        Path('tests/').rmdir()
-
-    def test_download_files(self):
-        # Setup
-        out_dir = Path('tests')
-        out_dir.mkdir(parents=True, exist_ok=True)
-
-        #
-        # Test successful downloads
-        #
-        base_url = 'https://geodata.ucdavis.edu'
-        relative_url = 'gadm/gadm4.1/json'
-        files = ['gadm41_VNM_0.json', 'gadm41_VNM_1.json']
-        successes = download_files(
-            base_url, relative_url, files, only_one=False, dry_run=False,
-            out_dir=out_dir
-        )
-        # Check if the value returned from the function is correct
-        expected = [True, True]
-        actual = successes
-        self.assertEqual(expected, actual)
-        # Check if the files exist
-        expected = True
-        for file in files:
-            path = Path(out_dir, relative_url, file)
-            actual = path.exists()
-            self.assertEqual(expected, actual)
-            # Tear down
-            path.unlink()
-        # Tear down
-        Path('tests/gadm/gadm4.1/json/').rmdir()
-        Path('tests/gadm/gadm4.1/').rmdir()
-        Path('tests/gadm/').rmdir()
-
-        #
-        # Test an unsuccessful download
-        #
-        base_url = 'https://geodata.ucdavis.edu'
-        relative_url = 'gadm/gadm4.1/json'
-        files = ['gadm41_VNM_0.json', 'gadm41_VNM_4.json']
-        successes = download_files(
-            base_url, relative_url, files, only_one=False, dry_run=False,
-            out_dir=out_dir
-        )
-        # Check if the value returned from the function is correct
-        expected = [True, False]
-        actual = successes
-        self.assertEqual(expected, actual)
-        # Check if the files exist/do not exist
-        expected = [True, False]
-        for i, file in enumerate(files):
-            path = Path(out_dir, relative_url, file)
-            actual = path.exists()
-            self.assertEqual(expected[i], actual)
-        # Tear down
-        Path('tests/gadm/gadm4.1/json/gadm41_VNM_0.json').unlink()
-        Path('tests/gadm/gadm4.1/json/').rmdir()
-        Path('tests/gadm/gadm4.1/').rmdir()
-        Path('tests/gadm/').rmdir()
-        Path('tests/').rmdir()
-
-    def test_walk(self):
-        base_url = 'https://data.chc.ucsb.edu'
-        relative_url = 'products/CHIRPS-2.0/docs'
-        only_one = True
-        dry_run = True
-        out_dir = Path('tests')
-        out_dir.mkdir(parents=True, exist_ok=True)
-        walk(base_url, relative_url, only_one, dry_run, out_dir)
-
-        # Check if the file has been created
-        expected = True
-        path = Path('tests/products/CHIRPS-2.0/docs/README-CHIRPS.txt')
-        actual = path.exists()
-
-        # Perform the test
-        self.assertEqual(expected, actual)
-
-        # Tear down
-        path.unlink()
-        Path('tests/products/CHIRPS-2.0/docs/').rmdir()
-        Path('tests/products/CHIRPS-2.0/').rmdir()
-        Path('tests/products/').rmdir()
-        Path('tests/').rmdir()
-
-    def test_download_gadm_data(self):
-        file_format = 'GeoJSON'
-        out_dir = Path('tests')
-        out_dir.mkdir(parents=True, exist_ok=True)
-        iso3 = 'VNM'
-        dry_run = True
-        level = 'level0'
-        download_gadm_data(file_format, out_dir, iso3, dry_run, level)
-
-        # Check if the file has been created
-        expected = True
-        path = Path('tests/gadm41_VNM_0.json')
-        actual = path.exists()
-
-        # Perform the test
-        self.assertEqual(expected, actual)
-
-        # Tear down
-        path.unlink()
-        Path('tests/').rmdir()
-
     def test_unpack_file(self):
         url = 'https://geodata.ucdavis.edu/gadm/gadm4.1/json/' + \
             'gadm41_VNM_1.json.zip'
@@ -318,15 +246,6 @@
         Path(out_dir, 'gadm41_VNM_1.json').unlink()
         Path('tests/').rmdir()
 
-<<<<<<< HEAD
-    def test_download_meteorological_data(self):
-        only_one = True
-        dry_run = True
-
-        data_name = 'APHRODITE Daily mean temperature product (V1808)'
-        download_meteorological_data(data_name, only_one, dry_run)
-        self.test_download_aphrodite_temperature_data()
-=======
     def test_download_economic_data(self):
         data_name = 'Relative Wealth Index'
         only_one = None
@@ -399,19 +318,15 @@
     def test_download_meteorological_data(self):
         only_one = True
         dry_run = True
->>>>>>> 288d7fb9
 
         data_name = 'APHRODITE Daily accumulated precipitation (V1901)'
         download_meteorological_data(data_name, only_one, dry_run)
         self.test_download_aphrodite_precipitation_data()
 
-<<<<<<< HEAD
-=======
         data_name = 'APHRODITE Daily mean temperature product (V1808)'
         download_meteorological_data(data_name, only_one, dry_run)
         self.test_download_aphrodite_temperature_data()
 
->>>>>>> 288d7fb9
         data_name = 'CHIRPS: Rainfall Estimates from Rain Gauge and ' + \
             'Satellite Observations'
         download_meteorological_data(data_name, only_one, dry_run)
@@ -426,87 +341,6 @@
         download_meteorological_data(data_name, only_one, dry_run)
         self.test_download_era5_reanalysis_data()
 
-<<<<<<< HEAD
-    def test_download_aphrodite_temperature_data(self):
-        download_aphrodite_temperature_data(only_one=True, dry_run=True)
-        base_dir = utils.get_base_directory()
-        root = Path(
-            base_dir, 'A Collate Data', 'Meteorological Data',
-            'APHRODITE Daily mean temperature product (V1808)',
-            'product', 'APHRO_V1808_TEMP', 'APHRO_MA'
-        )
-        for branch in [
-            Path('005deg', 'APHRO_MA_TAVE_CLM_005deg_V1808.ctl.gz'),
-            Path('005deg_nc', 'APHRO_MA_TAVE_CLM_005deg_V1808.nc.gz'),
-            Path('025deg', 'APHRO_MA_TAVE_025deg_V1808.1961.gz'),
-            Path('025deg_nc', 'APHRO_MA_TAVE_025deg_V1808.1961.nc.gz'),
-            Path('050deg', 'read_aphro_v1808.f90'),
-            Path('050deg_nc', 'APHRO_MA_TAVE_050deg_V1808.1961.nc.gz'),
-        ]:
-            expected = True
-            actual = Path(root, branch).exists()
-            self.assertEqual(expected, actual)
-
-    def test_download_aphrodite_precipitation_data(self):
-        download_aphrodite_precipitation_data(only_one=True, dry_run=True)
-        base_dir = utils.get_base_directory()
-        root = Path(
-            base_dir, 'A Collate Data', 'Meteorological Data',
-            'APHRODITE Daily accumulated precipitation (V1901)',
-            'product', 'APHRO_V1901', 'APHRO_MA'
-        )
-        for branch in [
-            Path('005deg', 'APHRO_MA_PREC_CLM_005deg_V1901.ctl.gz'),
-            Path('025deg', 'APHRO_MA_025deg_V1901.1998.gz'),
-            Path('025deg_nc', 'APHRO_MA_025deg_V1901.1998.nc.gz'),
-            Path('050deg', 'APHRO_MA_050deg_V1901.1998.gz'),
-            Path('050deg_nc', 'APHRO_MA_050deg_V1901.1998.nc.gz'),
-        ]:
-            expected = True
-            actual = Path(root, branch).exists()
-            self.assertEqual(expected, actual)
-
-    def test_download_chirps_rainfall_data(self):
-        download_chirps_rainfall_data(only_one=True, dry_run=True)
-        base_dir = utils.get_base_directory()
-        root = Path(
-            base_dir, 'A Collate Data', 'Meteorological Data',
-            'CHIRPS - Rainfall Estimates from Rain Gauge and Satellite ' +
-            'Observations', 'products', 'CHIRPS-2.0', 'global_daily', 'tifs',
-            'p05'
-        )
-        for branch in [
-            Path('2023', 'chirps-v2.0.2023.01.01.tif.gz'),
-        ]:
-            expected = True
-            actual = Path(root, branch).exists()
-            self.assertEqual(expected, actual)
-
-    def test_download_terraclimate_data(self):
-        download_terraclimate_data(only_one=True, dry_run=True)
-        base_dir = utils.get_base_directory()
-        root = Path(
-            base_dir, 'A Collate Data', 'Meteorological Data',
-            'TerraClimate gridded temperature, precipitation, and other',
-            'TERRACLIMATE-DATA'
-        )
-        for branch in [
-            Path('fix_unsigned.sh'),
-        ]:
-            expected = True
-            actual = Path(root, branch).exists()
-            self.assertEqual(expected, actual)
-
-    def test_download_era5_reanalysis_data(self):
-        download_era5_reanalysis_data(only_one=True, dry_run=True)
-        base_dir = utils.get_base_directory()
-        root = Path(
-            base_dir, 'A Collate Data', 'Meteorological Data',
-            'ERA5 atmospheric reanalysis',
-        )
-        for branch in [
-            Path('ERA5-ml-temperature-subarea.nc'),
-=======
     def test_download_aphrodite_precipitation_data(self):
         """
         Using an environment variable to store the credentials:
@@ -599,77 +433,12 @@
         )
         for branch in [
             Path('TerraClimate_aet_2023.nc'),
->>>>>>> 288d7fb9
         ]:
             expected = True
             actual = Path(root, branch).exists()
             self.assertEqual(expected, actual)
 
     def test_download_socio_demographic_data(self):
-<<<<<<< HEAD
-        data_name = 'WorldPop population density'
-        download_socio_demographic_data(data_name, False, True)
-        self.test_download_worldpop_pop_density_data()
-
-        data_name = 'WorldPop population count'
-        download_socio_demographic_data(data_name, False, True)
-        self.test_download_worldpop_pop_count_data()
-
-    def test_download_worldpop_pop_density_data(self):
-        download_worldpop_pop_density_data(only_one=False, dry_run=True)
-        base_dir = utils.get_base_directory()
-        root = Path(
-            base_dir, 'A Collate Data', 'Socio-Demographic Data',
-            'WorldPop population density', 'GIS', 'Population_Density',
-            'Global_2000_2020_1km_UNadj', '2020', 'VNM'
-        )
-        for branch in [
-            Path('vnm_pd_2020_1km_UNadj_ASCII_XYZ.zip'),
-            Path('vnm_pd_2020_1km_UNadj.tif'),
-        ]:
-            expected = True
-            actual = Path(root, branch).exists()
-            self.assertEqual(expected, actual)
-
-    def test_download_worldpop_pop_count_data(self):
-        download_worldpop_pop_count_data(only_one=False, dry_run=True)
-        base_dir = utils.get_base_directory()
-        root = Path(
-            base_dir, 'A Collate Data', 'Socio-Demographic Data',
-            'WorldPop population count', 'GIS', 'Population',
-            'Individual_countries', 'VNM'
-        )
-        for branch in [
-            Path('Viet_Nam_100m_Population.7z'),
-        ]:
-            expected = True
-            actual = Path(root, branch).exists()
-            self.assertEqual(expected, actual)
-
-    def test_download_geospatial_data(self):
-        data_name = 'GADM administrative map'
-        download_geospatial_data(data_name, only_one=False, dry_run=True)
-        self.test_download_gadm_admin_map_data()
-
-    def test_download_gadm_admin_map_data(self):
-        download_gadm_admin_map_data(only_one=False, dry_run=True)
-        base_dir = utils.get_base_directory()
-        root = Path(
-            base_dir, 'A Collate Data', 'Geospatial Data',
-            'GADM administrative map',
-        )
-        for branch in [
-            Path('gadm41_VNM.gpkg'),
-            Path('gadm41_VNM_shp.zip'),
-            Path('gadm41_VNM_0.json'),
-            Path('gadm41_VNM_1.json.zip'),
-            Path('gadm41_VNM_2.json.zip'),
-            Path('gadm41_VNM_3.json.zip'),
-        ]:
-            expected = True
-            actual = Path(root, branch).exists()
-            self.assertEqual(expected, actual)
-=======
         data_name = 'Meta population density'
         download_socio_demographic_data(data_name, True, True, 'VNM')
         self.test_download_meta_pop_density_data()
@@ -721,7 +490,6 @@
         expected = True
         actual = path.exists()
         self.assertEqual(expected, actual)
->>>>>>> 288d7fb9
 
 
 if __name__ == '__main__':
