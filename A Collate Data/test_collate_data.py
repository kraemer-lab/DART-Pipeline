--- conflicted
+++ resolved
@@ -248,14 +248,10 @@
 
     def test_download_economic_data(self):
         data_name = 'Relative Wealth Index'
-<<<<<<< HEAD
-        download_economic_data(data_name, 'VNM', True)
-=======
         only_one = None
         dry_run = True
         iso3 = 'VNM'
         download_economic_data(data_name, only_one, dry_run, iso3)
->>>>>>> 0dc58734
         self.test_download_relative_wealth_index_data()
         base_dir = utils.get_base_directory()
         path = Path(
@@ -267,14 +263,10 @@
         self.assertEqual(expected, actual)
 
     def test_download_relative_wealth_index_data(self):
-<<<<<<< HEAD
-        download_relative_wealth_index_data(iso3='VNM', dry_run=False)
-=======
         only_one = None
         dry_run = False
         iso3 = 'VNM'
         download_relative_wealth_index_data(only_one, dry_run, iso3)
->>>>>>> 0dc58734
         base_dir = utils.get_base_directory()
         path = Path(
             base_dir, 'A Collate Data', 'Economic Data',
@@ -460,14 +452,6 @@
         self.test_download_worldpop_pop_density_data()
 
     def test_download_meta_pop_density_data(self):
-<<<<<<< HEAD
-        download_meta_pop_density_data(True, False, 'VNM')
-        base_dir = utils.get_base_directory()
-        path = Path(
-            base_dir, 'A Collate Data', 'Socio-Demographic Data',
-            'Meta population density', 'VNM',
-            'vnm_children_under_five_2020_csv.zip'
-=======
         only_one = True
         dry_run = False
         iso3 = 'VNM'
@@ -476,7 +460,6 @@
         path = Path(
             base_dir, 'A Collate Data', 'Socio-Demographic Data',
             'Meta population density', 'VNM', 'vnm_general_2020.csv'
->>>>>>> 0dc58734
         )
         expected = True
         actual = path.exists()
