--- conflicted
+++ resolved
@@ -15,14 +15,10 @@
 - 2024-05-08:
     - On Ubuntu 22.04 using Python 3.12: Ran 17 tests in 1m00.448s
     - On Ubuntu 20.04 using Python 3.12: Ran 17 tests in 21.853s
-<<<<<<< HEAD
-- 2024-05-10: on macOS Sonoma using Python 3.12: Ran 17 tests in 37.624s
-=======
 - 2024-05-10: on macOS Sonoma using Python 3.12:
     - Ran 17 tests in 37.624s
     - Ran 19 tests in 5m37.731s
 - 2024-06-06: on Ubuntu 22.04 using Python 3.12: Ran 19 tests in 5m4.979s
->>>>>>> ea18fe5a
 """
 import unittest
 from unittest.mock import patch
@@ -36,11 +32,8 @@
     walk, \
     download_gadm_data, \
     unpack_file, \
-<<<<<<< HEAD
-=======
     download_epidemiological_data, \
     download_ministerio_de_salud_peru_data, \
->>>>>>> ea18fe5a
     download_geospatial_data, \
     download_gadm_admin_map_data, \
     download_meteorological_data, \
@@ -50,13 +43,8 @@
     download_era5_reanalysis_data, \
     download_terraclimate_data, \
     download_socio_demographic_data, \
-<<<<<<< HEAD
-    download_worldpop_pop_density_data, \
-    download_worldpop_pop_count_data
-=======
     download_worldpop_pop_count_data, \
     download_worldpop_pop_density_data
->>>>>>> ea18fe5a
 
 
 class TestCases(unittest.TestCase):
