"""
Run unit tests on collate_data.py.

Past Runs
---------
- 2024-01-15 on Ubuntu 22.04 using Python 3.12: Ran 5 tests in 13.366s
- 2024-01-17 on macOS Sonoma using Python 3.12: Ran 5 tests in 4.376s
- 2024-02-08 on Ubuntu 22.04 using Python 3.12: Ran 4 tests in 10.968s
- 2024-02-09 on macOS Sonoma using Python 3.12: Ran 4 tests in 6.190s
<<<<<<< HEAD
- 2024-02-13 on Ubuntu 22.04 using Python 3.12: Ran 16 tests in 64.283s
"""
import unittest
from collate_data import \
    walk, \
    download_gadm_data, \
    download_file, \
    unpack_file, \
    download_meteorological_data, \
    download_aphrodite_temperature_data, \
    download_aphrodite_precipitation_data, \
    download_chirps_rainfall_data, \
    download_terraclimate_data, \
    download_era5_reanalysis_data, \
    download_socio_demographic_data, \
    download_worldpop_pop_density_data, \
    download_worldpop_pop_count_data, \
    download_geospatial_data, \
    download_gadm_admin_map_data
from pathlib import Path
import utils
=======
- 2024-02-09 on macOS Sonoma using Python 3.12: Ran 4 tests in 6.190s
- 2024-02-14 on macOS Sonoma using Python 3.12: Ran 6 tests in 9.256s
"""
import unittest
from unittest.mock import patch
from pathlib import Path
# Custom modules
from collate_data import \
    get_credentials, \
    walk, \
    download_gadm_data, \
    download_file, \
    unpack_file
>>>>>>> cfc9570b


class TestCases(unittest.TestCase):

<<<<<<< HEAD
    # TODO
    # def test_get_password(self):
=======
    @patch('collate_data.open')
    def test_get_credentials_default(self, mock_open):
        # Mock the contents of the credentials file
        file = '''{
            "Example metric": {
                "username": "Example username",
                "password": "Example password"
            }
        }'''
        mock_open.return_value.__enter__.return_value.read.return_value = file

        # Call the function being tested
        username, password = get_credentials('Example metric')

        # Perform the tests
        self.assertEqual(username, 'Example username')
        self.assertEqual(password, 'Example password')

    @patch('collate_data.open')
    def test_get_credentials_moved(self, mock_open):
        # Mock the contents of the credentials file
        file = '''{
            "Example metric": {
                "username": "Example username",
                "password": "Example password"
            }
        }'''
        mock_open.return_value.__enter__.return_value.read.return_value = file

        # Call the function being tested
        path = Path('alternative/path/to/example_credentials.json')
        uname, password = get_credentials('Example metric', credentials=path)

        # Perform the tests
        self.assertEqual(uname, 'Example username')
        self.assertEqual(password, 'Example password')
>>>>>>> cfc9570b

    def test_walk(self):
        base_url = 'https://data.chc.ucsb.edu'
        relative_url = 'products/CHIRPS-2.0/docs'
        only_one = True
        dry_run = True
        out_dir = Path('tests')
        out_dir.mkdir(parents=True, exist_ok=True)
        walk(base_url, relative_url, only_one, dry_run, out_dir)

        # Check if the file has been created
        expected = True
        path = Path('tests/products/CHIRPS-2.0/docs/README-CHIRPS.txt')
        actual = path.exists()

        # Perform the test
        self.assertEqual(expected, actual)

        # Tear down
        path.unlink()
        Path('tests/products/CHIRPS-2.0/docs/').rmdir()
        Path('tests/products/CHIRPS-2.0/').rmdir()
        Path('tests/products/').rmdir()
        Path('tests/').rmdir()

    def test_download_gadm_data(self):
        file_format = 'GeoJSON'
        out_dir = Path('tests')
        out_dir.mkdir(parents=True, exist_ok=True)
        iso3 = 'VNM'
        dry_run = True
        level = 'level0'
        download_gadm_data(file_format, out_dir, iso3, dry_run, level)

        # Check if the file has been created
        expected = True
        path = Path('tests/gadm41_VNM_0.json')
        actual = path.exists()

        # Perform the test
        self.assertEqual(expected, actual)

        # Tear down
        path.unlink()
        Path('tests/').rmdir()

    def test_download_file_successful(self):
        """Test a successful download."""
        url = 'https://geodata.ucdavis.edu/gadm/gadm4.1/json/gadm41_VNM_0.json'
        out_dir = Path('tests')
        out_dir.mkdir(parents=True, exist_ok=True)
        path = Path(out_dir, 'gadm41_VNM_0.json')
        succeded = download_file(url, path)

        # Check if the file has been created
        expected = True
        actual = path.exists()
        self.assertEqual(expected, actual)

        # Check if the value returned from the function is correct
        expected = True
        actual = succeded
        self.assertEqual(expected, actual)

        # Tear down
        path.unlink()
        Path('tests/').rmdir()

    def test_download_file_unsuccessful(self):
        """Test an unsuccessful download."""
        # This will fail because a password is needed
        url = 'http://aphrodite.st.hirosaki-u.ac.jp/product/' + \
            'APHRO_V1808_TEMP/APHRO_MA/005deg/' + \
            'APHRO_MA_TAVE_CLM_005deg_V1808.ctl.gz'
        out_dir = Path('tests/product/APHRO_V1808_TEMP/APHRO_MA/005deg')
        out_dir.mkdir(parents=True, exist_ok=True)
        path = Path(out_dir, 'APHRO_MA_TAVE_CLM_005deg_V1808.ctl.gz')
        succeded = download_file(url, path)

        # Check if the file has been created
        expected = False
        actual = path.exists()
        self.assertEqual(expected, actual)

        # Check if the value returned from the function is correct
        expected = False
        actual = succeded
        self.assertEqual(expected, actual)

        # Tear down
        Path('tests/product/APHRO_V1808_TEMP/APHRO_MA/005deg').rmdir()
        Path('tests/product/APHRO_V1808_TEMP/APHRO_MA').rmdir()
        Path('tests/product/APHRO_V1808_TEMP').rmdir()
        Path('tests/product').rmdir()
        Path('tests/').rmdir()

    def test_unpack_file(self):
        url = 'https://geodata.ucdavis.edu/gadm/gadm4.1/json/' + \
            'gadm41_VNM_1.json.zip'
        out_dir = Path('tests')
        out_dir.mkdir(parents=True, exist_ok=True)
        path = Path(out_dir, 'gadm41_VNM_1.json.zip')
        succeded = download_file(url, path)
        if succeded:
            unpack_file(path, same_folder=True)

        # Check if the file has been created
        expected = True
        actual = Path('tests/gadm41_VNM_1.json').exists()

        # Perform the test
        self.assertEqual(expected, actual)

        # Tear down
        path.unlink()
        Path(out_dir, 'gadm41_VNM_1.json').unlink()
        Path('tests/').rmdir()

    def test_download_meteorological_data(self):
        data_name = 'APHRODITE Daily mean temperature product (V1808)'
        download_meteorological_data(data_name, only_one=True, dry_run=True)
        self.test_download_aphrodite_temperature_data()

        data_name = 'APHRODITE Daily accumulated precipitation (V1901)'
        download_meteorological_data(data_name, only_one=True, dry_run=True)
        self.test_download_aphrodite_precipitation_data()

        data_name = 'CHIRPS: Rainfall Estimates from Rain Gauge and ' + \
            'Satellite Observations'
        download_meteorological_data(data_name, only_one=True, dry_run=True)
        self.test_download_chirps_rainfall_data()

        data_name = 'TerraClimate gridded temperature, precipitation, and ' + \
            'other'
        download_meteorological_data(data_name, only_one=True, dry_run=True)
        self.test_download_terraclimate_data()

        data_name = 'ERA5 atmospheric reanalysis'
        download_meteorological_data(data_name, only_one=True, dry_run=True)
        self.test_download_era5_reanalysis_data()

    def test_download_aphrodite_temperature_data(self):
        download_aphrodite_temperature_data(only_one=True, dry_run=True)
        base_dir = utils.get_base_directory()
        root = Path(
            base_dir, 'A Collate Data', 'Meteorological Data',
            'APHRODITE Daily mean temperature product (V1808)',
            'product', 'APHRO_V1808_TEMP', 'APHRO_MA'
        )
        for branch in [
            Path('005deg', 'APHRO_MA_TAVE_CLM_005deg_V1808.ctl.gz'),
            Path('005deg_nc', 'APHRO_MA_TAVE_CLM_005deg_V1808.nc.gz'),
            Path('025deg', 'APHRO_MA_TAVE_025deg_V1808.1961.gz'),
            Path('025deg_nc', 'APHRO_MA_TAVE_025deg_V1808.1961.nc.gz'),
            Path('050deg', 'read_aphro_v1808.f90'),
            Path('050deg_nc', 'APHRO_MA_TAVE_050deg_V1808.1961.nc.gz'),
        ]:
            expected = True
            actual = Path(root, branch).exists()
            self.assertEqual(expected, actual)

    def test_download_aphrodite_precipitation_data(self):
        download_aphrodite_precipitation_data(only_one=True, dry_run=True)
        base_dir = utils.get_base_directory()
        root = Path(
            base_dir, 'A Collate Data', 'Meteorological Data',
            'APHRODITE Daily accumulated precipitation (V1901)',
            'product', 'APHRO_V1901', 'APHRO_MA'
        )
        for branch in [
            Path('005deg', 'APHRO_MA_PREC_CLM_005deg_V1901.ctl.gz'),
            Path('025deg', 'APHRO_MA_025deg_V1901.1998.gz'),
            Path('025deg_nc', 'APHRO_MA_025deg_V1901.1998.nc.gz'),
            Path('050deg', 'APHRO_MA_050deg_V1901.1998.gz'),
            Path('050deg_nc', 'APHRO_MA_050deg_V1901.1998.nc.gz'),
        ]:
            expected = True
            actual = Path(root, branch).exists()
            self.assertEqual(expected, actual)

    def test_download_chirps_rainfall_data(self):
        download_chirps_rainfall_data(only_one=True, dry_run=True)
        base_dir = utils.get_base_directory()
        root = Path(
            base_dir, 'A Collate Data', 'Meteorological Data',
            'CHIRPS - Rainfall Estimates from Rain Gauge and Satellite ' +
            'Observations', 'products', 'CHIRPS-2.0', 'global_daily', 'tifs',
            'p05'
        )
        for branch in [
            Path('2023', 'chirps-v2.0.2023.01.01.tif.gz'),
        ]:
            expected = True
            actual = Path(root, branch).exists()
            self.assertEqual(expected, actual)

    def test_download_terraclimate_data(self):
        download_terraclimate_data(only_one=True, dry_run=True)
        base_dir = utils.get_base_directory()
        root = Path(
            base_dir, 'A Collate Data', 'Meteorological Data',
            'TerraClimate gridded temperature, precipitation, and other',
            'TERRACLIMATE-DATA'
        )
        for branch in [
            Path('fix_unsigned.sh'),
        ]:
            expected = True
            actual = Path(root, branch).exists()
            self.assertEqual(expected, actual)

    def test_download_era5_reanalysis_data(self):
        download_era5_reanalysis_data(only_one=True, dry_run=True)
        base_dir = utils.get_base_directory()
        root = Path(
            base_dir, 'A Collate Data', 'Meteorological Data',
            'ERA5 atmospheric reanalysis',
        )
        for branch in [
            Path('ERA5-ml-temperature-subarea.nc'),
        ]:
            expected = True
            actual = Path(root, branch).exists()
            self.assertEqual(expected, actual)

    def test_download_socio_demographic_data(self):
        data_name = 'WorldPop population density'
        download_socio_demographic_data(data_name, False, True)
        self.test_download_worldpop_pop_density_data()

        data_name = 'WorldPop population count'
        download_socio_demographic_data(data_name, False, True)
        self.test_download_worldpop_pop_count_data()

    def test_download_worldpop_pop_density_data(self):
        download_worldpop_pop_density_data(only_one=False, dry_run=True)
        base_dir = utils.get_base_directory()
        root = Path(
            base_dir, 'A Collate Data', 'Socio-Demographic Data',
            'WorldPop population density', 'GIS', 'Population_Density',
            'Global_2000_2020_1km_UNadj', '2020', 'VNM'
        )
        for branch in [
            Path('vnm_pd_2020_1km_UNadj_ASCII_XYZ.zip'),
            Path('vnm_pd_2020_1km_UNadj.tif'),
        ]:
            expected = True
            actual = Path(root, branch).exists()
            self.assertEqual(expected, actual)

    def test_download_worldpop_pop_count_data(self):
        download_worldpop_pop_count_data(only_one=False, dry_run=True)
        base_dir = utils.get_base_directory()
        root = Path(
            base_dir, 'A Collate Data', 'Socio-Demographic Data',
            'WorldPop population count', 'GIS', 'Population',
            'Individual_countries', 'VNM'
        )
        for branch in [
            Path('Viet_Nam_100m_Population.7z'),
        ]:
            expected = True
            actual = Path(root, branch).exists()
            self.assertEqual(expected, actual)

    def test_download_geospatial_data(self):
        data_name = 'GADM administrative map'
        download_geospatial_data(data_name, only_one=False, dry_run=True)
        self.test_download_gadm_admin_map_data()

    def test_download_gadm_admin_map_data(self):
        download_gadm_admin_map_data(only_one=False, dry_run=True)
        base_dir = utils.get_base_directory()
        root = Path(
            base_dir, 'A Collate Data', 'Geospatial Data',
            'GADM administrative map',
        )
        for branch in [
            Path('gadm41_VNM.gpkg'),
            Path('gadm41_VNM_shp.zip'),
            Path('gadm41_VNM_0.json'),
            Path('gadm41_VNM_1.json.zip'),
            Path('gadm41_VNM_2.json.zip'),
            Path('gadm41_VNM_3.json.zip'),
        ]:
            expected = True
            actual = Path(root, branch).exists()
            self.assertEqual(expected, actual)


if __name__ == '__main__':
    unittest.main()<|MERGE_RESOLUTION|>--- conflicted
+++ resolved
@@ -7,11 +7,16 @@
 - 2024-01-17 on macOS Sonoma using Python 3.12: Ran 5 tests in 4.376s
 - 2024-02-08 on Ubuntu 22.04 using Python 3.12: Ran 4 tests in 10.968s
 - 2024-02-09 on macOS Sonoma using Python 3.12: Ran 4 tests in 6.190s
-<<<<<<< HEAD
 - 2024-02-13 on Ubuntu 22.04 using Python 3.12: Ran 16 tests in 64.283s
+- 2024-02-14 on macOS Sonoma using Python 3.12: Ran 6 tests in 9.256s
 """
 import unittest
+from unittest.mock import patch
+from pathlib import Path
+# Custom modules
+import utils
 from collate_data import \
+    get_credentials, \
     walk, \
     download_gadm_data, \
     download_file, \
@@ -27,31 +32,10 @@
     download_worldpop_pop_count_data, \
     download_geospatial_data, \
     download_gadm_admin_map_data
-from pathlib import Path
-import utils
-=======
-- 2024-02-09 on macOS Sonoma using Python 3.12: Ran 4 tests in 6.190s
-- 2024-02-14 on macOS Sonoma using Python 3.12: Ran 6 tests in 9.256s
-"""
-import unittest
-from unittest.mock import patch
-from pathlib import Path
-# Custom modules
-from collate_data import \
-    get_credentials, \
-    walk, \
-    download_gadm_data, \
-    download_file, \
-    unpack_file
->>>>>>> cfc9570b
 
 
 class TestCases(unittest.TestCase):
 
-<<<<<<< HEAD
-    # TODO
-    # def test_get_password(self):
-=======
     @patch('collate_data.open')
     def test_get_credentials_default(self, mock_open):
         # Mock the contents of the credentials file
@@ -88,7 +72,6 @@
         # Perform the tests
         self.assertEqual(uname, 'Example username')
         self.assertEqual(password, 'Example password')
->>>>>>> cfc9570b
 
     def test_walk(self):
         base_url = 'https://data.chc.ucsb.edu'
