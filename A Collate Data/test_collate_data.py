"""
Run unit tests on collate_data.py.

Past Runs
---------
- 2024-01-15 on Ubuntu 22.04 using Python 3.12: Ran 5 tests in 13.366s
- 2024-01-17 on macOS Sonoma using Python 3.12: Ran 5 tests in 4.376s
- 2024-02-08 on Ubuntu 22.04 using Python 3.12: Ran 4 tests in 10.968s
- 2024-02-09 on macOS Sonoma using Python 3.12: Ran 4 tests in 6.190s
- 2024-02-13 on Ubuntu 22.04 using Python 3.12: Ran 16 tests in 1m4.283s
<<<<<<< HEAD
- 2024-02-14 on macOS Sonoma using Python 3.12:
    - Ran 18 tests in 42.751s
    - Ran 18 tests in 41.872s
- 2024-04-23 on Ubuntu 22.04 using Python 3.12: Ran 17 tests in 31.534s
- 2024-05-08:
    - On Ubuntu 22.04 using Python 3.12: Ran 17 tests in 1m00.448s
    - On Ubuntu 20.04 using Python 3.12: Ran 17 tests in 21.853s
- 2024-05-10 on macOS Sonoma using Python 3.12:
    - Ran 17 tests in 37.624s
    - Ran 19 tests in 5m37.731s
- 2024-06-06 on Ubuntu 22.04 using Python 3.12: Ran 19 tests in 5m4.979s
- 2024-06-20 on macOS Sonoma using Python 3.12: Ran 19 tests in 6m20.260s
=======
- 2024-02-14 on macOS Sonoma using Python 3.12: Ran 18 tests in 41.872s
- 2024-04-23 on Ubuntu 22.04 using Python 3.12: Ran 17 tests in 31.534s
- 2024-05-08 on Ubuntu 22.04 using Python 3.12: Ran 17 tests in 1m00.448s
- 2024-05-08 on Ubuntu 20.04 using Python 3.12: Ran 17 tests in 21.853s
- 2024-05-10 on macOS Sonoma using Python 3.12: Ran 17 tests in 37.624s
- 2024-05-10 on macOS Sonoma using Python 3.12: Ran 19 tests in 5m37.731s
- 2024-06-06 on Ubuntu 22.04 using Python 3.12: Ran 19 tests in 5m4.979s
- 2024-06-19 on macOS Sonoma using Python 3.12: Ran 22 tests in 7m33.769s
- 2024-07-10 on Ubuntu 22.04 using Python 3.12: Ran 19 tests in 20m14.322s
>>>>>>> aff33329
"""
from pathlib import Path
from unittest.mock import patch
import os
import unittest
# Custom modules
import utils
from collate_data import \
    get_credentials, \
    download_file, \
    download_files, \
    walk, \
    download_gadm_data, \
    unpack_file, \
<<<<<<< HEAD
=======
    download_economic_data, \
    download_relative_wealth_index_data, \
>>>>>>> aff33329
    download_epidemiological_data, \
    download_ministerio_de_salud_peru_data, \
    download_geospatial_data, \
    download_gadm_admin_map_data, \
    download_meteorological_data, \
    download_aphrodite_precipitation_data, \
    download_aphrodite_temperature_data, \
    download_chirps_rainfall_data, \
    download_era5_reanalysis_data, \
    download_terraclimate_data, \
    download_socio_demographic_data, \
<<<<<<< HEAD
=======
    download_meta_pop_density_data, \
>>>>>>> aff33329
    download_worldpop_pop_count_data, \
    download_worldpop_pop_density_data


class TestCases(unittest.TestCase):

    @patch('collate_data.open')
    def test_get_credentials(self, mock_open):
        # Mock the contents of the credentials file
        file = '''{
            "Example metric": {
                "username": "Example username",
                "password": "Example password"
            }
        }'''
        mock_open.return_value.__enter__.return_value.read.return_value = file

        # Test the functionality when the file is in the default location
        username, password = get_credentials('Example metric')
        self.assertEqual(username, 'Example username')
        self.assertEqual(password, 'Example password')

        # Test the functionality when the file is in an unexpected location
        path = Path('alternative/path/to/example_credentials.json')
        uname, password = get_credentials('Example metric', credentials=path)
        self.assertEqual(uname, 'Example username')
        self.assertEqual(password, 'Example password')

    def test_download_file(self):
        #
        # Test a successful download
        #
        url = 'https://geodata.ucdavis.edu/gadm/gadm4.1/json/gadm41_VNM_0.json'
        out_dir = Path('tests')
        out_dir.mkdir(parents=True, exist_ok=True)
        path = Path(out_dir, 'gadm41_VNM_0.json')
        succeded = download_file(url, path)
        # Check if the file has been created
        expected = True
        actual = path.exists()
        self.assertEqual(expected, actual)
        # Check if the value returned from the function is correct
        expected = True
        actual = succeded
        self.assertEqual(expected, actual)
        # Tear down
        path.unlink()
        Path('tests/').rmdir()

        #
        # Test an unsuccessful download
        #
        # This will fail because a password is needed
        url = 'http://aphrodite.st.hirosaki-u.ac.jp/product/' + \
            'APHRO_V1808_TEMP/APHRO_MA/005deg/' + \
            'APHRO_MA_TAVE_CLM_005deg_V1808.ctl.gz'
        out_dir = Path('tests/product/APHRO_V1808_TEMP/APHRO_MA/005deg')
        out_dir.mkdir(parents=True, exist_ok=True)
        path = Path(out_dir, 'APHRO_MA_TAVE_CLM_005deg_V1808.ctl.gz')
        succeded = download_file(url, path)
        # Check if the file has been created
        expected = False
        actual = path.exists()
        self.assertEqual(expected, actual)
        # Check if the value returned from the function is correct
        expected = False
        actual = succeded
        self.assertEqual(expected, actual)
        # Tear down
        Path('tests/product/APHRO_V1808_TEMP/APHRO_MA/005deg').rmdir()
        Path('tests/product/APHRO_V1808_TEMP/APHRO_MA').rmdir()
        Path('tests/product/APHRO_V1808_TEMP').rmdir()
        Path('tests/product').rmdir()
        Path('tests/').rmdir()

    def test_download_files(self):
        # Setup
        out_dir = Path('tests')
        out_dir.mkdir(parents=True, exist_ok=True)

        #
        # Test successful downloads
        #
        base_url = 'https://geodata.ucdavis.edu'
        relative_url = 'gadm/gadm4.1/json'
        files = ['gadm41_VNM_0.json', 'gadm41_VNM_1.json']
        successes = download_files(
            base_url, relative_url, files, only_one=False, dry_run=False,
            out_dir=out_dir
        )
        # Check if the value returned from the function is correct
        expected = [True, True]
        actual = successes
        self.assertEqual(expected, actual)
        # Check if the files exist
        expected = True
        for file in files:
            path = Path(out_dir, relative_url, file)
            actual = path.exists()
            self.assertEqual(expected, actual)
            # Tear down
            path.unlink()
        # Tear down
        Path('tests/gadm/gadm4.1/json/').rmdir()
        Path('tests/gadm/gadm4.1/').rmdir()
        Path('tests/gadm/').rmdir()

        #
        # Test an unsuccessful download
        #
        base_url = 'https://geodata.ucdavis.edu'
        relative_url = 'gadm/gadm4.1/json'
        files = ['gadm41_VNM_0.json', 'gadm41_VNM_4.json']
        successes = download_files(
            base_url, relative_url, files, only_one=False, dry_run=False,
            out_dir=out_dir
        )
        # Check if the value returned from the function is correct
        expected = [True, False]
        actual = successes
        self.assertEqual(expected, actual)
        # Check if the files exist/do not exist
        expected = [True, False]
        for i, file in enumerate(files):
            path = Path(out_dir, relative_url, file)
            actual = path.exists()
            self.assertEqual(expected[i], actual)
        # Tear down
        Path('tests/gadm/gadm4.1/json/gadm41_VNM_0.json').unlink()
        Path('tests/gadm/gadm4.1/json/').rmdir()
        Path('tests/gadm/gadm4.1/').rmdir()
        Path('tests/gadm/').rmdir()
        Path('tests/').rmdir()

    def test_walk(self):
        base_url = 'https://data.chc.ucsb.edu'
        relative_url = 'products/CHIRPS-2.0/docs'
        only_one = True
        dry_run = True
        out_dir = Path('tests')
        out_dir.mkdir(parents=True, exist_ok=True)
        walk(base_url, relative_url, only_one, dry_run, out_dir)

        # Check if the file has been created
        expected = True
        path = Path('tests/products/CHIRPS-2.0/docs/README-CHIRPS.txt')
        actual = path.exists()

        # Perform the test
        self.assertEqual(expected, actual)

        # Tear down
        path.unlink()
        Path('tests/products/CHIRPS-2.0/docs/').rmdir()
        Path('tests/products/CHIRPS-2.0/').rmdir()
        Path('tests/products/').rmdir()
        Path('tests/').rmdir()

    def test_download_gadm_data(self):
        file_format = 'GeoJSON'
        out_dir = Path('tests')
        out_dir.mkdir(parents=True, exist_ok=True)
        iso3 = 'VNM'
        dry_run = True
        level = 'level0'
        download_gadm_data(file_format, out_dir, iso3, dry_run, level)

        # Check if the file has been created
        expected = True
        path = Path('tests/gadm41_VNM_0.json')
        actual = path.exists()

        # Perform the test
        self.assertEqual(expected, actual)

        # Tear down
        path.unlink()
        Path('tests/').rmdir()

    def test_unpack_file(self):
        url = 'https://geodata.ucdavis.edu/gadm/gadm4.1/json/' + \
            'gadm41_VNM_1.json.zip'
        out_dir = Path('tests')
        out_dir.mkdir(parents=True, exist_ok=True)
        path = Path(out_dir, 'gadm41_VNM_1.json.zip')
        succeded = download_file(url, path)
        if succeded:
            unpack_file(path, same_folder=True)

        # Check if the file has been created
        expected = True
        actual = Path('tests/gadm41_VNM_1.json').exists()

        # Perform the test
        self.assertEqual(expected, actual)

        # Tear down
        path.unlink()
        Path(out_dir, 'gadm41_VNM_1.json').unlink()
        Path('tests/').rmdir()

<<<<<<< HEAD
=======
    def test_download_economic_data(self):
        data_name = 'Relative Wealth Index'
        only_one = None
        dry_run = True
        iso3 = 'VNM'
        download_economic_data(data_name, only_one, dry_run, iso3)
        self.test_download_relative_wealth_index_data()
        base_dir = utils.get_base_directory()
        path = Path(
            base_dir, 'A Collate Data', 'Economic Data',
            'Relative Wealth Index', 'VNM.csv'
        )
        expected = True
        actual = path.exists()
        self.assertEqual(expected, actual)

    def test_download_relative_wealth_index_data(self):
        only_one = None
        dry_run = False
        iso3 = 'VNM'
        download_relative_wealth_index_data(only_one, dry_run, iso3)
        base_dir = utils.get_base_directory()
        path = Path(
            base_dir, 'A Collate Data', 'Economic Data',
            'Relative Wealth Index', 'VNM.csv'
        )
        expected = True
        actual = path.exists()
        self.assertEqual(expected, actual)

>>>>>>> aff33329
    def test_download_epidemiological_data(self):
        data_name = 'Ministerio de Salud (Peru) data'
        download_epidemiological_data(data_name, True, True, None, None)
        self.test_download_ministerio_de_salud_peru_data()

    def test_download_ministerio_de_salud_peru_data(self):
<<<<<<< HEAD
        download_ministerio_de_salud_peru_data(True, True)
        base_dir = utils.get_base_directory()
        path = Path(
            base_dir, 'A Collate Data', 'Epidemiological Data',
            'Ministerio de Salud (Peru) data', 'casos_dengue_AMAZONAS.xlsx'
=======
        download_ministerio_de_salud_peru_data(only_one=True, dry_run=False)
        base_dir = utils.get_base_directory()
        path = Path(
            base_dir, 'A Collate Data', 'Epidemiological Data',
            'Ministerio de Salud (Peru) data', 'casos_dengue_nacional.xlsx'
>>>>>>> aff33329
        )
        expected = True
        actual = path.exists()
        self.assertEqual(expected, actual)

    def test_download_geospatial_data(self):
        data_name = 'GADM administrative map'
<<<<<<< HEAD
        download_geospatial_data(data_name, False, True, 'VNM')
        self.test_download_gadm_admin_map_data()

    def test_download_gadm_admin_map_data(self):
        download_gadm_admin_map_data(False, True, 'VNM')
=======
        only_one = True
        dry_run = True
        iso3 = 'VNM'
        download_geospatial_data(data_name, only_one, dry_run, iso3)
        self.test_download_gadm_admin_map_data()

    def test_download_gadm_admin_map_data(self):
        only_one = True
        dry_run = False
        iso3 = 'VNM'
        download_gadm_admin_map_data(only_one, dry_run, iso3)
>>>>>>> aff33329
        base_dir = utils.get_base_directory()
        path = Path(
            base_dir, 'A Collate Data', 'Geospatial Data',
<<<<<<< HEAD
            'GADM administrative map', 'VNM'
=======
            'GADM administrative map', 'VNM', 'gadm41_VNM_shp',
            'gadm41_VNM_0.shp'
>>>>>>> aff33329
        )
        expected = True
        actual = path.exists()
        self.assertEqual(expected, actual)

    def test_download_meteorological_data(self):
        file = '../credentials.json'

        data_name = 'APHRODITE Daily accumulated precipitation (V1901)'
        download_meteorological_data(data_name, True, True, file, '', '')
        self.test_download_aphrodite_precipitation_data()

        data_name = 'APHRODITE Daily mean temperature product (V1808)'
        download_meteorological_data(data_name, True, True, file, '', '')
        self.test_download_aphrodite_temperature_data()

        data_name = 'CHIRPS: Rainfall Estimates from Rain Gauge and ' + \
            'Satellite Observations'
        download_meteorological_data(data_name, True, True, file, '2023', '5')
        self.test_download_chirps_rainfall_data()

        data_name = 'TerraClimate gridded temperature, precipitation, and ' + \
            'other'
        download_meteorological_data(data_name, True, True, file, '', '')
        self.test_download_terraclimate_data()

        data_name = 'ERA5 atmospheric reanalysis'
        download_meteorological_data(data_name, True, True, file, '', '')
        self.test_download_era5_reanalysis_data()

    def test_download_aphrodite_precipitation_data(self):
        """
        Using an environment variable to store the credentials:

        $ export CREDENTIALS_JSON='{
            "APHRODITE Daily accumulated precipitation (V1901)": {
                "username": "example@email.com",
                "password": "*******"
            }
        }'
        $ python3 test_collate_data.py
        """
        if 'CREDENTIALS_JSON' in os.environ:
            # If running via GitHub Actions
            download_aphrodite_precipitation_data(True, True, 'environ')
        else:
            # If running directly
            download_aphrodite_precipitation_data(True, True, None)
        base_dir = utils.get_base_directory()
        path = Path(
            base_dir, 'A Collate Data', 'Meteorological Data',
            'APHRODITE Daily accumulated precipitation (V1901)',
            'product', 'APHRO_V1901', 'APHRO_MA', '050deg',
            'APHRO_MA_050deg_V1901.2015.gz'
        )
        expected = True
        actual = path.exists()
        self.assertEqual(expected, actual)

    def test_download_aphrodite_temperature_data(self):
        """
        Using an environment variable to store the credentials:

        $ export CREDENTIALS_JSON='{
            "APHRODITE Daily mean temperature product (V1808)": {
                "username": "example@email.com",
                "password": "*******"
            }
        }'
        $ python3 test_collate_data.py
        """
        if 'CREDENTIALS_JSON' in os.environ:
            # If running via GitHub Actions
            download_aphrodite_temperature_data(True, True, 'environ')
        else:
            # If running directly
            download_aphrodite_temperature_data(True, True, None)
        base_dir = utils.get_base_directory()
        path = Path(
            base_dir, 'A Collate Data', 'Meteorological Data',
            'APHRODITE Daily mean temperature product (V1808)',
            'product', 'APHRO_V1808_TEMP', 'APHRO_MA', '050deg_nc',
            'APHRO_MA_TAVE_050deg_V1808.2015.nc.gz'
        )
        expected = True
        actual = path.exists()
        self.assertEqual(expected, actual)

    def test_download_chirps_rainfall_data(self):
<<<<<<< HEAD
        download_chirps_rainfall_data(True, True, '2023', '5')
=======
        download_chirps_rainfall_data(only_one=True, dry_run=False)
>>>>>>> aff33329
        base_dir = utils.get_base_directory()

        # Annual data
        path = Path(
            base_dir, 'A Collate Data', 'Meteorological Data',
            'CHIRPS - Rainfall Estimates from Rain Gauge and Satellite ' +
            'Observations', 'global_annual', 'chirps-v2.0.2023.tif'
        )
        expected = True
        actual = path.exists()
        self.assertEqual(expected, actual)

        # Monthly data
        path = Path(
            base_dir, 'A Collate Data', 'Meteorological Data',
            'CHIRPS - Rainfall Estimates from Rain Gauge and Satellite ' +
            'Observations', 'global_daily', '2023', '5',
            'chirps-v2.0.2023.05.01.tif'
        )
        expected = True
        actual = path.exists()
        self.assertEqual(expected, actual)

        # Daily data
        path = Path(
            base_dir, 'A Collate Data', 'Meteorological Data',
            'CHIRPS - Rainfall Estimates from Rain Gauge and Satellite ' +
            'Observations', 'global_monthly', '2023', 'chirps-v2.0.2023.05.tif'
        )
        expected = True
        actual = path.exists()
        self.assertEqual(expected, actual)

    def test_download_era5_reanalysis_data(self):
        download_era5_reanalysis_data(only_one=True, dry_run=False)
        base_dir = utils.get_base_directory()
        path = Path(
            base_dir, 'A Collate Data', 'Meteorological Data',
            'ERA5 atmospheric reanalysis', 'ERA5-ml-temperature-subarea.nc'
        )
        expected = True
        actual = path.exists()
        self.assertEqual(expected, actual)

    def test_download_terraclimate_data(self):
        download_terraclimate_data(only_one=True, dry_run=False, year='2023')
        base_dir = utils.get_base_directory()
        root = Path(
            base_dir, 'A Collate Data', 'Meteorological Data',
            'TerraClimate gridded temperature, precipitation, and other',
            'TERRACLIMATE-DATA'
        )
        for branch in [
            Path('fix_unsigned.sh'),
            Path('TerraClimate_aet_2023.nc'),
        ]:
            expected = True
            actual = Path(root, branch).exists()
            self.assertEqual(expected, actual)

    def test_download_socio_demographic_data(self):
<<<<<<< HEAD
        data_name = 'WorldPop population density'
        download_socio_demographic_data(data_name, False, True, 'VNM')
        self.test_download_worldpop_pop_density_data()

        data_name = 'WorldPop population count'
        download_socio_demographic_data(data_name, False, True, 'VNM')
        self.test_download_worldpop_pop_count_data()

    def test_download_worldpop_pop_density_data(self):
        download_worldpop_pop_density_data(False, True, 'VNM')
=======
        data_name = 'Meta population density'
        download_socio_demographic_data(data_name, True, True, 'VNM')
        self.test_download_meta_pop_density_data()

        data_name = 'WorldPop population count'
        download_socio_demographic_data(data_name, True, True, 'VNM')
        self.test_download_worldpop_pop_count_data()

        data_name = 'WorldPop population density'
        download_socio_demographic_data(data_name, True, True, 'VNM')
        self.test_download_worldpop_pop_density_data()

    def test_download_meta_pop_density_data(self):
        only_one = True
        dry_run = False
        iso3 = 'VNM'
        download_meta_pop_density_data(only_one, dry_run, iso3)
>>>>>>> aff33329
        base_dir = utils.get_base_directory()
        path = Path(
            base_dir, 'A Collate Data', 'Socio-Demographic Data',
            'Meta population density', 'VNM', 'vnm_general_2020.csv'
        )
        expected = True
        actual = path.exists()
        self.assertEqual(expected, actual)

    def test_download_worldpop_pop_count_data(self):
<<<<<<< HEAD
        download_worldpop_pop_count_data(False, True, 'VNM')
=======
        download_worldpop_pop_count_data(True, False, 'VNM')
>>>>>>> aff33329
        base_dir = utils.get_base_directory()
        path = Path(
            base_dir, 'A Collate Data', 'Socio-Demographic Data',
            'WorldPop population count', 'GIS', 'Population',
            'Individual_countries', 'VNM', 'Viet_Nam_100m_Population',
            'VNM_ppp_v2b_2020_UNadj.tif'
        )
        expected = True
        actual = path.exists()
        self.assertEqual(expected, actual)

    def test_download_worldpop_pop_density_data(self):
        download_worldpop_pop_density_data(True, False, 'VNM')
        base_dir = utils.get_base_directory()
        path = Path(
            base_dir, 'A Collate Data', 'Socio-Demographic Data',
            'WorldPop population density', 'GIS', 'Population_Density',
            'Global_2000_2020_1km_UNadj', '2020', 'VNM',
            'vnm_pd_2020_1km_UNadj_ASCII_XYZ.zip'
        )
        expected = True
        actual = path.exists()
        self.assertEqual(expected, actual)


if __name__ == '__main__':
    unittest.main()<|MERGE_RESOLUTION|>--- conflicted
+++ resolved
@@ -8,20 +8,6 @@
 - 2024-02-08 on Ubuntu 22.04 using Python 3.12: Ran 4 tests in 10.968s
 - 2024-02-09 on macOS Sonoma using Python 3.12: Ran 4 tests in 6.190s
 - 2024-02-13 on Ubuntu 22.04 using Python 3.12: Ran 16 tests in 1m4.283s
-<<<<<<< HEAD
-- 2024-02-14 on macOS Sonoma using Python 3.12:
-    - Ran 18 tests in 42.751s
-    - Ran 18 tests in 41.872s
-- 2024-04-23 on Ubuntu 22.04 using Python 3.12: Ran 17 tests in 31.534s
-- 2024-05-08:
-    - On Ubuntu 22.04 using Python 3.12: Ran 17 tests in 1m00.448s
-    - On Ubuntu 20.04 using Python 3.12: Ran 17 tests in 21.853s
-- 2024-05-10 on macOS Sonoma using Python 3.12:
-    - Ran 17 tests in 37.624s
-    - Ran 19 tests in 5m37.731s
-- 2024-06-06 on Ubuntu 22.04 using Python 3.12: Ran 19 tests in 5m4.979s
-- 2024-06-20 on macOS Sonoma using Python 3.12: Ran 19 tests in 6m20.260s
-=======
 - 2024-02-14 on macOS Sonoma using Python 3.12: Ran 18 tests in 41.872s
 - 2024-04-23 on Ubuntu 22.04 using Python 3.12: Ran 17 tests in 31.534s
 - 2024-05-08 on Ubuntu 22.04 using Python 3.12: Ran 17 tests in 1m00.448s
@@ -31,7 +17,6 @@
 - 2024-06-06 on Ubuntu 22.04 using Python 3.12: Ran 19 tests in 5m4.979s
 - 2024-06-19 on macOS Sonoma using Python 3.12: Ran 22 tests in 7m33.769s
 - 2024-07-10 on Ubuntu 22.04 using Python 3.12: Ran 19 tests in 20m14.322s
->>>>>>> aff33329
 """
 from pathlib import Path
 from unittest.mock import patch
@@ -46,11 +31,8 @@
     walk, \
     download_gadm_data, \
     unpack_file, \
-<<<<<<< HEAD
-=======
     download_economic_data, \
     download_relative_wealth_index_data, \
->>>>>>> aff33329
     download_epidemiological_data, \
     download_ministerio_de_salud_peru_data, \
     download_geospatial_data, \
@@ -62,10 +44,7 @@
     download_era5_reanalysis_data, \
     download_terraclimate_data, \
     download_socio_demographic_data, \
-<<<<<<< HEAD
-=======
     download_meta_pop_density_data, \
->>>>>>> aff33329
     download_worldpop_pop_count_data, \
     download_worldpop_pop_density_data
 
@@ -267,8 +246,6 @@
         Path(out_dir, 'gadm41_VNM_1.json').unlink()
         Path('tests/').rmdir()
 
-<<<<<<< HEAD
-=======
     def test_download_economic_data(self):
         data_name = 'Relative Wealth Index'
         only_one = None
@@ -299,26 +276,17 @@
         actual = path.exists()
         self.assertEqual(expected, actual)
 
->>>>>>> aff33329
     def test_download_epidemiological_data(self):
         data_name = 'Ministerio de Salud (Peru) data'
         download_epidemiological_data(data_name, True, True, None, None)
         self.test_download_ministerio_de_salud_peru_data()
 
     def test_download_ministerio_de_salud_peru_data(self):
-<<<<<<< HEAD
-        download_ministerio_de_salud_peru_data(True, True)
-        base_dir = utils.get_base_directory()
-        path = Path(
-            base_dir, 'A Collate Data', 'Epidemiological Data',
-            'Ministerio de Salud (Peru) data', 'casos_dengue_AMAZONAS.xlsx'
-=======
         download_ministerio_de_salud_peru_data(only_one=True, dry_run=False)
         base_dir = utils.get_base_directory()
         path = Path(
             base_dir, 'A Collate Data', 'Epidemiological Data',
             'Ministerio de Salud (Peru) data', 'casos_dengue_nacional.xlsx'
->>>>>>> aff33329
         )
         expected = True
         actual = path.exists()
@@ -326,13 +294,6 @@
 
     def test_download_geospatial_data(self):
         data_name = 'GADM administrative map'
-<<<<<<< HEAD
-        download_geospatial_data(data_name, False, True, 'VNM')
-        self.test_download_gadm_admin_map_data()
-
-    def test_download_gadm_admin_map_data(self):
-        download_gadm_admin_map_data(False, True, 'VNM')
-=======
         only_one = True
         dry_run = True
         iso3 = 'VNM'
@@ -344,44 +305,40 @@
         dry_run = False
         iso3 = 'VNM'
         download_gadm_admin_map_data(only_one, dry_run, iso3)
->>>>>>> aff33329
         base_dir = utils.get_base_directory()
         path = Path(
             base_dir, 'A Collate Data', 'Geospatial Data',
-<<<<<<< HEAD
-            'GADM administrative map', 'VNM'
-=======
             'GADM administrative map', 'VNM', 'gadm41_VNM_shp',
             'gadm41_VNM_0.shp'
->>>>>>> aff33329
         )
         expected = True
         actual = path.exists()
         self.assertEqual(expected, actual)
 
     def test_download_meteorological_data(self):
-        file = '../credentials.json'
+        only_one = True
+        dry_run = True
 
         data_name = 'APHRODITE Daily accumulated precipitation (V1901)'
-        download_meteorological_data(data_name, True, True, file, '', '')
+        download_meteorological_data(data_name, only_one, dry_run)
         self.test_download_aphrodite_precipitation_data()
 
         data_name = 'APHRODITE Daily mean temperature product (V1808)'
-        download_meteorological_data(data_name, True, True, file, '', '')
+        download_meteorological_data(data_name, only_one, dry_run)
         self.test_download_aphrodite_temperature_data()
 
         data_name = 'CHIRPS: Rainfall Estimates from Rain Gauge and ' + \
             'Satellite Observations'
-        download_meteorological_data(data_name, True, True, file, '2023', '5')
+        download_meteorological_data(data_name, only_one, dry_run)
         self.test_download_chirps_rainfall_data()
 
         data_name = 'TerraClimate gridded temperature, precipitation, and ' + \
             'other'
-        download_meteorological_data(data_name, True, True, file, '', '')
+        download_meteorological_data(data_name, only_one, dry_run)
         self.test_download_terraclimate_data()
 
         data_name = 'ERA5 atmospheric reanalysis'
-        download_meteorological_data(data_name, True, True, file, '', '')
+        download_meteorological_data(data_name, only_one, dry_run)
         self.test_download_era5_reanalysis_data()
 
     def test_download_aphrodite_precipitation_data(self):
@@ -443,39 +400,13 @@
         self.assertEqual(expected, actual)
 
     def test_download_chirps_rainfall_data(self):
-<<<<<<< HEAD
-        download_chirps_rainfall_data(True, True, '2023', '5')
-=======
         download_chirps_rainfall_data(only_one=True, dry_run=False)
->>>>>>> aff33329
-        base_dir = utils.get_base_directory()
-
-        # Annual data
+        base_dir = utils.get_base_directory()
         path = Path(
             base_dir, 'A Collate Data', 'Meteorological Data',
             'CHIRPS - Rainfall Estimates from Rain Gauge and Satellite ' +
-            'Observations', 'global_annual', 'chirps-v2.0.2023.tif'
-        )
-        expected = True
-        actual = path.exists()
-        self.assertEqual(expected, actual)
-
-        # Monthly data
-        path = Path(
-            base_dir, 'A Collate Data', 'Meteorological Data',
-            'CHIRPS - Rainfall Estimates from Rain Gauge and Satellite ' +
-            'Observations', 'global_daily', '2023', '5',
-            'chirps-v2.0.2023.05.01.tif'
-        )
-        expected = True
-        actual = path.exists()
-        self.assertEqual(expected, actual)
-
-        # Daily data
-        path = Path(
-            base_dir, 'A Collate Data', 'Meteorological Data',
-            'CHIRPS - Rainfall Estimates from Rain Gauge and Satellite ' +
-            'Observations', 'global_monthly', '2023', 'chirps-v2.0.2023.05.tif'
+            'Observations', 'products', 'CHIRPS-2.0', 'global_daily', 'tifs',
+            'p05', '2024', 'chirps-v2.0.2024.01.01.tif.gz'
         )
         expected = True
         actual = path.exists()
@@ -501,7 +432,6 @@
             'TERRACLIMATE-DATA'
         )
         for branch in [
-            Path('fix_unsigned.sh'),
             Path('TerraClimate_aet_2023.nc'),
         ]:
             expected = True
@@ -509,18 +439,6 @@
             self.assertEqual(expected, actual)
 
     def test_download_socio_demographic_data(self):
-<<<<<<< HEAD
-        data_name = 'WorldPop population density'
-        download_socio_demographic_data(data_name, False, True, 'VNM')
-        self.test_download_worldpop_pop_density_data()
-
-        data_name = 'WorldPop population count'
-        download_socio_demographic_data(data_name, False, True, 'VNM')
-        self.test_download_worldpop_pop_count_data()
-
-    def test_download_worldpop_pop_density_data(self):
-        download_worldpop_pop_density_data(False, True, 'VNM')
-=======
         data_name = 'Meta population density'
         download_socio_demographic_data(data_name, True, True, 'VNM')
         self.test_download_meta_pop_density_data()
@@ -538,7 +456,6 @@
         dry_run = False
         iso3 = 'VNM'
         download_meta_pop_density_data(only_one, dry_run, iso3)
->>>>>>> aff33329
         base_dir = utils.get_base_directory()
         path = Path(
             base_dir, 'A Collate Data', 'Socio-Demographic Data',
@@ -549,11 +466,7 @@
         self.assertEqual(expected, actual)
 
     def test_download_worldpop_pop_count_data(self):
-<<<<<<< HEAD
-        download_worldpop_pop_count_data(False, True, 'VNM')
-=======
         download_worldpop_pop_count_data(True, False, 'VNM')
->>>>>>> aff33329
         base_dir = utils.get_base_directory()
         path = Path(
             base_dir, 'A Collate Data', 'Socio-Demographic Data',
